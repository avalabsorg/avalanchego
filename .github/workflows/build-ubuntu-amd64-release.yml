name: build-amd64-debian-packages

on:
  push:
    tags:
      - "*"

jobs:
<<<<<<< HEAD
  build-jammy-amd64-package:
    runs-on: ubuntu-22.04
=======
  build-bionic-amd64-package:
    runs-on: ubuntu-latest
>>>>>>> ad908abd

    steps:
      - uses: actions/checkout@v3
      - uses: actions/setup-go@v3
        with:
          go-version: '1.19'
          check-latest: true
      - run: go version

      - name: Build the avalanchego binaries
        run: ./scripts/build.sh

      - name: Install aws cli
        run: |
          sudo apt update
          sudo apt -y install awscli

      - name: Get the version
        id: get_version
        run: echo ::set-output name=VERSION::${GITHUB_REF/refs\/tags\//}
        shell: bash

      - name: Configure AWS credentials
        uses: aws-actions/configure-aws-credentials@v1
        with:
          aws-access-key-id: ${{ secrets.AWS_ACCESS_KEY_ID }}
          aws-secret-access-key: ${{ secrets.AWS_SECRET_ACCESS_KEY }}
          aws-region: us-east-1

      - name: Create debian package
        run: ./.github/workflows/build-deb-pkg.sh
        env:
          TAG: ${{ steps.get_version.outputs.VERSION }}
          BUCKET: ${{ secrets.BUCKET }}
          ARCH: "amd64"
          RELEASE: "jammy"

  build-focal-amd64-package:
    runs-on: ubuntu-20.04

    steps:
      - uses: actions/checkout@v3
      - uses: actions/setup-go@v3
        with:
          go-version: '1.19'
          check-latest: true
      - run: go version

      - name: Build the avalanchego binaries
        run: ./scripts/build.sh

      - name: Install aws cli
        run: |
          sudo apt update
          sudo apt -y install awscli

      - name: Get the version
        id: get_version
        run: echo ::set-output name=VERSION::${GITHUB_REF/refs\/tags\//}
        shell: bash

      - name: Configure AWS credentials
        uses: aws-actions/configure-aws-credentials@v1
        with:
          aws-access-key-id: ${{ secrets.AWS_ACCESS_KEY_ID }}
          aws-secret-access-key: ${{ secrets.AWS_SECRET_ACCESS_KEY }}
          aws-region: us-east-1

      - name: Create debian package
        run: ./.github/workflows/build-deb-pkg.sh
        env:
          TAG: ${{ steps.get_version.outputs.VERSION }}
          BUCKET: ${{ secrets.BUCKET }}
          ARCH: "amd64"
          RELEASE: "focal"<|MERGE_RESOLUTION|>--- conflicted
+++ resolved
@@ -6,13 +6,8 @@
       - "*"
 
 jobs:
-<<<<<<< HEAD
   build-jammy-amd64-package:
     runs-on: ubuntu-22.04
-=======
-  build-bionic-amd64-package:
-    runs-on: ubuntu-latest
->>>>>>> ad908abd
 
     steps:
       - uses: actions/checkout@v3
