// Copyright (C) 2019-2021, Ava Labs, Inc. All rights reserved.
// See the file LICENSE for licensing terms.

package network

import (
	"crypto"
	"net"
	"sync"
	"testing"
	"time"

	"github.com/prometheus/client_golang/prometheus"

	"github.com/stretchr/testify/assert"

	"github.com/ava-labs/avalanchego/ids"
	"github.com/ava-labs/avalanchego/message"
	"github.com/ava-labs/avalanchego/network/dialer"
	"github.com/ava-labs/avalanchego/network/throttling"
	"github.com/ava-labs/avalanchego/snow/networking/benchlist"
	"github.com/ava-labs/avalanchego/snow/networking/router"
	"github.com/ava-labs/avalanchego/snow/networking/tracker"
	"github.com/ava-labs/avalanchego/snow/uptime"
	"github.com/ava-labs/avalanchego/snow/validators"
	"github.com/ava-labs/avalanchego/utils"
	"github.com/ava-labs/avalanchego/utils/constants"
	"github.com/ava-labs/avalanchego/utils/cpu"
	"github.com/ava-labs/avalanchego/utils/logging"
	"github.com/ava-labs/avalanchego/utils/math/meter"
	"github.com/ava-labs/avalanchego/utils/units"
	"github.com/ava-labs/avalanchego/version"
)

var (
	defaultHealthConfig = HealthConfig{
		MinConnectedPeers:            1,
		MaxTimeSinceMsgReceived:      time.Minute,
		MaxTimeSinceMsgSent:          time.Minute,
		MaxPortionSendQueueBytesFull: .9,
		MaxSendFailRate:              .1,
		SendFailRateHalflife:         time.Second,
	}
	defaultPeerListGossipConfig = PeerListGossipConfig{
		PeerListNumValidatorIPs:        100,
		PeerListValidatorGossipSize:    100,
		PeerListNonValidatorGossipSize: 100,
		PeerListPeersGossipSize:        100,
		PeerListGossipFreq:             time.Second,
	}
	defaultTimeoutConfig = TimeoutConfig{
		PingPongTimeout:      30 * time.Second,
		ReadHandshakeTimeout: 15 * time.Second,
	}
	defaultDelayConfig = DelayConfig{
		MaxReconnectDelay:     time.Hour,
		InitialReconnectDelay: time.Second,
	}
	defaultThrottlerConfig = ThrottlerConfig{
		InboundConnUpgradeThrottlerConfig: throttling.InboundConnUpgradeThrottlerConfig{
			UpgradeCooldown:        time.Second,
			MaxRecentConnsUpgraded: 100,
		},
		InboundMsgThrottlerConfig: throttling.InboundMsgThrottlerConfig{
			MsgByteThrottlerConfig: throttling.MsgByteThrottlerConfig{
				VdrAllocSize:        1 * units.GiB,
				AtLargeAllocSize:    1 * units.GiB,
				NodeMaxAtLargeBytes: constants.DefaultMaxMessageSize,
			},
			BandwidthThrottlerConfig: throttling.BandwidthThrottlerConfig{
				RefillRate:   units.MiB,
				MaxBurstSize: constants.DefaultMaxMessageSize,
			},
			CPUThrottlerConfig: throttling.CPUThrottlerConfig{
				MaxRecheckDelay: 50 * time.Millisecond,
			},
			MaxProcessingMsgsPerNode: 100,
		},
		OutboundMsgThrottlerConfig: throttling.MsgByteThrottlerConfig{
			VdrAllocSize:        1 * units.GiB,
			AtLargeAllocSize:    1 * units.GiB,
			NodeMaxAtLargeBytes: constants.DefaultMaxMessageSize,
		},
		MaxInboundConnsPerSec: 100,
	}
	defaultDialerConfig = dialer.Config{
		ThrottleRps:       100,
		ConnectionTimeout: time.Second,
	}

	defaultConfig = Config{
		HealthConfig:         defaultHealthConfig,
		PeerListGossipConfig: defaultPeerListGossipConfig,
		TimeoutConfig:        defaultTimeoutConfig,
		DelayConfig:          defaultDelayConfig,
		ThrottlerConfig:      defaultThrottlerConfig,

		DialerConfig: defaultDialerConfig,

		Namespace:          "",
		NetworkID:          49463,
		MaxClockDifference: time.Minute,
		PingFrequency:      constants.DefaultPingFrequency,
		AllowPrivateIPs:    true,

		CompressionEnabled: true,

		UptimeCalculator:  uptime.NewManager(uptime.NewTestState()),
		UptimeMetricFreq:  30 * time.Second,
		UptimeRequirement: .8,

		RequireValidatorToConnect: false,

		MaximumInboundMessageTimeout: 30 * time.Second,
		CPUTracker:                   newDefaultCPUTracker(),
		CPUTargeter:                  nil, // Set in init
	}
)

func init() {
	defaultConfig.CPUTargeter = newDefaultCPUTargeter(defaultConfig.CPUTracker)
}

func newDefaultCPUTargeter(cpuTracker tracker.TimeTracker) tracker.CPUTargeter {
	cpuTargeter, err := tracker.NewCPUTargeter(
		prometheus.NewRegistry(),
		&tracker.CPUTargeterConfig{
			VdrCPUAlloc:           1000,
			AtLargeCPUAlloc:       1000,
			PeerMaxAtLargePortion: 0.5,
		},
		validators.NewSet(),
		cpuTracker,
	)
	if err != nil {
		panic(err)
	}
	return cpuTargeter
}

func newDefaultCPUTracker() tracker.TimeTracker {
<<<<<<< HEAD
	cpuTracker, err := tracker.NewCPUTracker(prometheus.NewRegistry(), meter.ContinuousFactory{}, 10*time.Second)
=======
	cpuTracker, err := tracker.NewCPUTracker(prometheus.NewRegistry(), cpu.NoUsage, meter.ContinuousFactory{}, 10*time.Second)
>>>>>>> 21e785d5
	if err != nil {
		panic(err)
	}
	return cpuTracker
}

func newTestNetwork(t *testing.T, count int) (*testDialer, []*testListener, []ids.NodeID, []*Config) {
	var (
		dialer    = newTestDialer()
		listeners = make([]*testListener, count)
		nodeIDs   = make([]ids.NodeID, count)
		configs   = make([]*Config, count)
	)
	for i := 0; i < count; i++ {
		ip, listener := dialer.NewListener()
		nodeID, tlsCert, tlsConfig := getTLS(t, i)

		config := defaultConfig
		config.TLSConfig = tlsConfig
		config.MyNodeID = nodeID
		config.MyIP = ip
		config.TLSKey = tlsCert.PrivateKey.(crypto.Signer)

		listeners[i] = listener
		nodeIDs[i] = nodeID
		configs[i] = &config
	}
	return dialer, listeners, nodeIDs, configs
}

func newMessageCreator(t *testing.T) message.Creator {
	t.Helper()
	mc, err := message.NewCreator(
		prometheus.NewRegistry(),
		true,
		"",
		10*time.Second,
	)
	assert.NoError(t, err)
	return mc
}

func newFullyConnectedTestNetwork(t *testing.T, handlers []router.InboundHandler) ([]ids.NodeID, []Network, *sync.WaitGroup) {
	assert := assert.New(t)

	dialer, listeners, nodeIDs, configs := newTestNetwork(t, len(handlers))

	beacons := validators.NewSet()
	err := beacons.AddWeight(nodeIDs[0], 1)
	assert.NoError(err)

	vdrs := validators.NewManager()
	for _, nodeID := range nodeIDs {
		err := vdrs.AddWeight(constants.PrimaryNetworkID, nodeID, 1)
		assert.NoError(err)
	}

	msgCreator := newMessageCreator(t)

	var (
		networks = make([]Network, len(configs))

		globalLock     sync.Mutex
		numConnected   int
		allConnected   bool
		onAllConnected = make(chan struct{})
	)
	for i, config := range configs {
		config := config

		config.Beacons = beacons
		config.Validators = vdrs

		var connected ids.NodeIDSet
		net, err := NewNetwork(
			config,
			msgCreator,
			prometheus.NewRegistry(),
			logging.NoLog{},
			listeners[i],
			dialer,
			&testHandler{
				InboundHandler: handlers[i],
				ConnectedF: func(nodeID ids.NodeID, _ version.Application) {
					t.Logf("%s connected to %s", config.MyNodeID, nodeID)

					globalLock.Lock()
					defer globalLock.Unlock()

					assert.False(connected.Contains(nodeID))
					connected.Add(nodeID)
					numConnected++

					if !allConnected && numConnected == len(nodeIDs)*(len(nodeIDs)-1) {
						allConnected = true
						close(onAllConnected)
					}
				},
				DisconnectedF: func(nodeID ids.NodeID) {
					t.Logf("%s disconnected from %s", config.MyNodeID, nodeID)

					globalLock.Lock()
					defer globalLock.Unlock()

					assert.True(connected.Contains(nodeID))
					connected.Remove(nodeID)
					numConnected--
				},
			},
			benchlist.NewManager(&benchlist.Config{}),
		)
		assert.NoError(err)
		networks[i] = net
	}

	wg := sync.WaitGroup{}
	wg.Add(len(networks))
	for i, net := range networks {
		if i != 0 {
			config := configs[0]
			net.ManuallyTrack(config.MyNodeID, config.MyIP.IP())
		}

		go func(net Network) {
			defer wg.Done()

			err := net.Dispatch()
			assert.NoError(err)
		}(net)
	}

	if len(networks) > 1 {
		<-onAllConnected
	}

	return nodeIDs, networks, &wg
}

func TestNewNetwork(t *testing.T) {
	_, networks, wg := newFullyConnectedTestNetwork(t, []router.InboundHandler{nil, nil, nil})

	for _, net := range networks {
		net.StartClose()
	}
	wg.Wait()
}

func TestSend(t *testing.T) {
	assert := assert.New(t)

	received := make(chan message.InboundMessage)
	nodeIDs, networks, wg := newFullyConnectedTestNetwork(
		t,
		[]router.InboundHandler{
			router.InboundHandlerFunc(func(message.InboundMessage) {
				t.Fatal("unexpected message received")
			}),
			router.InboundHandlerFunc(func(msg message.InboundMessage) {
				received <- msg
			}),
			router.InboundHandlerFunc(func(message.InboundMessage) {
				t.Fatal("unexpected message received")
			}),
		},
	)

	net0 := networks[0]

	mc := newMessageCreator(t)
	outboundGetMsg, err := mc.Get(ids.Empty, 1, time.Second, ids.Empty)
	assert.NoError(err)

	toSend := ids.NodeIDSet{}
	toSend.Add(nodeIDs[1])
	sentTo := net0.Send(outboundGetMsg, toSend, constants.PrimaryNetworkID, false)
	assert.EqualValues(toSend, sentTo)

	inboundGetMsg := <-received
	assert.Equal(message.Get, inboundGetMsg.Op())

	for _, net := range networks {
		net.StartClose()
	}
	wg.Wait()
}

func TestTrackVerifiesSignatures(t *testing.T) {
	assert := assert.New(t)

	_, networks, wg := newFullyConnectedTestNetwork(t, []router.InboundHandler{nil})

	network := networks[0].(*network)
	nodeID, tlsCert, _ := getTLS(t, 1)
	err := network.config.Validators.AddWeight(constants.PrimaryNetworkID, nodeID, 1)
	assert.NoError(err)

	useful := network.Track(utils.IPCertDesc{
		Cert: tlsCert.Leaf,
		IPDesc: utils.IPDesc{
			IP:   net.IPv4(123, 132, 123, 123),
			Port: 10000,
		},
		Time:      1000,
		Signature: nil,
	})
	// The signature is wrong so this peer tracking info isn't useful.
	assert.False(useful)

	network.peersLock.RLock()
	assert.Empty(network.trackedIPs)
	network.peersLock.RUnlock()

	for _, net := range networks {
		net.StartClose()
	}
	wg.Wait()
}<|MERGE_RESOLUTION|>--- conflicted
+++ resolved
@@ -139,11 +139,7 @@
 }
 
 func newDefaultCPUTracker() tracker.TimeTracker {
-<<<<<<< HEAD
-	cpuTracker, err := tracker.NewCPUTracker(prometheus.NewRegistry(), meter.ContinuousFactory{}, 10*time.Second)
-=======
 	cpuTracker, err := tracker.NewCPUTracker(prometheus.NewRegistry(), cpu.NoUsage, meter.ContinuousFactory{}, 10*time.Second)
->>>>>>> 21e785d5
 	if err != nil {
 		panic(err)
 	}
