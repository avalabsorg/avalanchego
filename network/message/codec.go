// (c) 2019-2020, Ava Labs, Inc. All rights reserved.
// See the file LICENSE for licensing terms.

package message

import (
	"errors"
	"fmt"
	"math"
	"time"

	"github.com/prometheus/client_golang/prometheus"

	"github.com/ava-labs/avalanchego/utils/compression"
	"github.com/ava-labs/avalanchego/utils/metric"
	"github.com/ava-labs/avalanchego/utils/wrappers"
)

var (
<<<<<<< HEAD
	errMissingField       = errors.New("message missing field")
	errBadOp              = errors.New("input field has invalid operation")
	_               Codec = &codec{}
=======
	errMissingField = errors.New("message missing field")
	errBadOp        = errors.New("input field has invalid operation")

	_ Codec = &codec{}
>>>>>>> f83f8b2e
)

type Codec interface {
	Pack(
		op Op,
		fieldValues map[Field]interface{},
		compress bool,
	) (Message, error)

	Parse(bytes []byte) (Message, error)
}

// codec defines the serialization and deserialization of network messages.
// It's safe for multiple goroutines to call Pack and Parse concurrently.
type codec struct {
	// [getBytes] may return nil.
	// [getBytes] must be safe for concurrent access by multiple goroutines.
	getBytes func() []byte

	compressTimeMetrics   map[Op]metric.Averager
	decompressTimeMetrics map[Op]metric.Averager
	compressor            compression.Compressor
}

func NewCodec(namespace string, metrics prometheus.Registerer, maxMessageSize int64) (Codec, error) {
	return NewCodecWithAllocator(
		namespace,
		metrics,
		func() []byte { return nil },
		maxMessageSize,
	)
}

func NewCodecWithAllocator(namespace string, metrics prometheus.Registerer, getBytes func() []byte, maxMessageSize int64) (Codec, error) {
	c := &codec{
		getBytes:              getBytes,
		compressTimeMetrics:   make(map[Op]metric.Averager, len(ops)),
		decompressTimeMetrics: make(map[Op]metric.Averager, len(ops)),
		compressor:            compression.NewGzipCompressor(maxMessageSize),
	}

	errs := wrappers.Errs{}
	for _, op := range ops {
		if !op.Compressable() {
			continue
		}

		c.compressTimeMetrics[op] = metric.NewAveragerWithErrs(
			namespace,
			fmt.Sprintf("%s_compress_time", op),
			fmt.Sprintf("time (in ns) to compress %s messages", op),
			metrics,
			&errs,
		)
		c.decompressTimeMetrics[op] = metric.NewAveragerWithErrs(
			namespace,
			fmt.Sprintf("%s_decompress_time", op),
			fmt.Sprintf("time (in ns) to decompress %s messages", op),
			metrics,
			&errs,
		)
	}
	return c, errs.Err
}

// Pack attempts to pack a map of fields into a message.
// The first byte of the message is the opcode of the message.
// Uses [buffer] to hold the message's byte repr.
// [buffer]'s contents may be overwritten by this method.
// [buffer] may be nil.
<<<<<<< HEAD
// If [compress]  compress the payload.
=======
// If [compress], compress the payload.
>>>>>>> f83f8b2e
func (c *codec) Pack(
	op Op,
	fieldValues map[Field]interface{},
	compress bool,
) (Message, error) {
	msgFields, ok := messages[op]
	if !ok {
		return nil, errBadOp
	}

	buffer := c.getBytes()
	p := wrappers.Packer{
		MaxSize: math.MaxInt32,
		Bytes:   buffer[:0],
	}
	// Pack the op code (message type)
	p.PackByte(byte(op))

	// Optionally, pack whether the payload is compressed
	if op.Compressable() {
		p.PackBool(compress)
	}

	// Pack the uncompressed payload
	for _, field := range msgFields {
		data, ok := fieldValues[field]
		if !ok {
			return nil, errMissingField
		}
		field.Packer()(&p, data)
	}
	if p.Err != nil {
		return nil, p.Err
	}
	msg := &message{
		op:     op,
		fields: fieldValues,
		bytes:  p.Bytes,
	}
	if !compress {
		return msg, nil
	}

	// If [compress], compress the payload (not the op code, not isCompressed).
	// The slice below is guaranteed to be in-bounds because [p.Err] == nil
	// implies that len(msg.bytes) >= 2
	payloadBytes := msg.bytes[wrappers.BoolLen+wrappers.ByteLen:]
	startTime := time.Now()
	compressedPayloadBytes, err := c.compressor.Compress(payloadBytes)
	if err != nil {
		return nil, fmt.Errorf("couldn't compress payload of %s message: %s", op, err)
	}
	c.compressTimeMetrics[op].Observe(float64(time.Since(startTime)))
	msg.bytesSavedCompression = len(payloadBytes) - len(compressedPayloadBytes) // may be negative
	// Remove the uncompressed payload (keep just the message type and isCompressed)
	msg.bytes = msg.bytes[:wrappers.BoolLen+wrappers.ByteLen]
	// Attach the compressed payload
	msg.bytes = append(msg.bytes, compressedPayloadBytes...)
	return msg, nil
}

// Parse attempts to convert bytes into a message.
// The first byte of the message is the opcode of the message.
func (c *codec) Parse(bytes []byte) (Message, error) {
	p := wrappers.Packer{Bytes: bytes}

	// Unpack the op code (message type)
	op := Op(p.UnpackByte())

	msgFields, ok := messages[op]
	if !ok { // Unknown message type
		return nil, errBadOp
	}

	// See if messages of this type may be compressed
	compressed := false
	if op.Compressable() {
		compressed = p.UnpackBool()
	}
	if p.Err != nil {
		return nil, p.Err
	}

	bytesSaved := 0

	// If the payload is compressed, decompress it
	if compressed {
		// The slice below is guaranteed to be in-bounds because [p.Err] == nil
		compressedPayloadBytes := p.Bytes[wrappers.ByteLen+wrappers.BoolLen:]
		startTime := time.Now()
		payloadBytes, err := c.compressor.Decompress(compressedPayloadBytes)
		if err != nil {
			return nil, fmt.Errorf("couldn't decompress payload of %s message: %s", op, err)
		}
		c.decompressTimeMetrics[op].Observe(float64(time.Since(startTime)))
		// Replace the compressed payload with the decompressed payload.
		// Remove the compressed payload and isCompressed; keep just the message type
		p.Bytes = p.Bytes[:wrappers.ByteLen]
		// Rewind offset by 1 because we removed the bool flag
		// since the data now is uncompressed
		p.Offset -= wrappers.BoolLen
		// Attach the decompressed payload.
		p.Bytes = append(p.Bytes, payloadBytes...)
		bytesSaved = len(payloadBytes) - len(compressedPayloadBytes)
	}

	// Parse each field of the payload
	fieldValues := make(map[Field]interface{}, len(msgFields))
	for _, field := range msgFields {
		fieldValues[field] = field.Unpacker()(&p)
	}

	if p.Offset != len(p.Bytes) {
		return nil, fmt.Errorf("expected length %d but got %d", len(p.Bytes), p.Offset)
	}

	return &message{
		op:                    op,
		fields:                fieldValues,
		bytes:                 p.Bytes,
		bytesSavedCompression: bytesSaved,
	}, p.Err
}<|MERGE_RESOLUTION|>--- conflicted
+++ resolved
@@ -17,16 +17,10 @@
 )
 
 var (
-<<<<<<< HEAD
-	errMissingField       = errors.New("message missing field")
-	errBadOp              = errors.New("input field has invalid operation")
-	_               Codec = &codec{}
-=======
 	errMissingField = errors.New("message missing field")
 	errBadOp        = errors.New("input field has invalid operation")
 
 	_ Codec = &codec{}
->>>>>>> f83f8b2e
 )
 
 type Codec interface {
@@ -97,11 +91,7 @@
 // Uses [buffer] to hold the message's byte repr.
 // [buffer]'s contents may be overwritten by this method.
 // [buffer] may be nil.
-<<<<<<< HEAD
-// If [compress]  compress the payload.
-=======
 // If [compress], compress the payload.
->>>>>>> f83f8b2e
 func (c *codec) Pack(
 	op Op,
 	fieldValues map[Field]interface{},
