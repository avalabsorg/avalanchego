// (c) 2019-2020, Ava Labs, Inc. All rights reserved.
// See the file LICENSE for licensing terms.

package message

import (
	"net"
	"testing"
	"time"

	"github.com/prometheus/client_golang/prometheus"

	"github.com/stretchr/testify/assert"

	"github.com/ava-labs/avalanchego/ids"
	"github.com/ava-labs/avalanchego/utils"
	"github.com/ava-labs/avalanchego/utils/units"
	"github.com/ava-labs/avalanchego/version"
)

var (
	TestBuilder Builder
	TestCodec   Codec
)

func init() {
	codec, err := NewCodec("", prometheus.NewRegistry(), 2*units.MiB)
	if err != nil {
		panic(err)
	}
	TestCodec = codec
	TestBuilder = NewBuilder(codec)
}

func TestBuildGetVersion(t *testing.T) {
	msg, err := TestBuilder.GetVersion()
	assert.NoError(t, err)
	assert.NotNil(t, msg)
	assert.Equal(t, GetVersion, msg.Op())

	parsedMsg, err := TestCodec.Parse(msg.Bytes())
	assert.NoError(t, err)
	assert.NotNil(t, parsedMsg)
	assert.Equal(t, GetVersion, parsedMsg.Op())
}

func TestBuildVersion(t *testing.T) {
	networkID := uint32(12345)
	nodeID := uint32(56789)
	myTime := uint64(time.Now().Unix())
	ip := utils.IPDesc{
		IP: net.IPv4(1, 2, 3, 4),
	}
	myVersion := version.NewDefaultVersion(1, 2, 3).String()
	myVersionTime := uint64(time.Now().Unix())
	sig := make([]byte, 65)
	msg, err := TestBuilder.Version(
		networkID,
		nodeID,
		myTime,
		ip,
		myVersion,
		myVersionTime,
		sig,
	)
	assert.NoError(t, err)
	assert.NotNil(t, msg)
	assert.Equal(t, Version, msg.Op())
	assert.EqualValues(t, networkID, msg.Get(NetworkID))
	assert.EqualValues(t, nodeID, msg.Get(NodeID))
	assert.EqualValues(t, myTime, msg.Get(MyTime))
	assert.EqualValues(t, ip, msg.Get(IP))
	assert.EqualValues(t, myVersion, msg.Get(VersionStr))
	assert.EqualValues(t, myVersionTime, msg.Get(VersionTime))
	assert.EqualValues(t, sig, msg.Get(SigBytes))

	parsedMsg, err := TestCodec.Parse(msg.Bytes())

	assert.NoError(t, err)
	assert.NotNil(t, parsedMsg)
	assert.Equal(t, Version, parsedMsg.Op())
	assert.EqualValues(t, msg.Bytes(), parsedMsg.Bytes())
	assert.EqualValues(t, networkID, parsedMsg.Get(NetworkID))
	assert.EqualValues(t, nodeID, parsedMsg.Get(NodeID))
	assert.EqualValues(t, myTime, parsedMsg.Get(MyTime))
	assert.EqualValues(t, ip, parsedMsg.Get(IP))
	assert.EqualValues(t, myVersion, parsedMsg.Get(VersionStr))
	assert.EqualValues(t, myVersionTime, parsedMsg.Get(VersionTime))
	assert.EqualValues(t, sig, parsedMsg.Get(SigBytes))
}

func TestBuildVersionWithSubnets(t *testing.T) {
	networkID := uint32(12345)
	nodeID := uint32(56789)
	myTime := uint64(time.Now().Unix())
	ip := utils.IPDesc{
		IP: net.IPv4(1, 2, 3, 4),
	}
	myVersion := version.NewDefaultVersion(1, 2, 3).String()
	myVersionTime := uint64(time.Now().Unix())
	sig := make([]byte, 65)
	subnetID := ids.Empty.Prefix(1)
	subnetIDs := [][]byte{subnetID[:]}
	msg, err := TestBuilder.VersionWithSubnets(
		networkID,
		nodeID,
		myTime,
		ip,
		myVersion,
		myVersionTime,
		sig,
		[]ids.ID{subnetID},
	)
	assert.NoError(t, err)
	assert.NotNil(t, msg)
	assert.Equal(t, VersionWithSubnets, msg.Op())
	assert.EqualValues(t, networkID, msg.Get(NetworkID))
	assert.EqualValues(t, nodeID, msg.Get(NodeID))
	assert.EqualValues(t, myTime, msg.Get(MyTime))
	assert.EqualValues(t, ip, msg.Get(IP))
	assert.EqualValues(t, myVersion, msg.Get(VersionStr))
	assert.EqualValues(t, myVersionTime, msg.Get(VersionTime))
	assert.EqualValues(t, sig, msg.Get(SigBytes))
	assert.EqualValues(t, subnetIDs, msg.Get(TrackedSubnets))

	parsedMsg, err := TestCodec.Parse(msg.Bytes())

	assert.NoError(t, err)
	assert.NotNil(t, parsedMsg)
	assert.Equal(t, VersionWithSubnets, parsedMsg.Op())
	assert.EqualValues(t, msg.Bytes(), parsedMsg.Bytes())
	assert.EqualValues(t, networkID, parsedMsg.Get(NetworkID))
	assert.EqualValues(t, nodeID, parsedMsg.Get(NodeID))
	assert.EqualValues(t, myTime, parsedMsg.Get(MyTime))
	assert.EqualValues(t, ip, parsedMsg.Get(IP))
	assert.EqualValues(t, myVersion, parsedMsg.Get(VersionStr))
	assert.EqualValues(t, myVersionTime, parsedMsg.Get(VersionTime))
	assert.EqualValues(t, sig, parsedMsg.Get(SigBytes))
	assert.EqualValues(t, subnetIDs, parsedMsg.Get(TrackedSubnets))
}

func TestBuildGetPeerList(t *testing.T) {
	msg, err := TestBuilder.GetPeerList()
	assert.NoError(t, err)
	assert.NotNil(t, msg)
	assert.Equal(t, GetPeerList, msg.Op())

	parsedMsg, err := TestCodec.Parse(msg.Bytes())
	assert.NoError(t, err)
	assert.NotNil(t, parsedMsg)
	assert.Equal(t, GetPeerList, parsedMsg.Op())
	assert.EqualValues(t, msg.Bytes(), parsedMsg.Bytes())
}

func TestBuildGetAcceptedFrontier(t *testing.T) {
	chainID := ids.Empty.Prefix(0)
	requestID := uint32(5)
	deadline := uint64(15)

	msg, err := TestBuilder.GetAcceptedFrontier(chainID, requestID, deadline)
	assert.NoError(t, err)
	assert.NotNil(t, msg)
	assert.Equal(t, GetAcceptedFrontier, msg.Op())
	assert.Equal(t, chainID[:], msg.Get(ChainID))
	assert.Equal(t, requestID, msg.Get(RequestID))
	assert.Equal(t, deadline, msg.Get(Deadline))

	parsedMsg, err := TestCodec.Parse(msg.Bytes())
	assert.NoError(t, err)
	assert.NotNil(t, parsedMsg)
	assert.Equal(t, GetAcceptedFrontier, parsedMsg.Op())
	assert.Equal(t, chainID[:], parsedMsg.Get(ChainID))
	assert.Equal(t, requestID, parsedMsg.Get(RequestID))
	assert.Equal(t, deadline, parsedMsg.Get(Deadline))
	assert.EqualValues(t, msg.Bytes(), parsedMsg.Bytes())
}

func TestBuildAcceptedFrontier(t *testing.T) {
	chainID := ids.Empty.Prefix(0)
	requestID := uint32(5)
	containerID := ids.Empty.Prefix(1)
	containerIDs := [][]byte{containerID[:]}

	msg, err := TestBuilder.AcceptedFrontier(chainID, requestID, []ids.ID{containerID})
	assert.NoError(t, err)
	assert.NotNil(t, msg)
	assert.Equal(t, AcceptedFrontier, msg.Op())
	assert.Equal(t, chainID[:], msg.Get(ChainID))
	assert.Equal(t, requestID, msg.Get(RequestID))
	assert.Equal(t, containerIDs, msg.Get(ContainerIDs))

	parsedMsg, err := TestCodec.Parse(msg.Bytes())
	assert.NoError(t, err)
	assert.NotNil(t, parsedMsg)
	assert.Equal(t, AcceptedFrontier, parsedMsg.Op())
	assert.Equal(t, chainID[:], parsedMsg.Get(ChainID))
	assert.Equal(t, requestID, parsedMsg.Get(RequestID))
	assert.Equal(t, containerIDs, parsedMsg.Get(ContainerIDs))
	assert.EqualValues(t, msg.Bytes(), parsedMsg.Bytes())
}

func TestBuildGetAccepted(t *testing.T) {
	chainID := ids.Empty.Prefix(0)
	requestID := uint32(5)
	deadline := uint64(15)
	containerID := ids.Empty.Prefix(1)
	containerIDs := [][]byte{containerID[:]}

	msg, err := TestBuilder.GetAccepted(chainID, requestID, deadline, []ids.ID{containerID})
	assert.NoError(t, err)
	assert.NotNil(t, msg)
	assert.Equal(t, GetAccepted, msg.Op())
	assert.Equal(t, chainID[:], msg.Get(ChainID))
	assert.Equal(t, requestID, msg.Get(RequestID))
	assert.Equal(t, deadline, msg.Get(Deadline))
	assert.Equal(t, containerIDs, msg.Get(ContainerIDs))

	parsedMsg, err := TestCodec.Parse(msg.Bytes())
	assert.NoError(t, err)
	assert.NotNil(t, parsedMsg)
	assert.Equal(t, GetAccepted, parsedMsg.Op())
	assert.Equal(t, chainID[:], parsedMsg.Get(ChainID))
	assert.Equal(t, requestID, parsedMsg.Get(RequestID))
	assert.Equal(t, deadline, parsedMsg.Get(Deadline))
	assert.Equal(t, containerIDs, parsedMsg.Get(ContainerIDs))
	assert.EqualValues(t, msg.Bytes(), parsedMsg.Bytes())
}

func TestBuildAccepted(t *testing.T) {
	chainID := ids.Empty.Prefix(0)
	requestID := uint32(5)
	containerID := ids.Empty.Prefix(1)
	containerIDs := [][]byte{containerID[:]}

	msg, err := TestBuilder.Accepted(chainID, requestID, []ids.ID{containerID})
	assert.NoError(t, err)
	assert.NotNil(t, msg)
	assert.Equal(t, Accepted, msg.Op())
	assert.Equal(t, chainID[:], msg.Get(ChainID))
	assert.Equal(t, requestID, msg.Get(RequestID))
	assert.Equal(t, containerIDs, msg.Get(ContainerIDs))

	parsedMsg, err := TestCodec.Parse(msg.Bytes())
	assert.NoError(t, err)
	assert.NotNil(t, parsedMsg)
	assert.Equal(t, Accepted, parsedMsg.Op())
	assert.Equal(t, chainID[:], parsedMsg.Get(ChainID))
	assert.Equal(t, requestID, parsedMsg.Get(RequestID))
	assert.Equal(t, containerIDs, parsedMsg.Get(ContainerIDs))
	assert.EqualValues(t, msg.Bytes(), parsedMsg.Bytes())
}

func TestBuildGet(t *testing.T) {
	chainID := ids.Empty.Prefix(0)
	requestID := uint32(5)
	deadline := uint64(15)
	containerID := ids.Empty.Prefix(1)

	msg, err := TestBuilder.Get(chainID, requestID, deadline, containerID)
	assert.NoError(t, err)
	assert.NotNil(t, msg)
	assert.Equal(t, Get, msg.Op())
	assert.Equal(t, chainID[:], msg.Get(ChainID))
	assert.Equal(t, requestID, msg.Get(RequestID))
	assert.Equal(t, deadline, msg.Get(Deadline))
	assert.Equal(t, containerID[:], msg.Get(ContainerID))

	parsedMsg, err := TestCodec.Parse(msg.Bytes())
	assert.NoError(t, err)
	assert.NotNil(t, parsedMsg)
	assert.Equal(t, Get, parsedMsg.Op())
	assert.Equal(t, chainID[:], parsedMsg.Get(ChainID))
	assert.Equal(t, requestID, parsedMsg.Get(RequestID))
	assert.Equal(t, deadline, parsedMsg.Get(Deadline))
	assert.Equal(t, containerID[:], parsedMsg.Get(ContainerID))
	assert.EqualValues(t, msg.Bytes(), parsedMsg.Bytes())
}

func TestBuildPut(t *testing.T) {
	chainID := ids.Empty.Prefix(0)
	requestID := uint32(5)
	containerID := ids.Empty.Prefix(1)
	container := []byte{2}

<<<<<<< HEAD
	{ // no compression
		msg, err := TestBuilder.Put(chainID, requestID, containerID, container, false)
=======
	for _, compress := range []bool{false, true} {
		msg, err := TestBuilder.Put(chainID, requestID, containerID, container, compress)
>>>>>>> f83f8b2e
		assert.NoError(t, err)
		assert.NotNil(t, msg)
		assert.Equal(t, Put, msg.Op())
		assert.Equal(t, chainID[:], msg.Get(ChainID))
		assert.Equal(t, requestID, msg.Get(RequestID))
		assert.Equal(t, containerID[:], msg.Get(ContainerID))
		assert.Equal(t, container, msg.Get(ContainerBytes))

		parsedMsg, err := TestCodec.Parse(msg.Bytes())
<<<<<<< HEAD
		assert.NoError(t, err)
		assert.NotNil(t, parsedMsg)
		assert.Equal(t, Put, parsedMsg.Op())
		assert.Equal(t, chainID[:], parsedMsg.Get(ChainID))
		assert.Equal(t, requestID, parsedMsg.Get(RequestID))
		assert.Equal(t, containerID[:], parsedMsg.Get(ContainerID))
		assert.Equal(t, container, parsedMsg.Get(ContainerBytes))
		assert.EqualValues(t, msg.Bytes(), parsedMsg.Bytes())
	}

	{ // with compression
		msg, err := TestBuilder.Put(chainID, requestID, containerID, container, true)
		assert.NoError(t, err)
		assert.NotNil(t, msg)
		assert.Equal(t, Put, msg.Op())
		assert.Equal(t, chainID[:], msg.Get(ChainID))
		assert.Equal(t, requestID, msg.Get(RequestID))
		assert.Equal(t, containerID[:], msg.Get(ContainerID))
		assert.Equal(t, container, msg.Get(ContainerBytes))

		parsedMsg, err := TestCodec.Parse(msg.Bytes())
=======
>>>>>>> f83f8b2e
		assert.NoError(t, err)
		assert.NotNil(t, parsedMsg)
		assert.Equal(t, Put, parsedMsg.Op())
		assert.Equal(t, chainID[:], parsedMsg.Get(ChainID))
		assert.Equal(t, requestID, parsedMsg.Get(RequestID))
		assert.Equal(t, containerID[:], parsedMsg.Get(ContainerID))
		assert.Equal(t, container, parsedMsg.Get(ContainerBytes))
	}
}

func TestBuildPushQuery(t *testing.T) {
	chainID := ids.Empty.Prefix(0)
	requestID := uint32(5)
	deadline := uint64(15)
	containerID := ids.Empty.Prefix(1)
	container := []byte{2}

<<<<<<< HEAD
	{ // no compression
		msg, err := TestBuilder.PushQuery(chainID, requestID, deadline, containerID, container, false)
		assert.NoError(t, err)
		assert.NotNil(t, msg)
		assert.Equal(t, PushQuery, msg.Op())
		assert.Equal(t, chainID[:], msg.Get(ChainID))
		assert.Equal(t, requestID, msg.Get(RequestID))
		assert.Equal(t, deadline, msg.Get(Deadline))
		assert.Equal(t, containerID[:], msg.Get(ContainerID))
		assert.Equal(t, container, msg.Get(ContainerBytes))

		parsedMsg, err := TestCodec.Parse(msg.Bytes())
		assert.NoError(t, err)
		assert.NotNil(t, parsedMsg)
		assert.Equal(t, PushQuery, parsedMsg.Op())
		assert.Equal(t, chainID[:], parsedMsg.Get(ChainID))
		assert.Equal(t, requestID, parsedMsg.Get(RequestID))
		assert.Equal(t, deadline, parsedMsg.Get(Deadline))
		assert.Equal(t, containerID[:], parsedMsg.Get(ContainerID))
		assert.Equal(t, container, parsedMsg.Get(ContainerBytes))
		assert.EqualValues(t, msg.Bytes(), parsedMsg.Bytes())
	}

	{ // with compression
		msg, err := TestBuilder.PushQuery(chainID, requestID, deadline, containerID, container, true)
=======
	for _, compress := range []bool{false, true} {
		msg, err := TestBuilder.PushQuery(chainID, requestID, deadline, containerID, container, compress)
>>>>>>> f83f8b2e
		assert.NoError(t, err)
		assert.NotNil(t, msg)
		assert.Equal(t, PushQuery, msg.Op())
		assert.Equal(t, chainID[:], msg.Get(ChainID))
		assert.Equal(t, requestID, msg.Get(RequestID))
		assert.Equal(t, deadline, msg.Get(Deadline))
		assert.Equal(t, containerID[:], msg.Get(ContainerID))
		assert.Equal(t, container, msg.Get(ContainerBytes))

		parsedMsg, err := TestCodec.Parse(msg.Bytes())
		assert.NoError(t, err)
		assert.NotNil(t, parsedMsg)
		assert.Equal(t, PushQuery, parsedMsg.Op())
		assert.Equal(t, chainID[:], parsedMsg.Get(ChainID))
		assert.Equal(t, requestID, parsedMsg.Get(RequestID))
		assert.Equal(t, deadline, parsedMsg.Get(Deadline))
		assert.Equal(t, containerID[:], parsedMsg.Get(ContainerID))
		assert.Equal(t, container, parsedMsg.Get(ContainerBytes))
	}
}

func TestBuildPullQuery(t *testing.T) {
	chainID := ids.Empty.Prefix(0)
	requestID := uint32(5)
	deadline := uint64(15)
	containerID := ids.Empty.Prefix(1)

	msg, err := TestBuilder.PullQuery(chainID, requestID, deadline, containerID)
	assert.NoError(t, err)
	assert.NotNil(t, msg)
	assert.Equal(t, PullQuery, msg.Op())
	assert.Equal(t, chainID[:], msg.Get(ChainID))
	assert.Equal(t, requestID, msg.Get(RequestID))
	assert.Equal(t, deadline, msg.Get(Deadline))
	assert.Equal(t, containerID[:], msg.Get(ContainerID))

	parsedMsg, err := TestCodec.Parse(msg.Bytes())
	assert.NoError(t, err)
	assert.NotNil(t, parsedMsg)
	assert.Equal(t, PullQuery, parsedMsg.Op())
	assert.Equal(t, chainID[:], parsedMsg.Get(ChainID))
	assert.Equal(t, requestID, parsedMsg.Get(RequestID))
	assert.Equal(t, deadline, parsedMsg.Get(Deadline))
	assert.Equal(t, containerID[:], parsedMsg.Get(ContainerID))
	assert.EqualValues(t, msg.Bytes(), parsedMsg.Bytes())
}

func TestBuildChits(t *testing.T) {
	chainID := ids.Empty.Prefix(0)
	requestID := uint32(5)
	containerID := ids.Empty.Prefix(1)
	containerIDs := [][]byte{containerID[:]}

	msg, err := TestBuilder.Chits(chainID, requestID, []ids.ID{containerID})
	assert.NoError(t, err)
	assert.NotNil(t, msg)
	assert.Equal(t, Chits, msg.Op())
	assert.Equal(t, chainID[:], msg.Get(ChainID))
	assert.Equal(t, requestID, msg.Get(RequestID))
	assert.Equal(t, containerIDs, msg.Get(ContainerIDs))

	parsedMsg, err := TestCodec.Parse(msg.Bytes())
	assert.NoError(t, err)
	assert.NotNil(t, parsedMsg)
	assert.Equal(t, Chits, parsedMsg.Op())
	assert.Equal(t, chainID[:], parsedMsg.Get(ChainID))
	assert.Equal(t, requestID, parsedMsg.Get(RequestID))
	assert.Equal(t, containerIDs, parsedMsg.Get(ContainerIDs))
	assert.EqualValues(t, msg.Bytes(), parsedMsg.Bytes())
}

func TestBuildMultiPut(t *testing.T) {
	chainID := ids.Empty.Prefix(0)
	requestID := uint32(5)
	container := ids.Empty.Prefix(1)
	container2 := ids.Empty.Prefix(2)
	containers := [][]byte{container[:], container2[:]}

<<<<<<< HEAD
	{ // no compression
		msg, err := TestBuilder.MultiPut(chainID, requestID, containers, false)
=======
	for _, compress := range []bool{false, true} {
		msg, err := TestBuilder.MultiPut(chainID, requestID, containers, compress)
		assert.NoError(t, err)
		assert.NotNil(t, msg)
		assert.Equal(t, MultiPut, msg.Op())
		assert.Equal(t, chainID[:], msg.Get(ChainID))
		assert.Equal(t, requestID, msg.Get(RequestID))
		assert.Equal(t, containers, msg.Get(MultiContainerBytes))

		parsedMsg, err := TestCodec.Parse(msg.Bytes())
		assert.NoError(t, err)
		assert.NotNil(t, parsedMsg)
		assert.Equal(t, MultiPut, parsedMsg.Op())
		assert.Equal(t, chainID[:], parsedMsg.Get(ChainID))
		assert.Equal(t, requestID, parsedMsg.Get(RequestID))
		assert.Equal(t, containers, parsedMsg.Get(MultiContainerBytes))
	}
}

func TestBuildAppRequestMsg(t *testing.T) {
	chainID := ids.GenerateTestID()
	appRequestBytes := make([]byte, 1024)
	appRequestBytes[0] = 1
	appRequestBytes[len(appRequestBytes)-1] = 1
	deadline := uint64(time.Now().Unix())

	for _, compress := range []bool{false, true} {
		msg, err := TestBuilder.AppRequest(chainID, 1, deadline, appRequestBytes, compress)
>>>>>>> f83f8b2e
		assert.NoError(t, err)
		assert.NotNil(t, msg)
		assert.Equal(t, AppRequest, msg.Op())
		assert.Equal(t, deadline, msg.Get(Deadline))
		assert.EqualValues(t, 1, msg.Get(RequestID))
		assert.Equal(t, appRequestBytes, msg.Get(AppRequestBytes))
		assert.Equal(t, chainID[:], msg.Get(ChainID))

<<<<<<< HEAD
		parsedMsg, err := TestCodec.Parse(msg.Bytes())
		assert.NoError(t, err)
		assert.NotNil(t, parsedMsg)
		assert.Equal(t, MultiPut, parsedMsg.Op())
		assert.Equal(t, chainID[:], parsedMsg.Get(ChainID))
		assert.Equal(t, requestID, parsedMsg.Get(RequestID))
		assert.Equal(t, containers, parsedMsg.Get(MultiContainerBytes))
		assert.EqualValues(t, msg.Bytes(), parsedMsg.Bytes())
=======
		msg, err = TestCodec.Parse(msg.Bytes())
		assert.NoError(t, err)
		assert.NotNil(t, msg)
		assert.Equal(t, AppRequest, msg.Op())
		assert.Equal(t, deadline, msg.Get(Deadline))
		assert.EqualValues(t, 1, msg.Get(RequestID))
		assert.Equal(t, appRequestBytes, msg.Get(AppRequestBytes))
		assert.Equal(t, chainID[:], msg.Get(ChainID))
	}
}

func TestBuildAppResponseMsg(t *testing.T) {
	chainID := ids.GenerateTestID()
	appResponseBytes := make([]byte, 1024)
	appResponseBytes[0] = 1
	appResponseBytes[len(appResponseBytes)-1] = 1

	for _, compress := range []bool{false, true} {
		msg, err := TestBuilder.AppResponse(chainID, 1, appResponseBytes, compress)
		assert.NoError(t, err)
		assert.NotNil(t, msg)
		assert.Equal(t, AppResponse, msg.Op())
		assert.EqualValues(t, 1, msg.Get(RequestID))
		assert.Equal(t, appResponseBytes, msg.Get(AppResponseBytes))
		assert.Equal(t, chainID[:], msg.Get(ChainID))

		msg, err = TestCodec.Parse(msg.Bytes())
		assert.NoError(t, err)
		assert.NotNil(t, msg)
		assert.Equal(t, AppResponse, msg.Op())
		assert.EqualValues(t, 1, msg.Get(RequestID))
		assert.Equal(t, appResponseBytes, msg.Get(AppResponseBytes))
		assert.Equal(t, chainID[:], msg.Get(ChainID))
>>>>>>> f83f8b2e
	}
}

<<<<<<< HEAD
	{ // with compression
		msg, err := TestBuilder.MultiPut(chainID, requestID, containers, true)
=======
func TestBuildAppGossipMsg(t *testing.T) {
	chainID := ids.GenerateTestID()
	appGossipBytes := make([]byte, 1024)
	appGossipBytes[0] = 1
	appGossipBytes[len(appGossipBytes)-1] = 1

	for _, compress := range []bool{false, true} {
		msg, err := TestBuilder.AppGossip(chainID, appGossipBytes, compress)
>>>>>>> f83f8b2e
		assert.NoError(t, err)
		assert.NotNil(t, msg)
		assert.Equal(t, AppGossip, msg.Op())
		assert.Equal(t, appGossipBytes, msg.Get(AppGossipBytes))
		assert.Equal(t, chainID[:], msg.Get(ChainID))

<<<<<<< HEAD
		parsedMsg, err := TestCodec.Parse(msg.Bytes())
=======
		msg, err = TestCodec.Parse(msg.Bytes())
>>>>>>> f83f8b2e
		assert.NoError(t, err)
		assert.NotNil(t, msg)
		assert.Equal(t, AppGossip, msg.Op())
		assert.Equal(t, appGossipBytes, msg.Get(AppGossipBytes))
		assert.Equal(t, chainID[:], msg.Get(ChainID))
	}
}<|MERGE_RESOLUTION|>--- conflicted
+++ resolved
@@ -282,13 +282,8 @@
 	containerID := ids.Empty.Prefix(1)
 	container := []byte{2}
 
-<<<<<<< HEAD
-	{ // no compression
-		msg, err := TestBuilder.Put(chainID, requestID, containerID, container, false)
-=======
 	for _, compress := range []bool{false, true} {
 		msg, err := TestBuilder.Put(chainID, requestID, containerID, container, compress)
->>>>>>> f83f8b2e
 		assert.NoError(t, err)
 		assert.NotNil(t, msg)
 		assert.Equal(t, Put, msg.Op())
@@ -298,7 +293,6 @@
 		assert.Equal(t, container, msg.Get(ContainerBytes))
 
 		parsedMsg, err := TestCodec.Parse(msg.Bytes())
-<<<<<<< HEAD
 		assert.NoError(t, err)
 		assert.NotNil(t, parsedMsg)
 		assert.Equal(t, Put, parsedMsg.Op())
@@ -306,29 +300,6 @@
 		assert.Equal(t, requestID, parsedMsg.Get(RequestID))
 		assert.Equal(t, containerID[:], parsedMsg.Get(ContainerID))
 		assert.Equal(t, container, parsedMsg.Get(ContainerBytes))
-		assert.EqualValues(t, msg.Bytes(), parsedMsg.Bytes())
-	}
-
-	{ // with compression
-		msg, err := TestBuilder.Put(chainID, requestID, containerID, container, true)
-		assert.NoError(t, err)
-		assert.NotNil(t, msg)
-		assert.Equal(t, Put, msg.Op())
-		assert.Equal(t, chainID[:], msg.Get(ChainID))
-		assert.Equal(t, requestID, msg.Get(RequestID))
-		assert.Equal(t, containerID[:], msg.Get(ContainerID))
-		assert.Equal(t, container, msg.Get(ContainerBytes))
-
-		parsedMsg, err := TestCodec.Parse(msg.Bytes())
-=======
->>>>>>> f83f8b2e
-		assert.NoError(t, err)
-		assert.NotNil(t, parsedMsg)
-		assert.Equal(t, Put, parsedMsg.Op())
-		assert.Equal(t, chainID[:], parsedMsg.Get(ChainID))
-		assert.Equal(t, requestID, parsedMsg.Get(RequestID))
-		assert.Equal(t, containerID[:], parsedMsg.Get(ContainerID))
-		assert.Equal(t, container, parsedMsg.Get(ContainerBytes))
 	}
 }
 
@@ -339,9 +310,8 @@
 	containerID := ids.Empty.Prefix(1)
 	container := []byte{2}
 
-<<<<<<< HEAD
-	{ // no compression
-		msg, err := TestBuilder.PushQuery(chainID, requestID, deadline, containerID, container, false)
+	for _, compress := range []bool{false, true} {
+		msg, err := TestBuilder.PushQuery(chainID, requestID, deadline, containerID, container, compress)
 		assert.NoError(t, err)
 		assert.NotNil(t, msg)
 		assert.Equal(t, PushQuery, msg.Op())
@@ -360,33 +330,6 @@
 		assert.Equal(t, deadline, parsedMsg.Get(Deadline))
 		assert.Equal(t, containerID[:], parsedMsg.Get(ContainerID))
 		assert.Equal(t, container, parsedMsg.Get(ContainerBytes))
-		assert.EqualValues(t, msg.Bytes(), parsedMsg.Bytes())
-	}
-
-	{ // with compression
-		msg, err := TestBuilder.PushQuery(chainID, requestID, deadline, containerID, container, true)
-=======
-	for _, compress := range []bool{false, true} {
-		msg, err := TestBuilder.PushQuery(chainID, requestID, deadline, containerID, container, compress)
->>>>>>> f83f8b2e
-		assert.NoError(t, err)
-		assert.NotNil(t, msg)
-		assert.Equal(t, PushQuery, msg.Op())
-		assert.Equal(t, chainID[:], msg.Get(ChainID))
-		assert.Equal(t, requestID, msg.Get(RequestID))
-		assert.Equal(t, deadline, msg.Get(Deadline))
-		assert.Equal(t, containerID[:], msg.Get(ContainerID))
-		assert.Equal(t, container, msg.Get(ContainerBytes))
-
-		parsedMsg, err := TestCodec.Parse(msg.Bytes())
-		assert.NoError(t, err)
-		assert.NotNil(t, parsedMsg)
-		assert.Equal(t, PushQuery, parsedMsg.Op())
-		assert.Equal(t, chainID[:], parsedMsg.Get(ChainID))
-		assert.Equal(t, requestID, parsedMsg.Get(RequestID))
-		assert.Equal(t, deadline, parsedMsg.Get(Deadline))
-		assert.Equal(t, containerID[:], parsedMsg.Get(ContainerID))
-		assert.Equal(t, container, parsedMsg.Get(ContainerBytes))
 	}
 }
 
@@ -447,10 +390,6 @@
 	container2 := ids.Empty.Prefix(2)
 	containers := [][]byte{container[:], container2[:]}
 
-<<<<<<< HEAD
-	{ // no compression
-		msg, err := TestBuilder.MultiPut(chainID, requestID, containers, false)
-=======
 	for _, compress := range []bool{false, true} {
 		msg, err := TestBuilder.MultiPut(chainID, requestID, containers, compress)
 		assert.NoError(t, err)
@@ -479,7 +418,6 @@
 
 	for _, compress := range []bool{false, true} {
 		msg, err := TestBuilder.AppRequest(chainID, 1, deadline, appRequestBytes, compress)
->>>>>>> f83f8b2e
 		assert.NoError(t, err)
 		assert.NotNil(t, msg)
 		assert.Equal(t, AppRequest, msg.Op())
@@ -488,16 +426,6 @@
 		assert.Equal(t, appRequestBytes, msg.Get(AppRequestBytes))
 		assert.Equal(t, chainID[:], msg.Get(ChainID))
 
-<<<<<<< HEAD
-		parsedMsg, err := TestCodec.Parse(msg.Bytes())
-		assert.NoError(t, err)
-		assert.NotNil(t, parsedMsg)
-		assert.Equal(t, MultiPut, parsedMsg.Op())
-		assert.Equal(t, chainID[:], parsedMsg.Get(ChainID))
-		assert.Equal(t, requestID, parsedMsg.Get(RequestID))
-		assert.Equal(t, containers, parsedMsg.Get(MultiContainerBytes))
-		assert.EqualValues(t, msg.Bytes(), parsedMsg.Bytes())
-=======
 		msg, err = TestCodec.Parse(msg.Bytes())
 		assert.NoError(t, err)
 		assert.NotNil(t, msg)
@@ -531,14 +459,9 @@
 		assert.EqualValues(t, 1, msg.Get(RequestID))
 		assert.Equal(t, appResponseBytes, msg.Get(AppResponseBytes))
 		assert.Equal(t, chainID[:], msg.Get(ChainID))
->>>>>>> f83f8b2e
-	}
-}
-
-<<<<<<< HEAD
-	{ // with compression
-		msg, err := TestBuilder.MultiPut(chainID, requestID, containers, true)
-=======
+	}
+}
+
 func TestBuildAppGossipMsg(t *testing.T) {
 	chainID := ids.GenerateTestID()
 	appGossipBytes := make([]byte, 1024)
@@ -547,18 +470,13 @@
 
 	for _, compress := range []bool{false, true} {
 		msg, err := TestBuilder.AppGossip(chainID, appGossipBytes, compress)
->>>>>>> f83f8b2e
 		assert.NoError(t, err)
 		assert.NotNil(t, msg)
 		assert.Equal(t, AppGossip, msg.Op())
 		assert.Equal(t, appGossipBytes, msg.Get(AppGossipBytes))
 		assert.Equal(t, chainID[:], msg.Get(ChainID))
 
-<<<<<<< HEAD
-		parsedMsg, err := TestCodec.Parse(msg.Bytes())
-=======
 		msg, err = TestCodec.Parse(msg.Bytes())
->>>>>>> f83f8b2e
 		assert.NoError(t, err)
 		assert.NotNil(t, msg)
 		assert.Equal(t, AppGossip, msg.Op())
