// (c) 2019-2020, Ava Labs, Inc. All rights reserved.
// See the file LICENSE for licensing terms.

package network

import (
	"context"
	"crypto"
	"errors"
	"fmt"
	"math/rand"
	"net"
	"sync"
	"sync/atomic"
	"time"

	cryptorand "crypto/rand"

	"github.com/prometheus/client_golang/prometheus"

	"github.com/ava-labs/avalanchego/health"
	"github.com/ava-labs/avalanchego/ids"
	"github.com/ava-labs/avalanchego/network/dialer"
	"github.com/ava-labs/avalanchego/network/throttling"
	"github.com/ava-labs/avalanchego/snow"
	"github.com/ava-labs/avalanchego/snow/networking/benchlist"
	"github.com/ava-labs/avalanchego/snow/networking/router"
	"github.com/ava-labs/avalanchego/snow/networking/sender"
	"github.com/ava-labs/avalanchego/snow/triggers"
	"github.com/ava-labs/avalanchego/snow/validators"
	"github.com/ava-labs/avalanchego/utils"
	"github.com/ava-labs/avalanchego/utils/constants"
	"github.com/ava-labs/avalanchego/utils/formatting"
	"github.com/ava-labs/avalanchego/utils/logging"
	"github.com/ava-labs/avalanchego/utils/math"
	"github.com/ava-labs/avalanchego/utils/sampler"
	"github.com/ava-labs/avalanchego/utils/timer"
	"github.com/ava-labs/avalanchego/utils/units"
	"github.com/ava-labs/avalanchego/version"
)

// reasonable default values
const (
	defaultInitialReconnectDelay                     = time.Second
	defaultMaxReconnectDelay                         = time.Hour
	DefaultMaxMessageSize                     uint32 = 2 * units.MiB
	defaultMaxNetworkPendingSendBytes                = 512 * units.MiB
	defaultNetworkPendingSendBytesToRateLimit        = defaultMaxNetworkPendingSendBytes / 4
	defaultMaxClockDifference                        = time.Minute
	defaultPeerListStakerGossipFraction              = 2
	defaultGetVersionTimeout                         = 10 * time.Second
	defaultAllowPrivateIPs                           = true
	defaultPingPongTimeout                           = 30 * time.Second
	defaultPingFrequency                             = 3 * defaultPingPongTimeout / 4
	defaultReadBufferSize                            = 16 * units.KiB
	defaultReadHandshakeTimeout                      = 15 * time.Second
	defaultConnMeterCacheSize                        = 1024
	defaultByteSliceCap                              = 128
)

var (
	errNetworkClosed              = errors.New("network closed")
	errPeerIsMyself               = errors.New("peer is myself")
	errNetworkLayerUnhealthy      = errors.New("network layer is unhealthy")
	minVersionCanHandleCompressed = version.NewDefaultVersion(1, 4, 10)
)

var _ Network = &network{}

func init() { rand.Seed(time.Now().UnixNano()) }

// Network defines the functionality of the networking library.
type Network interface {
	// All consensus messages can be sent through this interface. Thread safety
	// must be managed internally in the network.
	sender.ExternalSender

	// The network must be able to broadcast accepted decisions to random peers.
	// Thread safety must be managed internally in the network.
	triggers.Acceptor

	// Should only be called once, will run until either a fatal error occurs,
	// or the network is closed. Returns a non-nil error.
	Dispatch() error

	// Attempt to connect to this IP. Thread safety must be managed internally
	// to the network. The network will never stop attempting to connect to this
	// IP.
	TrackIP(ip utils.IPDesc)

	// Attempt to connect to this node ID at IP. Thread safety must be managed
	// internally to the network.
	Track(ip utils.IPDesc, nodeID ids.ShortID)

	// Returns the description of the specified [nodeIDs] this network is currently
	// connected to externally or all nodes this network is connected to if [nodeIDs]
	// is empty. Thread safety must be managed internally to the network.
	Peers(nodeIDs []ids.ShortID) []PeerID

	// Close this network and all existing connections it has. Thread safety
	// must be managed internally to the network. Calling close multiple times
	// will return a nil error.
	Close() error

	// Return the IP of the node
	IP() utils.IPDesc

	// Has a health check
	health.Checkable
}

type network struct {
	// The metrics that this network tracks
	metrics
	// Define the parameters used to determine whether
	// the networking layer is healthy
	healthConfig HealthConfig
	// Unix time at which last message of any type received over network
	// Must only be accessed atomically
	lastMsgReceivedTime int64
	// Unix time at which last message of any type sent over network
	// Must only be accessed atomically
	lastMsgSentTime int64
	// Keeps track of the percentage of sends that fail
	sendFailRateCalculator             math.Averager
	log                                logging.Logger
	id                                 ids.ShortID
	ip                                 utils.DynamicIPDesc
	networkID                          uint32
	versionCompatibility               version.Compatibility
	parser                             version.ApplicationParser
	listener                           net.Listener
	dialer                             dialer.Dialer
	serverUpgrader                     Upgrader
	clientUpgrader                     Upgrader
	vdrs                               validators.Set // set of current validators in the Avalanche network
	beacons                            validators.Set // set of beacons in the Avalanche network
	router                             router.Router  // router must be thread safe
	nodeID                             uint32
	clock                              timer.Clock
	initialReconnectDelay              time.Duration
	maxReconnectDelay                  time.Duration
	maxMessageSize                     int64
	sendQueueSize                      uint32
	maxNetworkPendingSendBytes         int64
	networkPendingSendBytesToRateLimit int64
	maxClockDifference                 time.Duration
	// Size of a peer list sent to peers
	peerListSize int
	// Gossip a peer list to peers with this frequency
	peerListGossipFreq time.Duration
	// Gossip a peer list to this many peers when gossiping
	peerListGossipSize           int
	peerListStakerGossipFraction int
	getVersionTimeout            time.Duration
	allowPrivateIPs              bool
	gossipAcceptedFrontierSize   uint
	gossipOnAcceptSize           uint
	pingPongTimeout              time.Duration
	pingFrequency                time.Duration
	readBufferSize               uint32
	readHandshakeTimeout         time.Duration
	connMeter                    ConnMeter
	b                            Builder
	isFetchOnly                  bool

	stateLock sync.RWMutex
	closed    utils.AtomicBool

	// May contain peers that we have not finished the handshake with.
	peers peersData

	// disconnectedIPs, connectedIPs, peerAliasIPs, and myIPs
	// are maps with ip.String() keys that are used to determine if
	// we should attempt to dial an IP. [stateLock] should be held
	// whenever accessing one of these maps.
	disconnectedIPs map[string]struct{} // set of IPs we are attempting to connect to
	connectedIPs    map[string]struct{} // set of IPs we have open connections with
	peerAliasIPs    map[string]struct{} // set of alternate IPs we've reached existing peers at
	// TODO: bound the size of [myIPs] to avoid DoS. LRU caching would be ideal
	myIPs map[string]struct{} // set of IPs that resulted in my ID.

	// retryDelay is a map with ip.String() keys that is used to track
	// the backoff delay we should wait before attempting to dial an IP address
	// again.
	retryDelay map[string]time.Duration

	// peerAliasTimeout is the age a peer alias must
	// be before we attempt to release it (so that we
	// attempt to dial the IP again if gossiped to us).
	peerAliasTimeout time.Duration

	// ensures the close of the network only happens once.
	closeOnce sync.Once

	hasMasked        bool
	maskedValidators ids.ShortSet

	benchlistManager benchlist.Manager

	// this node's TLS key
	tlsKey crypto.Signer

	// [lastTimestampLock] should be held when touching  [lastVersionIP],
	// [lastVersionTimestamp], and [lastVersionSignature]
	timeForIPLock sync.Mutex
	// The IP for ourself that we included in the most recent Version message we
	// sent.
	lastVersionIP utils.IPDesc
	// The timestamp we included in the most recent Version message we sent.
	lastVersionTimestamp uint64
	// The signature we included in the most recent Version message we sent.
	lastVersionSignature []byte

	// Node ID --> Latest IP/timestamp of this node from a Version or PeerList message
	// The values in this map all have [signature] == nil
	// A peer is removed from this map when [connected] is called with the peer as the argument
	// TODO also remove from this map when the peer leaves the validator set
	latestPeerIP map[ids.ShortID]signedPeerIP

	// Node ID --> Function to execute to stop trying to dial the node.
	// A node is present in this map if and only if we are actively
	// trying to dial the node.
	connAttempts sync.Map

	// Contains []byte. Used as an optimization.
	// Can be accessed by multiple goroutines concurrently.
	byteSlicePool sync.Pool

	// If true, compress PushQuery, Put, MultiPut and PeerList messages sent to peers.
	// Whether true or false, expect messages from peers with version >= [minVersionCanHandleCompressed]
	// to send these types of messages with the isCompressed flag.
	compressionEnabled bool

	// Rate-limits incoming messages
	inboundMsgThrottler throttling.InboundMsgThrottler

	// Rate-limits outgoing messages
	outboundMsgThrottler throttling.OutboundMsgThrottler
}

type Config struct {
	HealthConfig
	InboundThrottlerConfig  throttling.MsgThrottlerConfig
	OutboundThrottlerConfig throttling.MsgThrottlerConfig
	timer.AdaptiveTimeoutConfig
	DialerConfig     dialer.Config
	MetricsNamespace string
	// [Registerer] is set in node's initMetricsAPI method
	MetricsRegisterer prometheus.Registerer
}

// NewDefaultNetwork returns a new Network implementation with the provided
// parameters and some reasonable default values.
func NewDefaultNetwork(
	registerer prometheus.Registerer,
	log logging.Logger,
	id ids.ShortID,
	ip utils.DynamicIPDesc,
	networkID uint32,
	versionCompatibility version.Compatibility,
	parser version.ApplicationParser,
	listener net.Listener,
	dialer dialer.Dialer,
	serverUpgrader,
	clientUpgrader Upgrader,
	vdrs validators.Set,
	beacons validators.Set,
	router router.Router,
	connMeterResetDuration time.Duration,
	connMeterMaxConns int,
	sendQueueSize uint32,
	healthConfig HealthConfig,
	benchlistManager benchlist.Manager,
	peerAliasTimeout time.Duration,
	tlsKey crypto.Signer,
	peerListSize int,
	peerListGossipSize int,
	peerListGossipFreq time.Duration,
	isFetchOnly bool,
	gossipAcceptedFrontierSize uint,
	gossipOnAcceptSize uint,
<<<<<<< HEAD
	compressionEnabled bool,
	msgThrottler throttling.MsgThrottler,
) (Network, error) {
=======
	inboundMsgThrottler throttling.InboundMsgThrottler,
	outboundMsgThrottler throttling.OutboundMsgThrottler,
) Network {
>>>>>>> 0f921b80
	return NewNetwork(
		registerer,
		log,
		id,
		ip,
		networkID,
		versionCompatibility,
		parser,
		listener,
		dialer,
		serverUpgrader,
		clientUpgrader,
		vdrs,
		beacons,
		router,
		defaultInitialReconnectDelay,
		defaultMaxReconnectDelay,
		DefaultMaxMessageSize,
		sendQueueSize,
		defaultMaxNetworkPendingSendBytes,
		defaultNetworkPendingSendBytesToRateLimit,
		defaultMaxClockDifference,
		peerListSize,
		peerListGossipFreq,
		peerListGossipSize,
		defaultPeerListStakerGossipFraction,
		defaultGetVersionTimeout,
		defaultAllowPrivateIPs,
		gossipAcceptedFrontierSize,
		gossipOnAcceptSize,
		defaultPingPongTimeout,
		defaultPingFrequency,
		defaultReadBufferSize,
		defaultReadHandshakeTimeout,
		connMeterResetDuration,
		defaultConnMeterCacheSize,
		connMeterMaxConns,
		healthConfig,
		benchlistManager,
		peerAliasTimeout,
		tlsKey,
		isFetchOnly,
<<<<<<< HEAD
		compressionEnabled,
		msgThrottler,
=======
		inboundMsgThrottler,
		outboundMsgThrottler,
>>>>>>> 0f921b80
	)
}

// NewNetwork returns a new Network implementation with the provided parameters.
func NewNetwork(
	registerer prometheus.Registerer,
	log logging.Logger,
	id ids.ShortID,
	ip utils.DynamicIPDesc,
	networkID uint32,
	versionCompatibility version.Compatibility,
	parser version.ApplicationParser,
	listener net.Listener,
	dialer dialer.Dialer,
	serverUpgrader,
	clientUpgrader Upgrader,
	vdrs validators.Set,
	beacons validators.Set,
	router router.Router,
	initialReconnectDelay,
	maxReconnectDelay time.Duration,
	maxMessageSize uint32,
	sendQueueSize uint32,
	maxNetworkPendingSendBytes int,
	networkPendingSendBytesToRateLimit int,
	maxClockDifference time.Duration,
	peerListSize int,
	peerListGossipFreq time.Duration,
	peerListGossipSize int,
	peerListStakerGossipFraction int,
	getVersionTimeout time.Duration,
	allowPrivateIPs bool,
	gossipAcceptedFrontierSize uint,
	gossipOnAcceptSize uint,
	pingPongTimeout time.Duration,
	pingFrequency time.Duration,
	readBufferSize uint32,
	readHandshakeTimeout time.Duration,
	connMeterResetDuration time.Duration,
	connMeterCacheSize int,
	connMeterMaxConns int,
	healthConfig HealthConfig,
	benchlistManager benchlist.Manager,
	peerAliasTimeout time.Duration,
	tlsKey crypto.Signer,
	isFetchOnly bool,
<<<<<<< HEAD
	compressionEnabled bool,
	msgThrottler throttling.MsgThrottler,
) (Network, error) {
=======
	inboundMsgThrottler throttling.InboundMsgThrottler,
	outboundMsgThrottler throttling.OutboundMsgThrottler,
) Network {
>>>>>>> 0f921b80
	// #nosec G404
	netw := &network{
		log:                  log,
		id:                   id,
		ip:                   ip,
		networkID:            networkID,
		versionCompatibility: versionCompatibility,
		parser:               parser,
		listener:             listener,
		dialer:               dialer,
		serverUpgrader:       serverUpgrader,
		clientUpgrader:       clientUpgrader,
		vdrs:                 vdrs,
		beacons:              beacons,
		router:               router,
		// This field just makes sure we don't connect to ourselves when TLS is
		// disabled. So, cryptographically secure random number generation isn't
		// used here.
		nodeID:                             rand.Uint32(),
		initialReconnectDelay:              initialReconnectDelay,
		maxReconnectDelay:                  maxReconnectDelay,
		maxMessageSize:                     int64(maxMessageSize),
		sendQueueSize:                      sendQueueSize,
		maxNetworkPendingSendBytes:         int64(maxNetworkPendingSendBytes),
		networkPendingSendBytesToRateLimit: int64(networkPendingSendBytesToRateLimit),
		maxClockDifference:                 maxClockDifference,
		peerListSize:                       peerListSize,
		peerListGossipFreq:                 peerListGossipFreq,
		peerListGossipSize:                 peerListGossipSize,
		peerListStakerGossipFraction:       peerListStakerGossipFraction,
		getVersionTimeout:                  getVersionTimeout,
		allowPrivateIPs:                    allowPrivateIPs,
		gossipAcceptedFrontierSize:         gossipAcceptedFrontierSize,
		gossipOnAcceptSize:                 gossipOnAcceptSize,
		pingPongTimeout:                    pingPongTimeout,
		pingFrequency:                      pingFrequency,
		disconnectedIPs:                    make(map[string]struct{}),
		connectedIPs:                       make(map[string]struct{}),
		peerAliasIPs:                       make(map[string]struct{}),
		peerAliasTimeout:                   peerAliasTimeout,
		retryDelay:                         make(map[string]time.Duration),
		myIPs:                              map[string]struct{}{ip.IP().String(): {}},
		readBufferSize:                     readBufferSize,
		readHandshakeTimeout:               readHandshakeTimeout,
		connMeter:                          NewConnMeter(connMeterResetDuration, connMeterCacheSize, connMeterMaxConns),
		healthConfig:                       healthConfig,
		benchlistManager:                   benchlistManager,
		tlsKey:                             tlsKey,
		latestPeerIP:                       make(map[ids.ShortID]signedPeerIP),
		isFetchOnly:                        isFetchOnly,
		byteSlicePool: sync.Pool{
			New: func() interface{} {
				return make([]byte, 0, defaultByteSliceCap)
			},
		},
<<<<<<< HEAD
		compressionEnabled: compressionEnabled,
		msgThrottler:       msgThrottler,
	}
	codec, err := newCodec(registerer)
	if err != nil {
		return nil, fmt.Errorf("initializing codec failed with: %s", err)
=======
		inboundMsgThrottler:  inboundMsgThrottler,
		outboundMsgThrottler: outboundMsgThrottler,
>>>>>>> 0f921b80
	}
	netw.b = Builder{
		codec: codec,
		getByteSlice: func() []byte {
			return netw.byteSlicePool.Get().([]byte)
		},
	}
	netw.peers.initialize()
	netw.sendFailRateCalculator = math.NewSyncAverager(math.NewAverager(0, healthConfig.MaxSendFailRateHalflife, netw.clock.Time()))
	if err := netw.initialize(registerer); err != nil {
		return nil, fmt.Errorf("initializing network failed with: %s", err)
	}
	return netw, nil
}

// GetAcceptedFrontier implements the Sender interface.
// Assumes [n.stateLock] is not held.
func (n *network) GetAcceptedFrontier(nodeIDs ids.ShortSet, chainID ids.ID, requestID uint32, deadline time.Duration) []ids.ShortID {
	msg, err := n.b.GetAcceptedFrontier(chainID, requestID, uint64(deadline))
	n.log.AssertNoError(err)
	msgLen := len(msg.Bytes())

	sentTo := make([]ids.ShortID, 0, nodeIDs.Len())
	now := n.clock.Time()
	for _, peerElement := range n.getPeers(nodeIDs) {
		peer := peerElement.peer
		nodeID := peerElement.id
		if peer == nil || !peer.finishedHandshake.GetValue() || !peer.Send(msg, false) {
			n.log.Debug("failed to send GetAcceptedFrontier(%s, %s, %d)",
				nodeID,
				chainID,
				requestID)
			n.getAcceptedFrontier.numFailed.Inc()
			n.sendFailRateCalculator.Observe(1, now)
		} else {
			sentTo = append(sentTo, nodeID)
			n.getAcceptedFrontier.numSent.Inc()
			n.sendFailRateCalculator.Observe(0, now)
			n.getAcceptedFrontier.sentBytes.Add(float64(msgLen))
		}
	}
	return sentTo
}

// AcceptedFrontier implements the Sender interface.
// Assumes [n.stateLock] is not held.
func (n *network) AcceptedFrontier(nodeID ids.ShortID, chainID ids.ID, requestID uint32, containerIDs []ids.ID) {
	now := n.clock.Time()

	peer := n.getPeer(nodeID)
	msg, err := n.b.AcceptedFrontier(chainID, requestID, containerIDs)
	if err != nil {
		n.log.Error("failed to build AcceptedFrontier(%s, %d, %s): %s",
			chainID,
			requestID,
			containerIDs,
			err)
		n.sendFailRateCalculator.Observe(1, now)
		return // Packing message failed
	}

	msgLen := len(msg.Bytes())
	if peer == nil || !peer.finishedHandshake.GetValue() || !peer.Send(msg, true) {
		n.log.Debug("failed to send AcceptedFrontier(%s, %s, %d, %s)",
			nodeID,
			chainID,
			requestID,
			containerIDs)
		n.acceptedFrontier.numFailed.Inc()
		n.sendFailRateCalculator.Observe(1, now)
	} else {
		n.acceptedFrontier.numSent.Inc()
		n.sendFailRateCalculator.Observe(0, now)
		n.acceptedFrontier.sentBytes.Add(float64(msgLen))
	}
}

// GetAccepted implements the Sender interface.
// Assumes [n.stateLock] is not held.
func (n *network) GetAccepted(nodeIDs ids.ShortSet, chainID ids.ID, requestID uint32, deadline time.Duration, containerIDs []ids.ID) []ids.ShortID {
	now := n.clock.Time()

	msg, err := n.b.GetAccepted(chainID, requestID, uint64(deadline), containerIDs)
	if err != nil {
		n.log.Error("failed to build GetAccepted(%s, %d, %s): %s",
			chainID,
			requestID,
			containerIDs,
			err)
		n.sendFailRateCalculator.Observe(1, now)
		return nil
	}
	msgLen := len(msg.Bytes())

	sentTo := make([]ids.ShortID, 0, nodeIDs.Len())
	for _, peerElement := range n.getPeers(nodeIDs) {
		peer := peerElement.peer
		vID := peerElement.id
		if peer == nil || !peer.finishedHandshake.GetValue() || !peer.Send(msg, false) {
			n.log.Debug("failed to send GetAccepted(%s, %s, %d, %s)",
				vID,
				chainID,
				requestID,
				containerIDs)
			n.getAccepted.numFailed.Inc()
			n.sendFailRateCalculator.Observe(1, now)
		} else {
			n.getAccepted.numSent.Inc()
			n.sendFailRateCalculator.Observe(0, now)
			n.getAccepted.sentBytes.Add(float64(msgLen))
			sentTo = append(sentTo, vID)
		}
	}
	return sentTo
}

// Accepted implements the Sender interface.
// Assumes [n.stateLock] is not held.
func (n *network) Accepted(nodeID ids.ShortID, chainID ids.ID, requestID uint32, containerIDs []ids.ID) {
	now := n.clock.Time()

	msg, err := n.b.Accepted(chainID, requestID, containerIDs)
	if err != nil {
		n.log.Error("failed to build Accepted(%s, %d, %s): %s",
			chainID,
			requestID,
			containerIDs,
			err)
		n.sendFailRateCalculator.Observe(1, now)
		return // Packing message failed
	}
	msgLen := len(msg.Bytes())

	peer := n.getPeer(nodeID)
	if peer == nil || !peer.finishedHandshake.GetValue() || !peer.Send(msg, true) {
		n.log.Debug("failed to send Accepted(%s, %s, %d, %s)",
			nodeID,
			chainID,
			requestID,
			containerIDs)
		n.accepted.numFailed.Inc()
		n.sendFailRateCalculator.Observe(1, now)
	} else {
		n.sendFailRateCalculator.Observe(0, now)
		n.accepted.numSent.Inc()
		n.accepted.sentBytes.Add(float64(msgLen))
	}
}

// GetAncestors implements the Sender interface.
// Assumes [n.stateLock] is not held.
func (n *network) GetAncestors(nodeID ids.ShortID, chainID ids.ID, requestID uint32, deadline time.Duration, containerID ids.ID) bool {
	now := n.clock.Time()

	peer := n.getPeer(nodeID)

	msg, err := n.b.GetAncestors(chainID, requestID, uint64(deadline), containerID)
	if err != nil {
		n.log.Error("failed to build GetAncestors message: %s", err)
		n.sendFailRateCalculator.Observe(1, now)
		return false
	}

	msgLen := len(msg.Bytes())
	if peer == nil || !peer.finishedHandshake.GetValue() || !peer.Send(msg, true) {
		n.log.Debug("failed to send GetAncestors(%s, %s, %d, %s)",
			nodeID,
			chainID,
			requestID,
			containerID)
		n.getAncestors.numFailed.Inc()
		n.sendFailRateCalculator.Observe(1, now)
		return false
	}
	n.getAncestors.numSent.Inc()
	n.sendFailRateCalculator.Observe(0, now)
	n.getAncestors.sentBytes.Add(float64(msgLen))
	return true
}

// MultiPut implements the Sender interface.
// Assumes [n.stateLock] is not held.
func (n *network) MultiPut(nodeID ids.ShortID, chainID ids.ID, requestID uint32, containers [][]byte) {
	now := n.clock.Time()

	peer := n.getPeer(nodeID)
	includeIsCompressedFlag := peer != nil && peer.canHandleCompressed.GetValue()
	// Compress this message only if the peer can handle compressed
	// messages and we have compression enabled
	msg, err := n.b.MultiPut(chainID, requestID, containers, includeIsCompressedFlag, includeIsCompressedFlag && n.compressionEnabled)
	if err != nil {
		n.log.Error("failed to build MultiPut message because of container of size %d", len(containers))
		n.sendFailRateCalculator.Observe(1, now)
		return
	}

	msgLen := len(msg.Bytes())
	if peer == nil || !peer.finishedHandshake.GetValue() || !peer.Send(msg, true) {
		n.log.Debug("failed to send MultiPut(%s, %s, %d, %d)",
			nodeID,
			chainID,
			requestID,
			len(containers))
		n.multiPut.numFailed.Inc()
		n.sendFailRateCalculator.Observe(1, now)
	} else {
		n.multiPut.numSent.Inc()
		n.sendFailRateCalculator.Observe(0, now)
		n.multiPut.sentBytes.Add(float64(msgLen))
	}
}

// Get implements the Sender interface.
// Assumes [n.stateLock] is not held.
func (n *network) Get(nodeID ids.ShortID, chainID ids.ID, requestID uint32, deadline time.Duration, containerID ids.ID) bool {
	now := n.clock.Time()

	msg, err := n.b.Get(chainID, requestID, uint64(deadline), containerID)
	n.log.AssertNoError(err)

	msgLen := len(msg.Bytes())
	peer := n.getPeer(nodeID)
	if peer == nil || !peer.finishedHandshake.GetValue() || !peer.Send(msg, true) {
		n.log.Debug("failed to send Get(%s, %s, %d, %s)",
			nodeID,
			chainID,
			requestID,
			containerID)
		n.get.numFailed.Inc()
		n.sendFailRateCalculator.Observe(1, now)
		return false
	}
	n.get.numSent.Inc()
	n.sendFailRateCalculator.Observe(0, now)
	n.get.sentBytes.Add(float64(msgLen))
	return true
}

// Put implements the Sender interface.
// Assumes [n.stateLock] is not held.
func (n *network) Put(nodeID ids.ShortID, chainID ids.ID, requestID uint32, containerID ids.ID, container []byte) {
	now := n.clock.Time()

	peer := n.getPeer(nodeID)
	includeIsCompressedFlag := peer != nil && peer.canHandleCompressed.GetValue()
	// Compress this message only if the peer can handle compressed
	// messages and we have compression enabled
	msg, err := n.b.Put(chainID, requestID, containerID, container, includeIsCompressedFlag, includeIsCompressedFlag && n.compressionEnabled)
	if err != nil {
		n.log.Error("failed to build Put(%s, %d, %s): %s. len(container) : %d",
			chainID,
			requestID,
			containerID,
			err,
			len(container))
		n.sendFailRateCalculator.Observe(1, now)
		return
	}
	msgLen := len(msg.Bytes())

	if peer == nil || !peer.finishedHandshake.GetValue() || !peer.Send(msg, true) {
		n.log.Debug("failed to send Put(%s, %s, %d, %s)",
			nodeID,
			chainID,
			requestID,
			containerID)
		n.log.Verbo("container: %s", formatting.DumpBytes{Bytes: container})
		n.put.numFailed.Inc()
		n.sendFailRateCalculator.Observe(1, now)
	} else {
		n.put.numSent.Inc()
		n.sendFailRateCalculator.Observe(0, now)
		n.put.sentBytes.Add(float64(msgLen))
	}
}

// PushQuery implements the Sender interface.
// Assumes [n.stateLock] is not held.
func (n *network) PushQuery(nodeIDs ids.ShortSet, chainID ids.ID, requestID uint32, deadline time.Duration, containerID ids.ID, container []byte) []ids.ShortID {
	now := n.clock.Time()

	msgWithIsCompressedFlag, err := n.b.PushQuery(chainID, requestID, uint64(deadline), containerID, container, true, n.compressionEnabled)
	if err != nil {
		n.log.Error("failed to build PushQuery(%s, %d, %s): %s. len(container): %d",
			chainID,
			requestID,
			containerID,
			err,
			len(container))
		n.log.Verbo("container: %s", formatting.DumpBytes{Bytes: container})
		n.sendFailRateCalculator.Observe(1, now)
		return nil // Packing message failed
	}
	msgWithoutIsCompressedFlag, err := n.b.PushQuery(chainID, requestID, uint64(deadline), containerID, container, false, false)
	if err != nil {
		n.log.Error("failed to build PushQuery(%s, %d, %s): %s. len(container): %d",
			chainID,
			requestID,
			containerID,
			err,
			len(container))
		n.log.Verbo("container: %s", formatting.DumpBytes{Bytes: container})
		n.sendFailRateCalculator.Observe(1, now)
		return nil // Packing message failed
	}

	sentTo := make([]ids.ShortID, 0, nodeIDs.Len())
	for _, peerElement := range n.getPeers(nodeIDs) {
		peer := peerElement.peer
		vID := peerElement.id
		canHandleCompressed := peer != nil && peer.canHandleCompressed.GetValue()
		var msg Msg
		if canHandleCompressed {
			msg = msgWithIsCompressedFlag
		} else {
			msg = msgWithoutIsCompressedFlag
		}
		if peer == nil || !peer.finishedHandshake.GetValue() || !peer.Send(msg, false) {
			n.log.Debug("failed to send PushQuery(%s, %s, %d, %s)",
				vID,
				chainID,
				requestID,
				containerID)
			n.log.Verbo("container: %s", formatting.DumpBytes{Bytes: container})
			n.pushQuery.numFailed.Inc()
			n.sendFailRateCalculator.Observe(1, now)
		} else {
			sentTo = append(sentTo, vID)
			n.pushQuery.numSent.Inc()
			n.sendFailRateCalculator.Observe(0, now)
			n.pushQuery.sentBytes.Add(float64(len(msg.Bytes())))
		}
	}
	return sentTo
}

// PullQuery implements the Sender interface.
// Assumes [n.stateLock] is not held.
func (n *network) PullQuery(nodeIDs ids.ShortSet, chainID ids.ID, requestID uint32, deadline time.Duration, containerID ids.ID) []ids.ShortID {
	now := n.clock.Time()

	msg, err := n.b.PullQuery(chainID, requestID, uint64(deadline), containerID)
	n.log.AssertNoError(err)
	msgLen := len(msg.Bytes())

	sentTo := make([]ids.ShortID, 0, nodeIDs.Len())
	for _, peerElement := range n.getPeers(nodeIDs) {
		peer := peerElement.peer
		vID := peerElement.id
		if peer == nil || !peer.finishedHandshake.GetValue() || !peer.Send(msg, false) {
			n.log.Debug("failed to send PullQuery(%s, %s, %d, %s)",
				vID,
				chainID,
				requestID,
				containerID)
			n.pullQuery.numFailed.Inc()
			n.sendFailRateCalculator.Observe(1, now)
		} else {
			sentTo = append(sentTo, vID)
			n.pullQuery.numSent.Inc()
			n.sendFailRateCalculator.Observe(0, now)
			n.pullQuery.sentBytes.Add(float64(msgLen))
		}
	}
	return sentTo
}

// Chits implements the Sender interface.
// Assumes [n.stateLock] is not held.
func (n *network) Chits(nodeID ids.ShortID, chainID ids.ID, requestID uint32, votes []ids.ID) {
	now := n.clock.Time()

	peer := n.getPeer(nodeID)
	msg, err := n.b.Chits(chainID, requestID, votes)
	if err != nil {
		n.log.Error("failed to build Chits(%s, %d, %s): %s",
			chainID,
			requestID,
			votes,
			err)
		n.sendFailRateCalculator.Observe(1, now)
		return
	}
	msgLen := len(msg.Bytes())

	if peer == nil || !peer.finishedHandshake.GetValue() || !peer.Send(msg, true) {
		n.log.Debug("failed to send Chits(%s, %s, %d, %s)",
			nodeID,
			chainID,
			requestID,
			votes)
		n.chits.numFailed.Inc()
		n.sendFailRateCalculator.Observe(1, now)
	} else {
		n.sendFailRateCalculator.Observe(0, now)
		n.chits.numSent.Inc()
		n.chits.sentBytes.Add(float64(msgLen))
	}
}

// Gossip attempts to gossip the container to the network
// Assumes [n.stateLock] is not held.
func (n *network) Gossip(chainID, containerID ids.ID, container []byte) {
	if err := n.gossipContainer(chainID, containerID, container, n.gossipAcceptedFrontierSize); err != nil {
		n.log.Debug("failed to Gossip(%s, %s): %s", chainID, containerID, err)
		n.log.Verbo("container:\n%s", formatting.DumpBytes{Bytes: container})
	}
}

// Accept is called after every consensus decision
// Assumes [n.stateLock] is not held.
func (n *network) Accept(ctx *snow.Context, containerID ids.ID, container []byte) error {
	if !ctx.IsBootstrapped() {
		// don't gossip during bootstrapping
		return nil
	}
	return n.gossipContainer(ctx.ChainID, containerID, container, n.gossipOnAcceptSize)
}

// shouldUpgradeIncoming returns whether we should
// upgrade an incoming connection from a peer
// at the IP whose string repr. is [ipStr].
// Assumes stateLock is not held.
func (n *network) shouldUpgradeIncoming(ipStr string) bool {
	n.stateLock.RLock()
	defer n.stateLock.RUnlock()

	if _, ok := n.connectedIPs[ipStr]; ok {
		n.log.Debug("not upgrading connection to %s because it's connected", ipStr)
		return false
	}
	if _, ok := n.myIPs[ipStr]; ok {
		n.log.Debug("not upgrading connection to %s because it's myself", ipStr)
		return false
	}
	if _, ok := n.peerAliasIPs[ipStr]; ok {
		n.log.Debug("not upgrading connection to %s because it's an alias", ipStr)
		return false
	}
	if !n.connMeter.Allow(ipStr) {
		n.log.Debug("not upgrading connection to %s due to rate-limiting", ipStr)
		return false
	}

	// Note that we attempt to upgrade remote addresses in
	// [n.disconnectedIPs] because that could allow us to initialize
	// a connection with a peer we've been attempting to dial.
	return true
}

// Dispatch starts accepting connections from other nodes attempting to connect
// to this node.
// Assumes [n.stateLock] is not held.
func (n *network) Dispatch() error {
	go n.gossipPeerList() // Periodically gossip peers
	go func() {
		duration := time.Until(n.versionCompatibility.MaskTime())
		time.Sleep(duration)

		n.stateLock.Lock()
		defer n.stateLock.Unlock()

		n.hasMasked = true
		for _, vdrID := range n.maskedValidators.List() {
			if err := n.vdrs.MaskValidator(vdrID); err != nil {
				n.log.Error("failed to mask validator %s due to %s", vdrID, err)
			}
		}
		n.maskedValidators.Clear()
		n.log.Verbo("The new staking set is:\n%s", n.vdrs)
	}()
	for { // Continuously accept new connections
		conn, err := n.listener.Accept() // Returns error when n.Close() is called
		if err != nil {
			if netErr, ok := err.(net.Error); ok && netErr.Temporary() {
				// Sleep for a small amount of time to try to wait for the
				// temporary error to go away.
				time.Sleep(time.Millisecond)
				continue
			}

			// When [n].Close() is called, [n.listener].Close() is called.
			// This causes [n.listener].Accept() to return an error.
			// If that happened, don't log/return an error here.
			if n.closed.GetValue() {
				return errNetworkClosed
			}
			n.log.Debug("error during server accept: %s", err)
			return err
		}

		// We pessimistically drop an incoming connection if the remote
		// address is found in connectedIPs, myIPs, or peerAliasIPs.
		// This protects our node from spending CPU cycles on TLS
		// handshakes to upgrade connections from existing peers.
		// Specifically, this can occur when one of our existing
		// peers attempts to connect to one our IP aliases (that they
		// aren't yet aware is an alias).
		remoteAddr := conn.RemoteAddr().String()
		ip, err := utils.ToIPDesc(remoteAddr)
		if err != nil {
			return fmt.Errorf("unable to convert remote address %s to IPDesc: %w", remoteAddr, err)
		}
		ipStr := ip.IP.String()
		upgrade := n.shouldUpgradeIncoming(ipStr)
		if !upgrade {
			_ = conn.Close()
			continue
		}

		if conn, ok := conn.(*net.TCPConn); ok {
			if err := conn.SetLinger(0); err != nil {
				n.log.Warn("failed to set no linger due to: %s", err)
			}
			if err := conn.SetNoDelay(true); err != nil {
				n.log.Warn("failed to set socket nodelay due to: %s", err)
			}
		}

		go func() {
			if err := n.upgrade(newPeer(n, conn, utils.IPDesc{}), n.serverUpgrader); err != nil {
				n.log.Verbo("failed to upgrade connection: %s", err)
			}
		}()
	}
}

// Returns information about peers.
// If [nodeIDs] is empty, returns info about all peers that have finished
// the handshake. Otherwise, returns info about the peers in [nodeIDs]
// that have finished the handshake.
// Assumes [n.stateLock] is not held.
func (n *network) Peers(nodeIDs []ids.ShortID) []PeerID {
	n.stateLock.RLock()
	defer n.stateLock.RUnlock()

	if len(nodeIDs) == 0 { // Return info about all peers
		peers := make([]PeerID, 0, n.peers.size())
		for _, peer := range n.peers.peersList {
			if peer.finishedHandshake.GetValue() {
				peers = append(peers, PeerID{
					IP:           peer.conn.RemoteAddr().String(),
					PublicIP:     peer.getIP().String(),
					ID:           peer.nodeID.PrefixedString(constants.NodeIDPrefix),
					Version:      peer.versionStr.GetValue().(string),
					LastSent:     time.Unix(atomic.LoadInt64(&peer.lastSent), 0),
					LastReceived: time.Unix(atomic.LoadInt64(&peer.lastReceived), 0),
					Benched:      n.benchlistManager.GetBenched(peer.nodeID),
				})
			}
		}
		return peers
	}

	peers := make([]PeerID, 0, len(nodeIDs))
	for _, nodeID := range nodeIDs { // Return info about given peers
		if peer, ok := n.peers.getByID(nodeID); ok && peer.finishedHandshake.GetValue() {
			peers = append(peers, PeerID{
				IP:           peer.conn.RemoteAddr().String(),
				PublicIP:     peer.getIP().String(),
				ID:           peer.nodeID.PrefixedString(constants.NodeIDPrefix),
				Version:      peer.versionStr.GetValue().(string),
				LastSent:     time.Unix(atomic.LoadInt64(&peer.lastSent), 0),
				LastReceived: time.Unix(atomic.LoadInt64(&peer.lastReceived), 0),
				Benched:      n.benchlistManager.GetBenched(peer.nodeID),
			})
		}
	}
	return peers
}

// Close implements the Network interface
// Assumes [n.stateLock] is not held.
func (n *network) Close() error {
	n.closeOnce.Do(n.close)
	return nil
}

func (n *network) close() {
	n.log.Info("shutting down network")

	if err := n.listener.Close(); err != nil {
		n.log.Debug("closing network listener failed with: %s", err)
	}

	if n.closed.GetValue() {
		return
	}

	n.stateLock.Lock()
	if n.closed.GetValue() {
		n.stateLock.Unlock()
		return
	}
	n.closed.SetValue(true)

	peersToClose := make([]*peer, n.peers.size())
	copy(peersToClose, n.peers.peersList)
	n.peers.reset()
	n.stateLock.Unlock()

	for _, peer := range peersToClose {
		peer.Close() // Grabs the stateLock
	}
}

// TrackIP implements the Network interface
// Assumes [n.stateLock] is not held.
func (n *network) TrackIP(ip utils.IPDesc) {
	n.Track(ip, ids.ShortEmpty)
}

// Track implements the Network interface
// Assumes [n.stateLock] is not held.
func (n *network) Track(ip utils.IPDesc, nodeID ids.ShortID) {
	n.stateLock.Lock()
	defer n.stateLock.Unlock()

	n.track(ip, nodeID)
}

func (n *network) IP() utils.IPDesc {
	return n.ip.IP()
}

// Assumes [n.stateLock] is not held.
func (n *network) gossipContainer(chainID, containerID ids.ID, container []byte, numToGossip uint) error {
	now := n.clock.Time()

	// Sent to peers that handle compressed messages (and messages with the isCompress flag)
	msgWithIsCompressedFlag, err := n.b.Put(chainID, constants.GossipMsgRequestID, containerID, container, true, n.compressionEnabled)
	if err != nil {
		n.sendFailRateCalculator.Observe(1, now)
		return fmt.Errorf("attempted to pack too large of a Put message.\nContainer length: %d", len(container))
	}
	msgWithoutIsCompressedFlag, err := n.b.Put(chainID, constants.GossipMsgRequestID, containerID, container, false, false)
	if err != nil {
		n.sendFailRateCalculator.Observe(1, now)
		return fmt.Errorf("attempted to pack too large of a Put message.\nContainer length: %d", len(container))
	}

	allPeers := n.getAllPeers()

	if int(numToGossip) > len(allPeers) {
		numToGossip = uint(len(allPeers))
	}

	s := sampler.NewUniform()
	if err := s.Initialize(uint64(len(allPeers))); err != nil {
		return err
	}
	indices, err := s.Sample(int(numToGossip))
	if err != nil {
		return err
	}
	for _, index := range indices {
		peer := allPeers[int(index)]
		canHandleCompressed := peer.canHandleCompressed.GetValue()
		var msg Msg
		if canHandleCompressed {
			msg = msgWithIsCompressedFlag
		} else {
			msg = msgWithoutIsCompressedFlag
		}
		if peer.Send(msg, false) {
			n.put.numSent.Inc()
			n.put.sentBytes.Add(float64(len(msg.Bytes())))
			n.sendFailRateCalculator.Observe(0, now)
		} else {
			n.sendFailRateCalculator.Observe(1, now)
			n.put.numFailed.Inc()
		}
	}
	return nil
}

// assumes the stateLock is held.
// Try to connect to [nodeID] at [ip].
func (n *network) track(ip utils.IPDesc, nodeID ids.ShortID) {
	if n.closed.GetValue() {
		return
	}

	str := ip.String()
	if _, ok := n.disconnectedIPs[str]; ok {
		return
	}
	if _, ok := n.connectedIPs[str]; ok {
		return
	}
	if _, ok := n.peerAliasIPs[str]; ok {
		return
	}
	if _, ok := n.myIPs[str]; ok {
		return
	}
	// If we saw an IP gossiped for this node ID
	// with a later timestamp, don't track this old IP
	if latestIP, ok := n.latestPeerIP[nodeID]; ok {
		if !latestIP.ip.Equal(ip) {
			return
		}
	}
	n.disconnectedIPs[str] = struct{}{}

	go n.connectTo(ip, nodeID)
}

// Assumes [n.stateLock] is not held. Only returns after the network is closed.
func (n *network) gossipPeerList() {
	t := time.NewTicker(n.peerListGossipFreq)
	defer t.Stop()

	for range t.C {
		if n.closed.GetValue() {
			return
		}

		allPeers := n.getAllPeers()
		if len(allPeers) == 0 {
			continue
		}

		stakers := make([]*peer, 0, len(allPeers))
		nonStakers := make([]*peer, 0, len(allPeers))
		for _, peer := range allPeers {
			if n.vdrs.Contains(peer.nodeID) {
				stakers = append(stakers, peer)
			} else {
				nonStakers = append(nonStakers, peer)
			}
		}

		numStakersToSend := (n.peerListGossipSize + n.peerListStakerGossipFraction - 1) / n.peerListStakerGossipFraction
		if len(stakers) < numStakersToSend {
			numStakersToSend = len(stakers)
		}
		numNonStakersToSend := n.peerListGossipSize - numStakersToSend
		if len(nonStakers) < numNonStakersToSend {
			numNonStakersToSend = len(nonStakers)
		}

		s := sampler.NewUniform()
		if err := s.Initialize(uint64(len(stakers))); err != nil {
			n.log.Error("failed to select stakers to sample: %s. len(stakers): %d",
				err,
				len(stakers))
			continue
		}
		stakerIndices, err := s.Sample(numStakersToSend)
		if err != nil {
			n.log.Error("failed to select stakers to sample: %s. len(stakers): %d",
				err,
				len(stakers))
			continue
		}

		if err := s.Initialize(uint64(len(nonStakers))); err != nil {
			n.log.Error("failed to select non-stakers to sample: %s. len(nonStakers): %d",
				err,
				len(nonStakers))
			continue
		}
		nonStakerIndices, err := s.Sample(numNonStakersToSend)
		if err != nil {
			n.log.Error("failed to select non-stakers to sample: %s. len(nonStakers): %d",
				err,
				len(nonStakers))
			continue
		}

		ipCerts, err := n.validatorIPs()
		if err != nil {
			n.log.Error("failed to fetch validator IPs: %s", err)
			continue
		}

		if len(ipCerts) == 0 {
			n.log.Debug("skipping validator IP gossiping as no IPs are connected")
			continue
		}

		// Sent to peers that handle compressed messages (and messages with the isCompress flag)
		msgWithIsCompressedFlag, err := n.b.PeerList(ipCerts, true, n.compressionEnabled)
		if err != nil {
			n.log.Error("failed to build signed peerlist to gossip: %s. len(ips): %d",
				err,
				len(ipCerts))
			continue
		}
		// Sent to peers that can't handle compressed messages
		msgWithoutIsCompressedFlag, err := n.b.PeerList(ipCerts, false, false)
		if err != nil {
			n.log.Error("failed to build signed peerlist to gossip: %s. len(ips): %d",
				err,
				len(ipCerts))
			continue
		}

		for _, index := range stakerIndices {
			peer := stakers[int(index)]
			if peer.canHandleCompressed.GetValue() {
				peer.Send(msgWithIsCompressedFlag, false)
			} else {
				peer.Send(msgWithoutIsCompressedFlag, false)
			}
		}
		for _, index := range nonStakerIndices {
			peer := nonStakers[int(index)]
			if peer.canHandleCompressed.GetValue() {
				peer.Send(msgWithIsCompressedFlag, false)
			} else {
				peer.Send(msgWithoutIsCompressedFlag, false)
			}
		}
	}
}

// Returns when:
// * We connected to [ip]
// * The network is closed
// * We gave up connecting to [ip] because the IP is stale
// If [nodeID] == ids.ShortEmpty, won't cancel an existing
// attempt to connect to the peer with that IP.
// We do this so we don't cancel attempted to connect to bootstrap beacons.
// See method TrackIP.
// Assumes [n.stateLock] isn't held when this method is called.
func (n *network) connectTo(ip utils.IPDesc, nodeID ids.ShortID) {
	str := ip.String()
	n.stateLock.RLock()
	delay := n.retryDelay[str]
	n.stateLock.RUnlock()

	for {
		time.Sleep(delay)

		if delay == 0 {
			delay = n.initialReconnectDelay
		}

		// Randomization is only performed here to distribute reconnection
		// attempts to a node that previously shut down. This doesn't require
		// cryptographically secure random number generation.
		delay = time.Duration(float64(delay) * (1 + rand.Float64())) // #nosec G404
		if delay > n.maxReconnectDelay {
			// set the timeout to [.75, 1) * maxReconnectDelay
			delay = time.Duration(float64(n.maxReconnectDelay) * (3 + rand.Float64()) / 4) // #nosec G404
		}

		n.stateLock.Lock()
		_, isDisconnected := n.disconnectedIPs[str]
		_, isConnected := n.connectedIPs[str]
		_, isMyself := n.myIPs[str]
		// If we saw an IP gossiped for this node ID
		// with a later timestamp, don't track this old IP
		isLatestIP := true
		if latestIP, ok := n.latestPeerIP[nodeID]; ok {
			isLatestIP = latestIP.ip.Equal(ip)
		}
		closed := n.closed

		if !isDisconnected || !isLatestIP || isConnected || isMyself || closed.GetValue() {
			// If the IP was discovered by the peer connecting to us, we don't
			// need to attempt to connect anymore

			// If we've seen an IP gossiped for this peer with a later timestamp,
			// don't try to connect to the old IP anymore

			// If the IP was discovered to be our IP address, we don't need to
			// attempt to connect anymore

			// If the network was closed, we should stop attempting to connect
			// to the peer

			n.stateLock.Unlock()
			return
		}
		n.retryDelay[str] = delay
		n.stateLock.Unlock()

		// If we are already trying to connect to this node ID,
		// cancel the existing attempt.
		// If [nodeID] is the empty ID, [ip] is a bootstrap beacon.
		// In that case, don't cancel existing connection attempt.
		if nodeID != ids.ShortEmpty {
			if cancel, exists := n.connAttempts.Load(nodeID); exists {
				n.log.Verbo("canceling attempt to connect to stale IP of %s%s", constants.NodeIDPrefix, nodeID)
				cancel.(context.CancelFunc)()
			}
		}

		// When [cancel] is called, we give up on this attempt to connect
		// (if we have not yet connected.)
		// This occurs at the sooner of:
		// * [connectTo] is called again with the same node ID
		// * The call to [attemptConnect] below returns
		ctx, cancel := context.WithCancel(context.Background())
		n.connAttempts.Store(nodeID, cancel)

		// Attempt to connect
		err := n.attemptConnect(ctx, ip)
		cancel() // to avoid goroutine leak

		n.connAttempts.Delete(nodeID)

		if err == nil {
			return
		}
		n.log.Verbo("error attempting to connect to %s: %s. Reattempting in %s",
			ip, err, delay)
	}
}

// Attempt to connect to the peer at [ip].
// If [ctx] is canceled, stops trying to connect.
// Returns nil if:
// * A connection was established
// * The network is closed.
// * [ctx] is canceled.
// Assumes [n.stateLock] is not held when this method is called.
func (n *network) attemptConnect(ctx context.Context, ip utils.IPDesc) error {
	n.log.Verbo("attempting to connect to %s", ip)
	conn, err := n.dialer.Dial(ctx, ip)
	if err != nil {
		// If [ctx] was canceled, return nil so we don't try to connect again
		if ctx.Err() == context.Canceled {
			return nil
		}
		// Error wasn't because connection attempt was canceled
		return err
	}

	if conn, ok := conn.(*net.TCPConn); ok {
		if err := conn.SetLinger(0); err != nil {
			n.log.Warn("failed to set no linger due to: %s", err)
		}
		if err := conn.SetNoDelay(true); err != nil {
			n.log.Warn("failed to set socket nodelay due to: %s", err)
		}
	}
	return n.upgrade(newPeer(n, conn, ip), n.clientUpgrader)
}

// Assumes [n.stateLock] is not held. Returns an error if the peer's connection
// wasn't able to be upgraded.
func (n *network) upgrade(p *peer, upgrader Upgrader) error {
	if err := p.conn.SetReadDeadline(time.Now().Add(n.readHandshakeTimeout)); err != nil {
		_ = p.conn.Close()
		n.log.Verbo("failed to set the read deadline with %s", err)
		return err
	}

	nodeID, conn, cert, err := upgrader.Upgrade(p.conn)
	if err != nil {
		_ = p.conn.Close()
		n.log.Verbo("failed to upgrade connection with %s", err)
		return err
	}

	if err := conn.SetReadDeadline(time.Time{}); err != nil {
		_ = p.conn.Close()
		n.log.Verbo("failed to clear the read deadline with %s", err)
		return err
	}

	p.cert = cert
	p.nodeID = nodeID
	p.conn = conn

	if err := n.tryAddPeer(p); err != nil {
		_ = p.conn.Close()
		n.log.Debug("dropping peer connection due to: %s", err)
	}
	return nil
}

// Returns an error if the peer couldn't be added.
// Assumes [n.stateLock] is not held.
func (n *network) tryAddPeer(p *peer) error {
	n.stateLock.Lock()
	defer n.stateLock.Unlock()

	if n.closed.GetValue() {
		// the network is closing, so make sure that no further reconnect
		// attempts are made.
		return errNetworkClosed
	}

	ip := p.getIP()

	// if this connection is myself, then I should delete the connection and
	// mark the IP as one of mine.
	if p.nodeID == n.id {
		if !ip.IsZero() {
			// if n.ip is less useful than p.ip set it to this IP
			if n.ip.IP().IsZero() {
				n.log.Info("setting my ip to %s because I was able to connect to myself through this channel",
					p.ip)
				n.ip.Update(p.ip)
			}
			str := ip.String()
			delete(n.disconnectedIPs, str)
			delete(n.retryDelay, str)
			n.myIPs[str] = struct{}{}
		}
		return errPeerIsMyself
	}

	// If I am already connected to this peer, then I should close this new
	// connection and add an alias record.
	if peer, ok := n.peers.getByID(p.nodeID); ok {
		if !ip.IsZero() {
			str := ip.String()
			delete(n.disconnectedIPs, str)
			delete(n.retryDelay, str)
			peer.addAlias(ip)
		}
		return fmt.Errorf("duplicated connection from %s at %s", p.nodeID.PrefixedString(constants.NodeIDPrefix), ip)
	}

	n.peers.add(p)
	n.numPeers.Set(float64(n.peers.size()))
	p.Start()
	return nil
}

// Returns the IPs, certs and signatures of validators we're connected
// to that have finished the handshake.
// Assumes [n.stateLock] is not held.
func (n *network) validatorIPs() ([]utils.IPCertDesc, error) {
	n.stateLock.RLock()
	defer n.stateLock.RUnlock()

	totalNumPeers := n.peers.size()

	numToSend := n.peerListSize
	if totalNumPeers < numToSend {
		numToSend = totalNumPeers
	}

	if numToSend == 0 {
		return nil, nil
	}
	res := make([]utils.IPCertDesc, 0, numToSend)

	s := sampler.NewUniform()
	if err := s.Initialize(uint64(totalNumPeers)); err != nil {
		return nil, err
	}

	for len(res) != numToSend {
		sampledIdx, err := s.Next() // lazy-sampling
		if err != nil {
			// all peers have been sampled and not enough valid ones found.
			// return what we have
			return res, nil
		}

		// TODO: consider possibility of grouping peers in different buckets
		// (e.g. validators/non-validators, connected/disconnected)
		peer, found := n.peers.getByIdx(int(sampledIdx))
		if !found {
			return res, fmt.Errorf("no peer at index %v", sampledIdx)
		}

		peerIP := peer.getIP()
		switch {
		case !peer.finishedHandshake.GetValue():
			continue
		case peerIP.IsZero():
			continue
		case !n.vdrs.Contains(peer.nodeID):
			continue
		}

		peerVersion := peer.versionStruct.GetValue().(version.Application)
		if n.versionCompatibility.Unmaskable(peerVersion) != nil {
			continue
		}

		signedIP, ok := peer.sigAndTime.GetValue().(signedPeerIP)
		if !ok || !signedIP.ip.Equal(peerIP) {
			continue
		}

		res = append(res, utils.IPCertDesc{
			IPDesc:    peerIP,
			Signature: signedIP.signature,
			Cert:      peer.cert,
			Time:      signedIP.time,
		})
	}

	return res, nil
}

// Should only be called after the peer finishes the handshake.
// Should not be called after [disconnected] is called with this peer.
// Assumes [n.stateLock] is not held.
func (n *network) connected(p *peer) {
	p.net.stateLock.Lock()
	defer p.net.stateLock.Unlock()

	p.finishedHandshake.SetValue(true)

	peerVersion := p.versionStruct.GetValue().(version.Application)

	if n.hasMasked {
		if n.versionCompatibility.Unmaskable(peerVersion) != nil {
			if err := n.vdrs.MaskValidator(p.nodeID); err != nil {
				n.log.Error("failed to mask validator %s due to %s", p.nodeID, err)
			}
		} else {
			if err := n.vdrs.RevealValidator(p.nodeID); err != nil {
				n.log.Error("failed to reveal validator %s due to %s", p.nodeID, err)
			}
		}
		n.log.Verbo("The new staking set is:\n%s", n.vdrs)
	} else {
		if n.versionCompatibility.WontMask(peerVersion) != nil {
			n.maskedValidators.Add(p.nodeID)
		} else {
			n.maskedValidators.Remove(p.nodeID)
		}
	}

	// TODO also delete an entry from this map when they leave the validator set
	delete(n.latestPeerIP, p.nodeID)

	ip := p.getIP()
	n.log.Debug("connected to %s at %s", p.nodeID, ip)

	if !ip.IsZero() {
		str := ip.String()

		delete(n.disconnectedIPs, str)
		delete(n.retryDelay, str)
		n.connectedIPs[str] = struct{}{}
	}

	n.router.Connected(p.nodeID)
	n.metrics.connected.Inc()
}

// should only be called after the peer is marked as connected.
// Assumes [n.stateLock] is not held.
func (n *network) disconnected(p *peer) {
	p.net.stateLock.Lock()
	defer p.net.stateLock.Unlock()

	ip := p.getIP()

	n.log.Debug("disconnected from %s at %s", p.nodeID, ip)

	n.peers.remove(p)
	n.numPeers.Set(float64(n.peers.size()))

	p.releaseAllAliases()

	if !ip.IsZero() {
		str := ip.String()

		delete(n.disconnectedIPs, str)
		delete(n.connectedIPs, str)

		if n.vdrs.Contains(p.nodeID) {
			n.track(ip, p.nodeID)
		}
	}

	// Only send Disconnected to router if Connected was sent
	if p.finishedHandshake.GetValue() {
		n.router.Disconnected(p.nodeID)
	}
	n.metrics.disconnected.Inc()
}

// holds onto the peer object as a result of helper functions
type PeerElement struct {
	// the peer, if it wasn't a peer when we cloned the list this value will be
	// nil
	peer *peer
	// this is the validator id for the peer, we pass back to the caller for
	// logging purposes
	id ids.ShortID
}

// Safe copy the peers dressed as a PeerElement
// Assumes [n.stateLock] is not held.
func (n *network) getPeers(nodeIDs ids.ShortSet) []*PeerElement {
	n.stateLock.RLock()
	defer n.stateLock.RUnlock()

	if n.closed.GetValue() {
		return nil
	}

	peers := make([]*PeerElement, nodeIDs.Len())
	i := 0
	for nodeID := range nodeIDs {
		nodeID := nodeID                   // Prevent overwrite in next loop iteration
		peer, _ := n.peers.getByID(nodeID) // note: peer may be nil
		peers[i] = &PeerElement{
			peer: peer,
			id:   nodeID,
		}
		i++
	}

	return peers
}

// Returns a copy of the peer set.
// Only includes peers that have finished the handshake.
// Assumes [n.stateLock] is not held.
func (n *network) getAllPeers() []*peer {
	n.stateLock.RLock()
	defer n.stateLock.RUnlock()

	if n.closed.GetValue() {
		return nil
	}

	peers := make([]*peer, 0, n.peers.size())
	for _, peer := range n.peers.peersList {
		if peer.finishedHandshake.GetValue() {
			peers = append(peers, peer)
		}
	}
	return peers
}

// Safe find a single peer
// Assumes [n.stateLock] is not held.
func (n *network) getPeer(nodeID ids.ShortID) *peer {
	n.stateLock.RLock()
	defer n.stateLock.RUnlock()

	if n.closed.GetValue() {
		return nil
	}

	res, _ := n.peers.getByID(nodeID) // note: peer may be nil
	return res
}

// HealthCheck returns information about several network layer health checks.
// 1) Information about health check results
// 2) An error if the health check reports unhealthy
// Assumes [n.stateLock] is not held
func (n *network) HealthCheck() (interface{}, error) {
	// Get some data with the state lock held
	connectedTo := 0
	n.stateLock.RLock()
	for _, peer := range n.peers.peersList {
		if peer != nil && peer.finishedHandshake.GetValue() {
			connectedTo++
		}
	}
	sendFailRate := n.sendFailRateCalculator.Read()
	n.stateLock.RUnlock()

	// Make sure we're connected to at least the minimum number of peers
	healthy := connectedTo >= int(n.healthConfig.MinConnectedPeers)
	details := map[string]interface{}{
		"connectedPeers": connectedTo,
	}

	// Make sure we've received an incoming message within the threshold
	now := n.clock.Time()

	lastMsgReceivedAt := time.Unix(atomic.LoadInt64(&n.lastMsgReceivedTime), 0)
	timeSinceLastMsgReceived := now.Sub(lastMsgReceivedAt)
	healthy = healthy && timeSinceLastMsgReceived <= n.healthConfig.MaxTimeSinceMsgReceived
	details["timeSinceLastMsgReceived"] = timeSinceLastMsgReceived.String()
	n.metrics.timeSinceLastMsgReceived.Set(float64(timeSinceLastMsgReceived.Milliseconds()))

	// Make sure we've sent an outgoing message within the threshold
	lastMsgSentAt := time.Unix(atomic.LoadInt64(&n.lastMsgSentTime), 0)
	timeSinceLastMsgSent := now.Sub(lastMsgSentAt)
	healthy = healthy && timeSinceLastMsgSent <= n.healthConfig.MaxTimeSinceMsgSent
	details["timeSinceLastMsgSent"] = timeSinceLastMsgSent.String()
	n.metrics.timeSinceLastMsgSent.Set(float64(timeSinceLastMsgSent.Milliseconds()))

	// Make sure the message send failed rate isn't too high
	healthy = healthy && sendFailRate <= n.healthConfig.MaxSendFailRate
	details["sendFailRate"] = sendFailRate
	n.metrics.sendFailRate.Set(sendFailRate)

	// Network layer is unhealthy
	if !healthy {
		return details, errNetworkLayerUnhealthy
	}
	return details, nil
}

// assume [n.stateLock] is held. Returns the timestamp and signature that should
// be sent in a Version message. We only update these values when our IP has
// changed.
func (n *network) getVersion(ip utils.IPDesc) (uint64, []byte, error) {
	n.timeForIPLock.Lock()
	defer n.timeForIPLock.Unlock()

	if !ip.Equal(n.lastVersionIP) {
		newTimestamp := n.clock.Unix()
		msgHash := ipAndTimeHash(ip, newTimestamp)
		sig, err := n.tlsKey.Sign(cryptorand.Reader, msgHash, crypto.SHA256)
		if err != nil {
			return 0, nil, err
		}

		n.lastVersionIP = ip
		n.lastVersionTimestamp = newTimestamp
		n.lastVersionSignature = sig
	}

	return n.lastVersionTimestamp, n.lastVersionSignature, nil
}<|MERGE_RESOLUTION|>--- conflicted
+++ resolved
@@ -280,15 +280,10 @@
 	isFetchOnly bool,
 	gossipAcceptedFrontierSize uint,
 	gossipOnAcceptSize uint,
-<<<<<<< HEAD
 	compressionEnabled bool,
-	msgThrottler throttling.MsgThrottler,
-) (Network, error) {
-=======
 	inboundMsgThrottler throttling.InboundMsgThrottler,
 	outboundMsgThrottler throttling.OutboundMsgThrottler,
-) Network {
->>>>>>> 0f921b80
+) (Network, error) {
 	return NewNetwork(
 		registerer,
 		log,
@@ -331,13 +326,9 @@
 		peerAliasTimeout,
 		tlsKey,
 		isFetchOnly,
-<<<<<<< HEAD
 		compressionEnabled,
-		msgThrottler,
-=======
 		inboundMsgThrottler,
 		outboundMsgThrottler,
->>>>>>> 0f921b80
 	)
 }
 
@@ -384,15 +375,10 @@
 	peerAliasTimeout time.Duration,
 	tlsKey crypto.Signer,
 	isFetchOnly bool,
-<<<<<<< HEAD
 	compressionEnabled bool,
-	msgThrottler throttling.MsgThrottler,
-) (Network, error) {
-=======
 	inboundMsgThrottler throttling.InboundMsgThrottler,
 	outboundMsgThrottler throttling.OutboundMsgThrottler,
-) Network {
->>>>>>> 0f921b80
+) (Network, error) {
 	// #nosec G404
 	netw := &network{
 		log:                  log,
@@ -448,17 +434,13 @@
 				return make([]byte, 0, defaultByteSliceCap)
 			},
 		},
-<<<<<<< HEAD
 		compressionEnabled: compressionEnabled,
-		msgThrottler:       msgThrottler,
+		inboundMsgThrottler:  inboundMsgThrottler,
+		outboundMsgThrottler: outboundMsgThrottler,
 	}
 	codec, err := newCodec(registerer)
 	if err != nil {
 		return nil, fmt.Errorf("initializing codec failed with: %s", err)
-=======
-		inboundMsgThrottler:  inboundMsgThrottler,
-		outboundMsgThrottler: outboundMsgThrottler,
->>>>>>> 0f921b80
 	}
 	netw.b = Builder{
 		codec: codec,
