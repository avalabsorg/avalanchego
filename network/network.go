// (c) 2019-2020, Ava Labs, Inc. All rights reserved.
// See the file LICENSE for licensing terms.

package network

import (
	"context"
	"crypto"
	"errors"
	"fmt"
	"math/rand"
	"net"
	"sync"
	"sync/atomic"
	"time"

	cryptorand "crypto/rand"

	"github.com/prometheus/client_golang/prometheus"

	"github.com/ava-labs/avalanchego/health"
	"github.com/ava-labs/avalanchego/ids"
	"github.com/ava-labs/avalanchego/network/dialer"
	"github.com/ava-labs/avalanchego/network/message"
	"github.com/ava-labs/avalanchego/network/throttling"
	"github.com/ava-labs/avalanchego/snow"
	"github.com/ava-labs/avalanchego/snow/networking/benchlist"
	"github.com/ava-labs/avalanchego/snow/networking/router"
	"github.com/ava-labs/avalanchego/snow/networking/sender"
	"github.com/ava-labs/avalanchego/snow/triggers"
	"github.com/ava-labs/avalanchego/snow/validators"
	"github.com/ava-labs/avalanchego/utils"
	"github.com/ava-labs/avalanchego/utils/constants"
	"github.com/ava-labs/avalanchego/utils/formatting"
	"github.com/ava-labs/avalanchego/utils/logging"
	"github.com/ava-labs/avalanchego/utils/math"
	"github.com/ava-labs/avalanchego/utils/sampler"
	"github.com/ava-labs/avalanchego/utils/timer"
	"github.com/ava-labs/avalanchego/utils/units"
	"github.com/ava-labs/avalanchego/version"
)

// reasonable default values
const (
	defaultInitialReconnectDelay               = time.Second
	defaultMaxReconnectDelay                   = time.Hour
	DefaultMaxMessageSize               uint32 = 2 * units.MiB
	defaultMaxClockDifference                  = time.Minute
	defaultPeerListStakerGossipFraction        = 2
	defaultGetVersionTimeout                   = 10 * time.Second
	defaultAllowPrivateIPs                     = true
	defaultPingPongTimeout                     = 30 * time.Second
	defaultPingFrequency                       = 3 * defaultPingPongTimeout / 4
	defaultReadBufferSize                      = 16 * units.KiB
	defaultReadHandshakeTimeout                = 15 * time.Second
	defaultByteSliceCap                        = 128
)

var (
	errNetworkClosed         = errors.New("network closed")
	errPeerIsMyself          = errors.New("peer is myself")
	errNetworkLayerUnhealthy = errors.New("network layer is unhealthy")

	minVersionCanHandleCompressed = version.NewDefaultVersion(1, 4, 11)
)

var _ Network = &network{}

func init() { rand.Seed(time.Now().UnixNano()) }

// Network defines the functionality of the networking library.
type Network interface {
	// All consensus messages can be sent through this interface. Thread safety
	// must be managed internally in the network.
	sender.ExternalSender

	// The network must be able to broadcast accepted decisions to random peers.
	// Thread safety must be managed internally in the network.
	triggers.Acceptor

	// Should only be called once, will run until either a fatal error occurs,
	// or the network is closed. Returns a non-nil error.
	Dispatch() error

	// Attempt to connect to this IP. Thread safety must be managed internally
	// to the network. The network will never stop attempting to connect to this
	// IP.
	TrackIP(ip utils.IPDesc)

	// Attempt to connect to this node ID at IP. Thread safety must be managed
	// internally to the network.
	Track(ip utils.IPDesc, nodeID ids.ShortID)

	// Returns the description of the specified [nodeIDs] this network is currently
	// connected to externally or all nodes this network is connected to if [nodeIDs]
	// is empty. Thread safety must be managed internally to the network.
	Peers(nodeIDs []ids.ShortID) []PeerID

	// Close this network and all existing connections it has. Thread safety
	// must be managed internally to the network. Calling close multiple times
	// will return a nil error.
	Close() error

	// Return the IP of the node
	IP() utils.IPDesc

	// Has a health check
	health.Checkable
}

type network struct {
	// The metrics that this network tracks
	metrics
	// Define the parameters used to determine whether
	// the networking layer is healthy
	healthConfig HealthConfig
	// Unix time at which last message of any type received over network
	// Must only be accessed atomically
	lastMsgReceivedTime int64
	// Unix time at which last message of any type sent over network
	// Must only be accessed atomically
	lastMsgSentTime int64
	// Keeps track of the percentage of sends that fail
	sendFailRateCalculator math.Averager
	log                    logging.Logger
	id                     ids.ShortID
	ip                     utils.DynamicIPDesc
	networkID              uint32
	versionCompatibility   version.Compatibility
	parser                 version.ApplicationParser
	listener               net.Listener
	dialer                 dialer.Dialer
	serverUpgrader         Upgrader
	clientUpgrader         Upgrader
	vdrs                   validators.Set // set of current validators in the Avalanche network
	beacons                validators.Set // set of beacons in the Avalanche network
	router                 router.Router  // router must be thread safe
	nodeID                 uint32
	clock                  timer.Clock
	initialReconnectDelay  time.Duration
	maxReconnectDelay      time.Duration
	maxMessageSize         int64
	maxClockDifference     time.Duration
	// Size of a peer list sent to peers
	peerListSize int
	// Gossip a peer list to peers with this frequency
	peerListGossipFreq time.Duration
	// Gossip a peer list to this many peers when gossiping
	peerListGossipSize           int
	peerListStakerGossipFraction int
	getVersionTimeout            time.Duration
	allowPrivateIPs              bool
	gossipAcceptedFrontierSize   uint
	gossipOnAcceptSize           uint
	pingPongTimeout              time.Duration
	pingFrequency                time.Duration
	readBufferSize               uint32
	readHandshakeTimeout         time.Duration
	inboundConnThrottler         throttling.InboundConnThrottler
	c                            message.Codec
	b                            message.Builder

	stateLock sync.RWMutex
	closed    utils.AtomicBool

	// May contain peers that we have not finished the handshake with.
	peers peersData

	// disconnectedIPs, connectedIPs, peerAliasIPs, and myIPs
	// are maps with ip.String() keys that are used to determine if
	// we should attempt to dial an IP. [stateLock] should be held
	// whenever accessing one of these maps.
	disconnectedIPs map[string]struct{} // set of IPs we are attempting to connect to
	connectedIPs    map[string]struct{} // set of IPs we have open connections with
	peerAliasIPs    map[string]struct{} // set of alternate IPs we've reached existing peers at
	// TODO: bound the size of [myIPs] to avoid DoS. LRU caching would be ideal
	myIPs map[string]struct{} // set of IPs that resulted in my ID.

	// retryDelay is a map with ip.String() keys that is used to track
	// the backoff delay we should wait before attempting to dial an IP address
	// again.
	retryDelay map[string]time.Duration

	// peerAliasTimeout is the age a peer alias must
	// be before we attempt to release it (so that we
	// attempt to dial the IP again if gossiped to us).
	peerAliasTimeout time.Duration

	// ensures the close of the network only happens once.
	closeOnce sync.Once

	hasMasked        bool
	maskedValidators ids.ShortSet

	benchlistManager benchlist.Manager

	// this node's TLS key
	tlsKey crypto.Signer

	// [lastTimestampLock] should be held when touching  [lastVersionIP],
	// [lastVersionTimestamp], and [lastVersionSignature]
	timeForIPLock sync.Mutex
	// The IP for ourself that we included in the most recent Version message we
	// sent.
	lastVersionIP utils.IPDesc
	// The timestamp we included in the most recent Version message we sent.
	lastVersionTimestamp uint64
	// The signature we included in the most recent Version message we sent.
	lastVersionSignature []byte

	// Node ID --> Latest IP/timestamp of this node from a Version or PeerList message
	// The values in this map all have [signature] == nil
	// A peer is removed from this map when [connected] is called with the peer as the argument
	// TODO also remove from this map when the peer leaves the validator set
	latestPeerIP map[ids.ShortID]signedPeerIP

	// Node ID --> Function to execute to stop trying to dial the node.
	// A node is present in this map if and only if we are actively
	// trying to dial the node.
	connAttempts sync.Map

	// Contains []byte. Used as an optimization.
	// Can be accessed by multiple goroutines concurrently.
	byteSlicePool sync.Pool

	// If true, compress PushQuery, Put, MultiPut and PeerList messages sent to peers.
	// Whether true or false, expect messages from peers with version >= [minVersionCanHandleCompressed]
	// to send these types of messages with the isCompressed flag.
	compressionEnabled bool

	// Rate-limits incoming messages
	inboundMsgThrottler throttling.InboundMsgThrottler

	// Rate-limits outgoing messages
	outboundMsgThrottler throttling.OutboundMsgThrottler

	// WhitelistedSubnets of the node
	whitelistedSubnets ids.Set
}

type Config struct {
	HealthConfig
	InboundConnThrottlerConfig throttling.InboundConnThrottlerConfig
	InboundThrottlerConfig     throttling.MsgThrottlerConfig
	OutboundThrottlerConfig    throttling.MsgThrottlerConfig
	timer.AdaptiveTimeoutConfig
	DialerConfig dialer.Config
	// [Registerer] is set in node's initMetricsAPI method
	MetricsRegisterer prometheus.Registerer
}

// NewDefaultNetwork returns a new Network implementation with the provided
// parameters and some reasonable default values.
func NewDefaultNetwork(
	namespace string,
	registerer prometheus.Registerer,
	log logging.Logger,
	id ids.ShortID,
	ip utils.DynamicIPDesc,
	networkID uint32,
	versionCompatibility version.Compatibility,
	parser version.ApplicationParser,
	listener net.Listener,
	dialer dialer.Dialer,
	serverUpgrader,
	clientUpgrader Upgrader,
	vdrs validators.Set,
	beacons validators.Set,
	router router.Router,
	inboundConnThrottlerConfig throttling.InboundConnThrottlerConfig,
	healthConfig HealthConfig,
	benchlistManager benchlist.Manager,
	peerAliasTimeout time.Duration,
	tlsKey crypto.Signer,
	peerListSize int,
	peerListGossipSize int,
	peerListGossipFreq time.Duration,
	gossipAcceptedFrontierSize uint,
	gossipOnAcceptSize uint,
	compressionEnabled bool,
	inboundMsgThrottler throttling.InboundMsgThrottler,
	outboundMsgThrottler throttling.OutboundMsgThrottler,
	whitelistedSubnets ids.Set,
) (Network, error) {
	return NewNetwork(
		namespace,
		registerer,
		log,
		id,
		ip,
		networkID,
		versionCompatibility,
		parser,
		listener,
		dialer,
		serverUpgrader,
		clientUpgrader,
		vdrs,
		beacons,
		router,
		defaultInitialReconnectDelay,
		defaultMaxReconnectDelay,
		DefaultMaxMessageSize,
		defaultMaxClockDifference,
		peerListSize,
		peerListGossipFreq,
		peerListGossipSize,
		defaultPeerListStakerGossipFraction,
		defaultGetVersionTimeout,
		defaultAllowPrivateIPs,
		gossipAcceptedFrontierSize,
		gossipOnAcceptSize,
		defaultPingPongTimeout,
		defaultPingFrequency,
		defaultReadBufferSize,
		defaultReadHandshakeTimeout,
		inboundConnThrottlerConfig,
		healthConfig,
		benchlistManager,
		peerAliasTimeout,
		tlsKey,
		compressionEnabled,
		inboundMsgThrottler,
		outboundMsgThrottler,
		whitelistedSubnets,
	)
}

// NewNetwork returns a new Network implementation with the provided parameters.
func NewNetwork(
	namespace string,
	registerer prometheus.Registerer,
	log logging.Logger,
	id ids.ShortID,
	ip utils.DynamicIPDesc,
	networkID uint32,
	versionCompatibility version.Compatibility,
	parser version.ApplicationParser,
	listener net.Listener,
	dialer dialer.Dialer,
	serverUpgrader,
	clientUpgrader Upgrader,
	vdrs validators.Set,
	beacons validators.Set,
	router router.Router,
	initialReconnectDelay,
	maxReconnectDelay time.Duration,
	maxMessageSize uint32,
	maxClockDifference time.Duration,
	peerListSize int,
	peerListGossipFreq time.Duration,
	peerListGossipSize int,
	peerListStakerGossipFraction int,
	getVersionTimeout time.Duration,
	allowPrivateIPs bool,
	gossipAcceptedFrontierSize uint,
	gossipOnAcceptSize uint,
	pingPongTimeout time.Duration,
	pingFrequency time.Duration,
	readBufferSize uint32,
	readHandshakeTimeout time.Duration,
	inboundConnThrottlerConfig throttling.InboundConnThrottlerConfig,
	healthConfig HealthConfig,
	benchlistManager benchlist.Manager,
	peerAliasTimeout time.Duration,
	tlsKey crypto.Signer,
	compressionEnabled bool,
	inboundMsgThrottler throttling.InboundMsgThrottler,
	outboundMsgThrottler throttling.OutboundMsgThrottler,
	whitelistedSubnets ids.Set,
) (Network, error) {
	// #nosec G404
	netw := &network{
		log:                  log,
		id:                   id,
		ip:                   ip,
		networkID:            networkID,
		versionCompatibility: versionCompatibility,
		parser:               parser,
		listener:             listener,
		dialer:               dialer,
		serverUpgrader:       serverUpgrader,
		clientUpgrader:       clientUpgrader,
		vdrs:                 vdrs,
		beacons:              beacons,
		router:               router,
		// This field just makes sure we don't connect to ourselves when TLS is
		// disabled. So, cryptographically secure random number generation isn't
		// used here.
		nodeID:                       rand.Uint32(),
		initialReconnectDelay:        initialReconnectDelay,
		maxReconnectDelay:            maxReconnectDelay,
		maxMessageSize:               int64(maxMessageSize),
		maxClockDifference:           maxClockDifference,
		peerListSize:                 peerListSize,
		peerListGossipFreq:           peerListGossipFreq,
		peerListGossipSize:           peerListGossipSize,
		peerListStakerGossipFraction: peerListStakerGossipFraction,
		getVersionTimeout:            getVersionTimeout,
		allowPrivateIPs:              allowPrivateIPs,
		gossipAcceptedFrontierSize:   gossipAcceptedFrontierSize,
		gossipOnAcceptSize:           gossipOnAcceptSize,
		pingPongTimeout:              pingPongTimeout,
		pingFrequency:                pingFrequency,
		disconnectedIPs:              make(map[string]struct{}),
		connectedIPs:                 make(map[string]struct{}),
		peerAliasIPs:                 make(map[string]struct{}),
		peerAliasTimeout:             peerAliasTimeout,
		retryDelay:                   make(map[string]time.Duration),
		myIPs:                        map[string]struct{}{ip.IP().String(): {}},
		readBufferSize:               readBufferSize,
		readHandshakeTimeout:         readHandshakeTimeout,
		inboundConnThrottler:         throttling.NewInboundConnThrottler(log, inboundConnThrottlerConfig),
		healthConfig:                 healthConfig,
		benchlistManager:             benchlistManager,
		tlsKey:                       tlsKey,
		latestPeerIP:                 make(map[ids.ShortID]signedPeerIP),
		byteSlicePool: sync.Pool{
			New: func() interface{} {
				return make([]byte, 0, defaultByteSliceCap)
			},
		},
		compressionEnabled:   compressionEnabled,
		inboundMsgThrottler:  inboundMsgThrottler,
		outboundMsgThrottler: outboundMsgThrottler,
		whitelistedSubnets:   whitelistedSubnets,
	}
	codec, err := message.NewCodecWithAllocator(
		fmt.Sprintf("%s_codec", namespace),
		registerer,
		func() []byte {
			return netw.byteSlicePool.Get().([]byte)
		},
		int64(maxMessageSize),
	)
	if err != nil {
		return nil, fmt.Errorf("initializing codec failed with: %s", err)
	}
	netw.c = codec
	netw.b = message.NewBuilder(codec)
	netw.peers.initialize()
	netw.sendFailRateCalculator = math.NewSyncAverager(math.NewAverager(0, healthConfig.MaxSendFailRateHalflife, netw.clock.Time()))
	if err := netw.initialize(namespace, registerer); err != nil {
		return nil, fmt.Errorf("initializing network failed with: %s", err)
	}
	return netw, nil
}

// GetAcceptedFrontier implements the Sender interface.
// Assumes [n.stateLock] is not held.
func (n *network) GetAcceptedFrontier(nodeIDs ids.ShortSet, chainID ids.ID, requestID uint32, deadline time.Duration) []ids.ShortID {
	msg, err := n.b.GetAcceptedFrontier(chainID, requestID, uint64(deadline))
	n.log.AssertNoError(err)
	msgLen := len(msg.Bytes())

	sentTo := make([]ids.ShortID, 0, nodeIDs.Len())
	now := n.clock.Time()
	for _, peerElement := range n.getPeers(nodeIDs) {
		peer := peerElement.peer
		nodeID := peerElement.id
		if peer == nil || !peer.finishedHandshake.GetValue() || !peer.Send(msg, false) {
			n.log.Debug("failed to send GetAcceptedFrontier(%s, %s, %d)",
				nodeID,
				chainID,
				requestID)
			n.getAcceptedFrontier.numFailed.Inc()
			n.sendFailRateCalculator.Observe(1, now)
		} else {
			sentTo = append(sentTo, nodeID)
			n.getAcceptedFrontier.numSent.Inc()
			n.sendFailRateCalculator.Observe(0, now)
			n.getAcceptedFrontier.sentBytes.Add(float64(msgLen))
			// assume that if [saved] == 0, [msg] wasn't compressed
			if saved := msg.BytesSavedCompression(); saved != 0 {
				n.getAcceptedFrontier.savedSentBytes.Observe(float64(saved))
			}
		}
	}
	return sentTo
}

// AcceptedFrontier implements the Sender interface.
// Assumes [n.stateLock] is not held.
func (n *network) AcceptedFrontier(nodeID ids.ShortID, chainID ids.ID, requestID uint32, containerIDs []ids.ID) {
	now := n.clock.Time()

	peer := n.getPeer(nodeID)
	msg, err := n.b.AcceptedFrontier(chainID, requestID, containerIDs)
	if err != nil {
		n.log.Error("failed to build AcceptedFrontier(%s, %d, %s): %s",
			chainID,
			requestID,
			containerIDs,
			err)
		n.sendFailRateCalculator.Observe(1, now)
		return // Packing message failed
	}

	msgLen := len(msg.Bytes())
	if peer == nil || !peer.finishedHandshake.GetValue() || !peer.Send(msg, true) {
		n.log.Debug("failed to send AcceptedFrontier(%s, %s, %d, %s)",
			nodeID,
			chainID,
			requestID,
			containerIDs)
		n.acceptedFrontier.numFailed.Inc()
		n.sendFailRateCalculator.Observe(1, now)
	} else {
		n.acceptedFrontier.numSent.Inc()
		n.sendFailRateCalculator.Observe(0, now)
		n.acceptedFrontier.sentBytes.Add(float64(msgLen))
		// assume that if [saved] == 0, [msg] wasn't compressed
		if saved := msg.BytesSavedCompression(); saved != 0 {
			n.acceptedFrontier.savedSentBytes.Observe(float64(saved))
		}
	}
}

// GetAccepted implements the Sender interface.
// Assumes [n.stateLock] is not held.
func (n *network) GetAccepted(nodeIDs ids.ShortSet, chainID ids.ID, requestID uint32, deadline time.Duration, containerIDs []ids.ID) []ids.ShortID {
	now := n.clock.Time()

	msg, err := n.b.GetAccepted(chainID, requestID, uint64(deadline), containerIDs)
	if err != nil {
		n.log.Error("failed to build GetAccepted(%s, %d, %s): %s",
			chainID,
			requestID,
			containerIDs,
			err)
		n.sendFailRateCalculator.Observe(1, now)
		return nil
	}
	msgLen := len(msg.Bytes())

	sentTo := make([]ids.ShortID, 0, nodeIDs.Len())
	for _, peerElement := range n.getPeers(nodeIDs) {
		peer := peerElement.peer
		vID := peerElement.id
		if peer == nil || !peer.finishedHandshake.GetValue() || !peer.Send(msg, false) {
			n.log.Debug("failed to send GetAccepted(%s, %s, %d, %s)",
				vID,
				chainID,
				requestID,
				containerIDs)
			n.getAccepted.numFailed.Inc()
			n.sendFailRateCalculator.Observe(1, now)
		} else {
			n.getAccepted.numSent.Inc()
			n.sendFailRateCalculator.Observe(0, now)
			n.getAccepted.sentBytes.Add(float64(msgLen))
			// assume that if [saved] == 0, [msg] wasn't compressed
			if saved := msg.BytesSavedCompression(); saved != 0 {
				n.getAccepted.savedSentBytes.Observe(float64(saved))
			}
			sentTo = append(sentTo, vID)
		}
	}
	return sentTo
}

// Accepted implements the Sender interface.
// Assumes [n.stateLock] is not held.
func (n *network) Accepted(nodeID ids.ShortID, chainID ids.ID, requestID uint32, containerIDs []ids.ID) {
	now := n.clock.Time()

	msg, err := n.b.Accepted(chainID, requestID, containerIDs)
	if err != nil {
		n.log.Error("failed to build Accepted(%s, %d, %s): %s",
			chainID,
			requestID,
			containerIDs,
			err)
		n.sendFailRateCalculator.Observe(1, now)
		return // Packing message failed
	}
	msgLen := len(msg.Bytes())

	peer := n.getPeer(nodeID)
	if peer == nil || !peer.finishedHandshake.GetValue() || !peer.Send(msg, true) {
		n.log.Debug("failed to send Accepted(%s, %s, %d, %s)",
			nodeID,
			chainID,
			requestID,
			containerIDs)
		n.accepted.numFailed.Inc()
		n.sendFailRateCalculator.Observe(1, now)
	} else {
		n.sendFailRateCalculator.Observe(0, now)
		n.accepted.numSent.Inc()
		n.accepted.sentBytes.Add(float64(msgLen))
		// assume that if [saved] == 0, [msg] wasn't compressed
		if saved := msg.BytesSavedCompression(); saved != 0 {
			n.accepted.savedSentBytes.Observe(float64(saved))
		}
	}
}

// GetAncestors implements the Sender interface.
// Assumes [n.stateLock] is not held.
func (n *network) GetAncestors(nodeID ids.ShortID, chainID ids.ID, requestID uint32, deadline time.Duration, containerID ids.ID) bool {
	now := n.clock.Time()

	peer := n.getPeer(nodeID)

	msg, err := n.b.GetAncestors(chainID, requestID, uint64(deadline), containerID)
	if err != nil {
		n.log.Error("failed to build GetAncestors message: %s", err)
		n.sendFailRateCalculator.Observe(1, now)
		return false
	}

	msgLen := len(msg.Bytes())
	if peer == nil || !peer.finishedHandshake.GetValue() || !peer.Send(msg, true) {
		n.log.Debug("failed to send GetAncestors(%s, %s, %d, %s)",
			nodeID,
			chainID,
			requestID,
			containerID)
		n.getAncestors.numFailed.Inc()
		n.sendFailRateCalculator.Observe(1, now)
		return false
	}
	n.getAncestors.numSent.Inc()
	n.sendFailRateCalculator.Observe(0, now)
	n.getAncestors.sentBytes.Add(float64(msgLen))
	// assume that if [saved] == 0, [msg] wasn't compressed
	if saved := msg.BytesSavedCompression(); saved != 0 {
		n.getAncestors.savedSentBytes.Observe(float64(saved))
	}
	return true
}

// MultiPut implements the Sender interface.
// Assumes [n.stateLock] is not held.
func (n *network) MultiPut(nodeID ids.ShortID, chainID ids.ID, requestID uint32, containers [][]byte) {
	now := n.clock.Time()

	peer := n.getPeer(nodeID)
	includeIsCompressedFlag := peer != nil && peer.canHandleCompressed.GetValue()
	// Compress this message only if the peer can handle compressed
	// messages and we have compression enabled
	msg, err := n.b.MultiPut(chainID, requestID, containers, includeIsCompressedFlag, includeIsCompressedFlag && n.compressionEnabled)
	if err != nil {
		n.log.Error("failed to build MultiPut message because of container of size %d", len(containers))
		n.sendFailRateCalculator.Observe(1, now)
		return
	}

	msgLen := len(msg.Bytes())
	if peer == nil || !peer.finishedHandshake.GetValue() || !peer.Send(msg, true) {
		n.log.Debug("failed to send MultiPut(%s, %s, %d, %d)",
			nodeID,
			chainID,
			requestID,
			len(containers))
		n.multiPut.numFailed.Inc()
		n.sendFailRateCalculator.Observe(1, now)
	} else {
		n.multiPut.numSent.Inc()
		n.sendFailRateCalculator.Observe(0, now)
		n.multiPut.sentBytes.Add(float64(msgLen))
		// assume that if [saved] == 0, [msg] wasn't compressed
		if saved := msg.BytesSavedCompression(); saved != 0 {
			n.multiPut.savedSentBytes.Observe(float64(saved))
		}
	}
}

// Get implements the Sender interface.
// Assumes [n.stateLock] is not held.
func (n *network) Get(nodeID ids.ShortID, chainID ids.ID, requestID uint32, deadline time.Duration, containerID ids.ID) bool {
	now := n.clock.Time()

	msg, err := n.b.Get(chainID, requestID, uint64(deadline), containerID)
	n.log.AssertNoError(err)

	msgLen := len(msg.Bytes())
	peer := n.getPeer(nodeID)
	if peer == nil || !peer.finishedHandshake.GetValue() || !peer.Send(msg, true) {
		n.log.Debug("failed to send Get(%s, %s, %d, %s)",
			nodeID,
			chainID,
			requestID,
			containerID)
		n.get.numFailed.Inc()
		n.sendFailRateCalculator.Observe(1, now)
		return false
	}
	n.get.numSent.Inc()
	n.sendFailRateCalculator.Observe(0, now)
	n.get.sentBytes.Add(float64(msgLen))
	// assume that if [saved] == 0, [msg] wasn't compressed
	if saved := msg.BytesSavedCompression(); saved != 0 {
		n.get.savedSentBytes.Observe(float64(saved))
	}
	return true
}

// Put implements the Sender interface.
// Assumes [n.stateLock] is not held.
func (n *network) Put(nodeID ids.ShortID, chainID ids.ID, requestID uint32, containerID ids.ID, container []byte) {
	now := n.clock.Time()

	peer := n.getPeer(nodeID)
	includeIsCompressedFlag := peer != nil && peer.canHandleCompressed.GetValue()
	// Compress this message only if the peer can handle compressed
	// messages and we have compression enabled
	msg, err := n.b.Put(chainID, requestID, containerID, container, includeIsCompressedFlag, includeIsCompressedFlag && n.compressionEnabled)
	if err != nil {
		n.log.Error("failed to build Put(%s, %d, %s): %s. len(container) : %d",
			chainID,
			requestID,
			containerID,
			err,
			len(container))
		n.sendFailRateCalculator.Observe(1, now)
		return
	}
	msgLen := len(msg.Bytes())

	if peer == nil || !peer.finishedHandshake.GetValue() || !peer.Send(msg, true) {
		n.log.Debug("failed to send Put(%s, %s, %d, %s)",
			nodeID,
			chainID,
			requestID,
			containerID)
		n.log.Verbo("container: %s", formatting.DumpBytes{Bytes: container})
		n.put.numFailed.Inc()
		n.sendFailRateCalculator.Observe(1, now)
	} else {
		n.put.numSent.Inc()
		n.sendFailRateCalculator.Observe(0, now)
		n.put.sentBytes.Add(float64(msgLen))
		// assume that if [saved] == 0, [msg] wasn't compressed
		if saved := msg.BytesSavedCompression(); saved != 0 {
			n.put.savedSentBytes.Observe(float64(saved))
		}
	}
}

// PushQuery implements the Sender interface.
// Assumes [n.stateLock] is not held.
func (n *network) PushQuery(nodeIDs ids.ShortSet, chainID ids.ID, requestID uint32, deadline time.Duration, containerID ids.ID, container []byte) []ids.ShortID {
	now := n.clock.Time()

	msgWithIsCompressedFlag, err := n.b.PushQuery(chainID, requestID, uint64(deadline), containerID, container, true, n.compressionEnabled)
	if err != nil {
		n.log.Error("failed to build PushQuery(%s, %d, %s): %s. len(container): %d",
			chainID,
			requestID,
			containerID,
			err,
			len(container))
		n.log.Verbo("container: %s", formatting.DumpBytes{Bytes: container})
		n.sendFailRateCalculator.Observe(1, now)
		return nil // Packing message failed
	}
	msgWithoutIsCompressedFlag, err := n.b.PushQuery(chainID, requestID, uint64(deadline), containerID, container, false, false)
	if err != nil {
		n.log.Error("failed to build PushQuery(%s, %d, %s): %s. len(container): %d",
			chainID,
			requestID,
			containerID,
			err,
			len(container))
		n.log.Verbo("container: %s", formatting.DumpBytes{Bytes: container})
		n.sendFailRateCalculator.Observe(1, now)
		return nil // Packing message failed
	}

	sentTo := make([]ids.ShortID, 0, nodeIDs.Len())
	for _, peerElement := range n.getPeers(nodeIDs) {
		peer := peerElement.peer
		vID := peerElement.id
		canHandleCompressed := peer != nil && peer.canHandleCompressed.GetValue()
		var msg message.Message
		if canHandleCompressed {
			msg = msgWithIsCompressedFlag
		} else {
			msg = msgWithoutIsCompressedFlag
		}
		if peer == nil || !peer.finishedHandshake.GetValue() || !peer.Send(msg, false) {
			n.log.Debug("failed to send PushQuery(%s, %s, %d, %s)",
				vID,
				chainID,
				requestID,
				containerID)
			n.log.Verbo("container: %s", formatting.DumpBytes{Bytes: container})
			n.pushQuery.numFailed.Inc()
			n.sendFailRateCalculator.Observe(1, now)
		} else {
			sentTo = append(sentTo, vID)
			n.pushQuery.numSent.Inc()
			n.sendFailRateCalculator.Observe(0, now)
			n.pushQuery.sentBytes.Add(float64(len(msg.Bytes())))
			// assume that if [saved] == 0, [msg] wasn't compressed
			if saved := msg.BytesSavedCompression(); saved != 0 {
				n.pushQuery.savedSentBytes.Observe(float64(saved))
			}
		}
	}
	return sentTo
}

// PullQuery implements the Sender interface.
// Assumes [n.stateLock] is not held.
func (n *network) PullQuery(nodeIDs ids.ShortSet, chainID ids.ID, requestID uint32, deadline time.Duration, containerID ids.ID) []ids.ShortID {
	now := n.clock.Time()

	msg, err := n.b.PullQuery(chainID, requestID, uint64(deadline), containerID)
	n.log.AssertNoError(err)
	msgLen := len(msg.Bytes())

	sentTo := make([]ids.ShortID, 0, nodeIDs.Len())
	for _, peerElement := range n.getPeers(nodeIDs) {
		peer := peerElement.peer
		vID := peerElement.id
		if peer == nil || !peer.finishedHandshake.GetValue() || !peer.Send(msg, false) {
			n.log.Debug("failed to send PullQuery(%s, %s, %d, %s)",
				vID,
				chainID,
				requestID,
				containerID)
			n.pullQuery.numFailed.Inc()
			n.sendFailRateCalculator.Observe(1, now)
		} else {
			sentTo = append(sentTo, vID)
			n.pullQuery.numSent.Inc()
			n.sendFailRateCalculator.Observe(0, now)
			n.pullQuery.sentBytes.Add(float64(msgLen))
			// assume that if [saved] == 0, [msg] wasn't compressed
			if saved := msg.BytesSavedCompression(); saved != 0 {
				n.pullQuery.savedSentBytes.Observe(float64(saved))
			}
		}
	}
	return sentTo
}

// Chits implements the Sender interface.
// Assumes [n.stateLock] is not held.
func (n *network) Chits(nodeID ids.ShortID, chainID ids.ID, requestID uint32, votes []ids.ID) {
	now := n.clock.Time()

	peer := n.getPeer(nodeID)
	msg, err := n.b.Chits(chainID, requestID, votes)
	if err != nil {
		n.log.Error("failed to build Chits(%s, %d, %s): %s",
			chainID,
			requestID,
			votes,
			err)
		n.sendFailRateCalculator.Observe(1, now)
		return
	}
	msgLen := len(msg.Bytes())

	if peer == nil || !peer.finishedHandshake.GetValue() || !peer.Send(msg, true) {
		n.log.Debug("failed to send Chits(%s, %s, %d, %s)",
			nodeID,
			chainID,
			requestID,
			votes)
		n.chits.numFailed.Inc()
		n.sendFailRateCalculator.Observe(1, now)
	} else {
		n.sendFailRateCalculator.Observe(0, now)
		n.chits.numSent.Inc()
		n.chits.sentBytes.Add(float64(msgLen))
		// assume that if [saved] == 0, [msg] wasn't compressed
		if saved := msg.BytesSavedCompression(); saved != 0 {
			n.chits.savedSentBytes.Observe(float64(saved))
		}
	}
}

// Gossip attempts to gossip the container to the network
// Assumes [n.stateLock] is not held.
func (n *network) Gossip(subnetID, chainID, containerID ids.ID, container []byte) {
	if err := n.gossipContainer(subnetID, chainID, containerID, container, n.gossipAcceptedFrontierSize); err != nil {
		n.log.Debug("failed to Gossip(%s, %s): %s", chainID, containerID, err)
		n.log.Verbo("container:\n%s", formatting.DumpBytes{Bytes: container})
	}
}

// Accept is called after every consensus decision
// Assumes [n.stateLock] is not held.
func (n *network) Accept(ctx *snow.Context, containerID ids.ID, container []byte) error {
	if !ctx.IsBootstrapped() {
		// don't gossip during bootstrapping
		return nil
	}
	return n.gossipContainer(ctx.SubnetID, ctx.ChainID, containerID, container, n.gossipOnAcceptSize)
}

// shouldUpgradeIncoming returns whether we should
// upgrade an incoming connection from a peer
// at the IP whose string repr. is [ipStr].
// Assumes stateLock is not held.
func (n *network) shouldUpgradeIncoming(ipStr string) bool {
	n.stateLock.RLock()
	defer n.stateLock.RUnlock()

	if _, ok := n.connectedIPs[ipStr]; ok {
		n.log.Debug("not upgrading connection to %s because it's connected", ipStr)
		return false
	}
	if _, ok := n.myIPs[ipStr]; ok {
		n.log.Debug("not upgrading connection to %s because it's myself", ipStr)
		return false
	}
	if _, ok := n.peerAliasIPs[ipStr]; ok {
		n.log.Debug("not upgrading connection to %s because it's an alias", ipStr)
		return false
	}
	if !n.inboundConnThrottler.Allow(ipStr) {
		n.log.Debug("not upgrading connection to %s due to rate-limiting", ipStr)
		n.metrics.inboundConnRateLimited.Inc()
		return false
	}
	n.metrics.inboundConnAllowed.Inc()

	// Note that we attempt to upgrade remote addresses in
	// [n.disconnectedIPs] because that could allow us to initialize
	// a connection with a peer we've been attempting to dial.
	return true
}

// Dispatch starts accepting connections from other nodes attempting to connect
// to this node.
// Assumes [n.stateLock] is not held.
func (n *network) Dispatch() error {
	go n.gossipPeerList() // Periodically gossip peers
	go n.inboundConnThrottler.Dispatch()
	defer n.inboundConnThrottler.Stop()
	go func() {
		duration := time.Until(n.versionCompatibility.MaskTime())
		time.Sleep(duration)

		n.stateLock.Lock()
		defer n.stateLock.Unlock()

		n.hasMasked = true
		for _, vdrID := range n.maskedValidators.List() {
			if err := n.vdrs.MaskValidator(vdrID); err != nil {
				n.log.Error("failed to mask validator %s due to %s", vdrID, err)
			}
		}
		n.maskedValidators.Clear()
		n.log.Verbo("The new staking set is:\n%s", n.vdrs)
	}()
	for { // Continuously accept new connections
		conn, err := n.listener.Accept() // Returns error when n.Close() is called
		if err != nil {
			if netErr, ok := err.(net.Error); ok && netErr.Temporary() {
				// Sleep for a small amount of time to try to wait for the
				// temporary error to go away.
				time.Sleep(time.Millisecond)
				continue
			}

			// When [n].Close() is called, [n.listener].Close() is called.
			// This causes [n.listener].Accept() to return an error.
			// If that happened, don't log/return an error here.
			if n.closed.GetValue() {
				return errNetworkClosed
			}
			n.log.Debug("error during server accept: %s", err)
			return err
		}

		// We pessimistically drop an incoming connection if the remote
		// address is found in connectedIPs, myIPs, or peerAliasIPs.
		// This protects our node from spending CPU cycles on TLS
		// handshakes to upgrade connections from existing peers.
		// Specifically, this can occur when one of our existing
		// peers attempts to connect to one our IP aliases (that they
		// aren't yet aware is an alias).
		remoteAddr := conn.RemoteAddr().String()
		ip, err := utils.ToIPDesc(remoteAddr)
		if err != nil {
			return fmt.Errorf("unable to convert remote address %s to IPDesc: %w", remoteAddr, err)
		}
		ipStr := ip.IP.String()
		upgrade := n.shouldUpgradeIncoming(ipStr)
		if !upgrade {
			_ = conn.Close()
			continue
		}

		if conn, ok := conn.(*net.TCPConn); ok {
			if err := conn.SetLinger(0); err != nil {
				n.log.Warn("failed to set no linger due to: %s", err)
			}
			if err := conn.SetNoDelay(true); err != nil {
				n.log.Warn("failed to set socket nodelay due to: %s", err)
			}
		}

		go func() {
			if err := n.upgrade(newPeer(n, conn, utils.IPDesc{}), n.serverUpgrader); err != nil {
				n.log.Verbo("failed to upgrade connection: %s", err)
			}
		}()
	}
}

// Returns information about peers.
// If [nodeIDs] is empty, returns info about all peers that have finished
// the handshake. Otherwise, returns info about the peers in [nodeIDs]
// that have finished the handshake.
// Assumes [n.stateLock] is not held.
func (n *network) Peers(nodeIDs []ids.ShortID) []PeerID {
	n.stateLock.RLock()
	defer n.stateLock.RUnlock()

	if len(nodeIDs) == 0 { // Return info about all peers
		peers := make([]PeerID, 0, n.peers.size())
		for _, peer := range n.peers.peersList {
			if peer.finishedHandshake.GetValue() {
				peers = append(peers, PeerID{
					IP:           peer.conn.RemoteAddr().String(),
					PublicIP:     peer.getIP().String(),
					ID:           peer.nodeID.PrefixedString(constants.NodeIDPrefix),
					Version:      peer.versionStr.GetValue().(string),
					LastSent:     time.Unix(atomic.LoadInt64(&peer.lastSent), 0),
					LastReceived: time.Unix(atomic.LoadInt64(&peer.lastReceived), 0),
					Benched:      n.benchlistManager.GetBenched(peer.nodeID),
				})
			}
		}
		return peers
	}

	peers := make([]PeerID, 0, len(nodeIDs))
	for _, nodeID := range nodeIDs { // Return info about given peers
		if peer, ok := n.peers.getByID(nodeID); ok && peer.finishedHandshake.GetValue() {
			peers = append(peers, PeerID{
				IP:           peer.conn.RemoteAddr().String(),
				PublicIP:     peer.getIP().String(),
				ID:           peer.nodeID.PrefixedString(constants.NodeIDPrefix),
				Version:      peer.versionStr.GetValue().(string),
				LastSent:     time.Unix(atomic.LoadInt64(&peer.lastSent), 0),
				LastReceived: time.Unix(atomic.LoadInt64(&peer.lastReceived), 0),
				Benched:      n.benchlistManager.GetBenched(peer.nodeID),
			})
		}
	}
	return peers
}

// Close implements the Network interface
// Assumes [n.stateLock] is not held.
func (n *network) Close() error {
	n.closeOnce.Do(n.close)
	return nil
}

func (n *network) close() {
	n.log.Info("shutting down network")

	if err := n.listener.Close(); err != nil {
		n.log.Debug("closing network listener failed with: %s", err)
	}

	if n.closed.GetValue() {
		return
	}

	n.stateLock.Lock()
	if n.closed.GetValue() {
		n.stateLock.Unlock()
		return
	}
	n.closed.SetValue(true)

	peersToClose := make([]*peer, n.peers.size())
	copy(peersToClose, n.peers.peersList)
	n.peers.reset()
	n.stateLock.Unlock()

	for _, peer := range peersToClose {
		peer.Close() // Grabs the stateLock
	}
}

// TrackIP implements the Network interface
// Assumes [n.stateLock] is not held.
func (n *network) TrackIP(ip utils.IPDesc) {
	n.Track(ip, ids.ShortEmpty)
}

// Track implements the Network interface
// Assumes [n.stateLock] is not held.
func (n *network) Track(ip utils.IPDesc, nodeID ids.ShortID) {
	n.stateLock.Lock()
	defer n.stateLock.Unlock()

	n.track(ip, nodeID)
}

func (n *network) IP() utils.IPDesc {
	return n.ip.IP()
}

// Assumes [n.stateLock] is not held.
func (n *network) gossipContainer(subnetID, chainID, containerID ids.ID, container []byte, numToGossip uint) error {
	now := n.clock.Time()

	// Sent to peers that handle compressed messages (and messages with the isCompress flag)
	msgWithIsCompressedFlag, err := n.b.Put(chainID, constants.GossipMsgRequestID, containerID, container, true, n.compressionEnabled)
	if err != nil {
		n.sendFailRateCalculator.Observe(1, now)
		return fmt.Errorf("attempted to pack too large of a Put message.\nContainer length: %d", len(container))
	}
	msgWithoutIsCompressedFlag, err := n.b.Put(chainID, constants.GossipMsgRequestID, containerID, container, false, false)
	if err != nil {
		n.sendFailRateCalculator.Observe(1, now)
		return fmt.Errorf("attempted to pack too large of a Put message.\nContainer length: %d", len(container))
	}

<<<<<<< HEAD
	allPeers := n.getAllPeers(subnetID)

	if int(numToGossip) > len(allPeers) {
		numToGossip = uint(len(allPeers))
	}

	s := sampler.NewUniform()
	if err := s.Initialize(uint64(len(allPeers))); err != nil {
		return err
	}
	indices, err := s.Sample(int(numToGossip))
=======
	n.stateLock.RLock()
	peers, err := n.peers.sample(int(numToGossip))
	n.stateLock.RUnlock()
>>>>>>> 6a4cc906
	if err != nil {
		return err
	}

	for _, peer := range peers {
		canHandleCompressed := peer.canHandleCompressed.GetValue()
		var msg message.Message
		if canHandleCompressed {
			msg = msgWithIsCompressedFlag
		} else {
			msg = msgWithoutIsCompressedFlag
		}
		sent := peer.Send(msg, false)
		if sent {
			n.put.numSent.Inc()
			n.put.sentBytes.Add(float64(len(msg.Bytes())))
			// assume that if [saved] == 0, [msg] wasn't compressed
			if saved := msg.BytesSavedCompression(); saved != 0 {
				n.put.savedSentBytes.Observe(float64(saved))
			}
			n.sendFailRateCalculator.Observe(0, now)
		} else {
			n.sendFailRateCalculator.Observe(1, now)
			n.put.numFailed.Inc()
		}
	}
	return nil
}

// assumes the stateLock is held.
// Try to connect to [nodeID] at [ip].
func (n *network) track(ip utils.IPDesc, nodeID ids.ShortID) {
	if n.closed.GetValue() {
		return
	}

	str := ip.String()
	if _, ok := n.disconnectedIPs[str]; ok {
		return
	}
	if _, ok := n.connectedIPs[str]; ok {
		return
	}
	if _, ok := n.peerAliasIPs[str]; ok {
		return
	}
	if _, ok := n.myIPs[str]; ok {
		return
	}
	// If we saw an IP gossiped for this node ID
	// with a later timestamp, don't track this old IP
	if latestIP, ok := n.latestPeerIP[nodeID]; ok {
		if !latestIP.ip.Equal(ip) {
			return
		}
	}
	n.disconnectedIPs[str] = struct{}{}

	go n.connectTo(ip, nodeID)
}

// Assumes [n.stateLock] is not held. Only returns after the network is closed.
func (n *network) gossipPeerList() {
	t := time.NewTicker(n.peerListGossipFreq)
	defer t.Stop()

	for range t.C {
		if n.closed.GetValue() {
			return
		}

		allPeers := n.getAllPeers(constants.PrimaryNetworkID)
		if len(allPeers) == 0 {
			continue
		}

		stakers := make([]*peer, 0, len(allPeers))
		nonStakers := make([]*peer, 0, len(allPeers))
		for _, peer := range allPeers {
			if n.vdrs.Contains(peer.nodeID) {
				stakers = append(stakers, peer)
			} else {
				nonStakers = append(nonStakers, peer)
			}
		}

		numStakersToSend := (n.peerListGossipSize + n.peerListStakerGossipFraction - 1) / n.peerListStakerGossipFraction
		if len(stakers) < numStakersToSend {
			numStakersToSend = len(stakers)
		}
		numNonStakersToSend := n.peerListGossipSize - numStakersToSend
		if len(nonStakers) < numNonStakersToSend {
			numNonStakersToSend = len(nonStakers)
		}

		s := sampler.NewUniform()
		if err := s.Initialize(uint64(len(stakers))); err != nil {
			n.log.Error("failed to select stakers to sample: %s. len(stakers): %d",
				err,
				len(stakers))
			continue
		}
		stakerIndices, err := s.Sample(numStakersToSend)
		if err != nil {
			n.log.Error("failed to select stakers to sample: %s. len(stakers): %d",
				err,
				len(stakers))
			continue
		}

		if err := s.Initialize(uint64(len(nonStakers))); err != nil {
			n.log.Error("failed to select non-stakers to sample: %s. len(nonStakers): %d",
				err,
				len(nonStakers))
			continue
		}
		nonStakerIndices, err := s.Sample(numNonStakersToSend)
		if err != nil {
			n.log.Error("failed to select non-stakers to sample: %s. len(nonStakers): %d",
				err,
				len(nonStakers))
			continue
		}

		ipCerts, err := n.validatorIPs()
		if err != nil {
			n.log.Error("failed to fetch validator IPs: %s", err)
			continue
		}

		if len(ipCerts) == 0 {
			n.log.Debug("skipping validator IP gossiping as no IPs are connected")
			continue
		}

		// Sent to peers that handle compressed messages (and messages with the isCompress flag)
		msgWithIsCompressedFlag, err := n.b.PeerList(ipCerts, true, n.compressionEnabled)
		if err != nil {
			n.log.Error("failed to build signed peerlist to gossip: %s. len(ips): %d",
				err,
				len(ipCerts))
			continue
		}
		// Sent to peers that can't handle compressed messages
		msgWithoutIsCompressedFlag, err := n.b.PeerList(ipCerts, false, false)
		if err != nil {
			n.log.Error("failed to build signed peerlist to gossip: %s. len(ips): %d",
				err,
				len(ipCerts))
			continue
		}

		for _, index := range stakerIndices {
			peer := stakers[int(index)]
			if peer.canHandleCompressed.GetValue() {
				peer.Send(msgWithIsCompressedFlag, false)
			} else {
				peer.Send(msgWithoutIsCompressedFlag, false)
			}
		}
		for _, index := range nonStakerIndices {
			peer := nonStakers[int(index)]
			if peer.canHandleCompressed.GetValue() {
				peer.Send(msgWithIsCompressedFlag, false)
			} else {
				peer.Send(msgWithoutIsCompressedFlag, false)
			}
		}
	}
}

// Returns when:
// * We connected to [ip]
// * The network is closed
// * We gave up connecting to [ip] because the IP is stale
// If [nodeID] == ids.ShortEmpty, won't cancel an existing
// attempt to connect to the peer with that IP.
// We do this so we don't cancel attempted to connect to bootstrap beacons.
// See method TrackIP.
// Assumes [n.stateLock] isn't held when this method is called.
func (n *network) connectTo(ip utils.IPDesc, nodeID ids.ShortID) {
	str := ip.String()
	n.stateLock.RLock()
	delay := n.retryDelay[str]
	n.stateLock.RUnlock()

	for {
		time.Sleep(delay)

		if delay == 0 {
			delay = n.initialReconnectDelay
		}

		// Randomization is only performed here to distribute reconnection
		// attempts to a node that previously shut down. This doesn't require
		// cryptographically secure random number generation.
		delay = time.Duration(float64(delay) * (1 + rand.Float64())) // #nosec G404
		if delay > n.maxReconnectDelay {
			// set the timeout to [.75, 1) * maxReconnectDelay
			delay = time.Duration(float64(n.maxReconnectDelay) * (3 + rand.Float64()) / 4) // #nosec G404
		}

		n.stateLock.Lock()
		_, isDisconnected := n.disconnectedIPs[str]
		_, isConnected := n.connectedIPs[str]
		_, isMyself := n.myIPs[str]
		// If we saw an IP gossiped for this node ID
		// with a later timestamp, don't track this old IP
		isLatestIP := true
		if latestIP, ok := n.latestPeerIP[nodeID]; ok {
			isLatestIP = latestIP.ip.Equal(ip)
		}
		closed := n.closed

		if !isDisconnected || !isLatestIP || isConnected || isMyself || closed.GetValue() {
			// If the IP was discovered by the peer connecting to us, we don't
			// need to attempt to connect anymore

			// If we've seen an IP gossiped for this peer with a later timestamp,
			// don't try to connect to the old IP anymore

			// If the IP was discovered to be our IP address, we don't need to
			// attempt to connect anymore

			// If the network was closed, we should stop attempting to connect
			// to the peer

			n.stateLock.Unlock()
			return
		}
		n.retryDelay[str] = delay
		n.stateLock.Unlock()

		// If we are already trying to connect to this node ID,
		// cancel the existing attempt.
		// If [nodeID] is the empty ID, [ip] is a bootstrap beacon.
		// In that case, don't cancel existing connection attempt.
		if nodeID != ids.ShortEmpty {
			if cancel, exists := n.connAttempts.Load(nodeID); exists {
				n.log.Verbo("canceling attempt to connect to stale IP of %s%s", constants.NodeIDPrefix, nodeID)
				cancel.(context.CancelFunc)()
			}
		}

		// When [cancel] is called, we give up on this attempt to connect
		// (if we have not yet connected.)
		// This occurs at the sooner of:
		// * [connectTo] is called again with the same node ID
		// * The call to [attemptConnect] below returns
		ctx, cancel := context.WithCancel(context.Background())
		n.connAttempts.Store(nodeID, cancel)

		// Attempt to connect
		err := n.attemptConnect(ctx, ip)
		cancel() // to avoid goroutine leak

		n.connAttempts.Delete(nodeID)

		if err == nil {
			return
		}
		n.log.Verbo("error attempting to connect to %s: %s. Reattempting in %s",
			ip, err, delay)
	}
}

// Attempt to connect to the peer at [ip].
// If [ctx] is canceled, stops trying to connect.
// Returns nil if:
// * A connection was established
// * The network is closed.
// * [ctx] is canceled.
// Assumes [n.stateLock] is not held when this method is called.
func (n *network) attemptConnect(ctx context.Context, ip utils.IPDesc) error {
	n.log.Verbo("attempting to connect to %s", ip)
	conn, err := n.dialer.Dial(ctx, ip)
	if err != nil {
		// If [ctx] was canceled, return nil so we don't try to connect again
		if ctx.Err() == context.Canceled {
			return nil
		}
		// Error wasn't because connection attempt was canceled
		return err
	}

	if conn, ok := conn.(*net.TCPConn); ok {
		if err := conn.SetLinger(0); err != nil {
			n.log.Warn("failed to set no linger due to: %s", err)
		}
		if err := conn.SetNoDelay(true); err != nil {
			n.log.Warn("failed to set socket nodelay due to: %s", err)
		}
	}
	return n.upgrade(newPeer(n, conn, ip), n.clientUpgrader)
}

// Assumes [n.stateLock] is not held. Returns an error if the peer's connection
// wasn't able to be upgraded.
func (n *network) upgrade(p *peer, upgrader Upgrader) error {
	if err := p.conn.SetReadDeadline(time.Now().Add(n.readHandshakeTimeout)); err != nil {
		_ = p.conn.Close()
		n.log.Verbo("failed to set the read deadline with %s", err)
		return err
	}

	nodeID, conn, cert, err := upgrader.Upgrade(p.conn)
	if err != nil {
		_ = p.conn.Close()
		n.log.Verbo("failed to upgrade connection with %s", err)
		return err
	}

	if err := conn.SetReadDeadline(time.Time{}); err != nil {
		_ = p.conn.Close()
		n.log.Verbo("failed to clear the read deadline with %s", err)
		return err
	}

	p.cert = cert
	p.nodeID = nodeID
	p.conn = conn

	if err := n.tryAddPeer(p); err != nil {
		_ = p.conn.Close()
		n.log.Debug("dropping peer connection due to: %s", err)
	}
	return nil
}

// Returns an error if the peer couldn't be added.
// Assumes [n.stateLock] is not held.
func (n *network) tryAddPeer(p *peer) error {
	n.stateLock.Lock()
	defer n.stateLock.Unlock()

	if n.closed.GetValue() {
		// the network is closing, so make sure that no further reconnect
		// attempts are made.
		return errNetworkClosed
	}

	ip := p.getIP()

	// if this connection is myself, then I should delete the connection and
	// mark the IP as one of mine.
	if p.nodeID == n.id {
		if !ip.IsZero() {
			// if n.ip is less useful than p.ip set it to this IP
			if n.ip.IP().IsZero() {
				n.log.Info("setting my ip to %s because I was able to connect to myself through this channel",
					p.ip)
				n.ip.Update(p.ip)
			}
			str := ip.String()
			delete(n.disconnectedIPs, str)
			delete(n.retryDelay, str)
			n.myIPs[str] = struct{}{}
		}
		return errPeerIsMyself
	}

	// If I am already connected to this peer, then I should close this new
	// connection and add an alias record.
	if peer, ok := n.peers.getByID(p.nodeID); ok {
		if !ip.IsZero() {
			str := ip.String()
			delete(n.disconnectedIPs, str)
			delete(n.retryDelay, str)
			peer.addAlias(ip)
		}
		return fmt.Errorf("duplicated connection from %s at %s", p.nodeID.PrefixedString(constants.NodeIDPrefix), ip)
	}

	n.peers.add(p)
	n.numPeers.Set(float64(n.peers.size()))
	p.Start()
	return nil
}

// Returns the IPs, certs and signatures of validators we're connected
// to that have finished the handshake.
// Assumes [n.stateLock] is not held.
func (n *network) validatorIPs() ([]utils.IPCertDesc, error) {
	n.stateLock.RLock()
	defer n.stateLock.RUnlock()

	totalNumPeers := n.peers.size()

	numToSend := n.peerListSize
	if totalNumPeers < numToSend {
		numToSend = totalNumPeers
	}

	if numToSend == 0 {
		return nil, nil
	}
	res := make([]utils.IPCertDesc, 0, numToSend)

	s := sampler.NewUniform()
	if err := s.Initialize(uint64(totalNumPeers)); err != nil {
		return nil, err
	}

	for len(res) != numToSend {
		sampledIdx, err := s.Next() // lazy-sampling
		if err != nil {
			// all peers have been sampled and not enough valid ones found.
			// return what we have
			return res, nil
		}

		// TODO: consider possibility of grouping peers in different buckets
		// (e.g. validators/non-validators, connected/disconnected)
		peer, found := n.peers.getByIdx(int(sampledIdx))
		if !found {
			return res, fmt.Errorf("no peer at index %v", sampledIdx)
		}

		peerIP := peer.getIP()
		switch {
		case !peer.finishedHandshake.GetValue():
			continue
		case peerIP.IsZero():
			continue
		case !n.vdrs.Contains(peer.nodeID):
			continue
		}

		peerVersion := peer.versionStruct.GetValue().(version.Application)
		if n.versionCompatibility.Unmaskable(peerVersion) != nil {
			continue
		}

		signedIP, ok := peer.sigAndTime.GetValue().(signedPeerIP)
		if !ok || !signedIP.ip.Equal(peerIP) {
			continue
		}

		res = append(res, utils.IPCertDesc{
			IPDesc:    peerIP,
			Signature: signedIP.signature,
			Cert:      peer.cert,
			Time:      signedIP.time,
		})
	}

	return res, nil
}

// Should only be called after the peer finishes the handshake.
// Should not be called after [disconnected] is called with this peer.
// Assumes [n.stateLock] is not held.
func (n *network) connected(p *peer) {
	p.net.stateLock.Lock()
	defer p.net.stateLock.Unlock()

	p.finishedHandshake.SetValue(true)

	peerVersion := p.versionStruct.GetValue().(version.Application)

	if n.hasMasked {
		if n.versionCompatibility.Unmaskable(peerVersion) != nil {
			if err := n.vdrs.MaskValidator(p.nodeID); err != nil {
				n.log.Error("failed to mask validator %s due to %s", p.nodeID, err)
			}
		} else {
			if err := n.vdrs.RevealValidator(p.nodeID); err != nil {
				n.log.Error("failed to reveal validator %s due to %s", p.nodeID, err)
			}
		}
		n.log.Verbo("The new staking set is:\n%s", n.vdrs)
	} else {
		if n.versionCompatibility.WontMask(peerVersion) != nil {
			n.maskedValidators.Add(p.nodeID)
		} else {
			n.maskedValidators.Remove(p.nodeID)
		}
	}

	// TODO also delete an entry from this map when they leave the validator set
	delete(n.latestPeerIP, p.nodeID)

	ip := p.getIP()
	n.log.Debug("connected to %s at %s", p.nodeID, ip)

	if !ip.IsZero() {
		str := ip.String()

		delete(n.disconnectedIPs, str)
		delete(n.retryDelay, str)
		n.connectedIPs[str] = struct{}{}
	}

	n.router.Connected(p.nodeID)
	n.metrics.connected.Inc()
}

// should only be called after the peer is marked as connected.
// Assumes [n.stateLock] is not held.
func (n *network) disconnected(p *peer) {
	p.net.stateLock.Lock()
	defer p.net.stateLock.Unlock()

	ip := p.getIP()
	n.log.Debug("disconnected from %s at %s", p.nodeID, ip)

	n.peers.remove(p)
	n.numPeers.Set(float64(n.peers.size()))

	p.releaseAllAliases()

	if !ip.IsZero() {
		str := ip.String()

		delete(n.disconnectedIPs, str)
		delete(n.connectedIPs, str)

		if n.vdrs.Contains(p.nodeID) {
			n.track(ip, p.nodeID)
		}
	}

	// Only send Disconnected to router if Connected was sent
	if p.finishedHandshake.GetValue() {
		n.router.Disconnected(p.nodeID)
	}
	n.metrics.disconnected.Inc()
}

// holds onto the peer object as a result of helper functions
type PeerElement struct {
	// the peer, if it wasn't a peer when we cloned the list this value will be
	// nil
	peer *peer
	// this is the validator id for the peer, we pass back to the caller for
	// logging purposes
	id ids.ShortID
}

// Safe copy the peers dressed as a PeerElement
// Assumes [n.stateLock] is not held.
func (n *network) getPeers(nodeIDs ids.ShortSet) []*PeerElement {
	n.stateLock.RLock()
	defer n.stateLock.RUnlock()

	if n.closed.GetValue() {
		return nil
	}

	peers := make([]*PeerElement, nodeIDs.Len())
	i := 0
	for nodeID := range nodeIDs {
		nodeID := nodeID                   // Prevent overwrite in next loop iteration
		peer, _ := n.peers.getByID(nodeID) // note: peer may be nil
		peers[i] = &PeerElement{
			peer: peer,
			id:   nodeID,
		}
		i++
	}

	return peers
}

// Returns a copy of the peer set.
// Only includes peers that have finished the handshake.
// Assumes [n.stateLock] is not held.
func (n *network) getAllPeers(subnetID ids.ID) []*peer {
	n.stateLock.RLock()
	defer n.stateLock.RUnlock()

	if n.closed.GetValue() {
		return nil
	}

	peers := make([]*peer, 0, n.peers.size())
	for _, peer := range n.peers.peersList {
		if peer.finishedHandshake.GetValue() && peer.trackedSubnets.Contains(subnetID) {
			peers = append(peers, peer)
		}
	}
	return peers
}

// Safe find a single peer
// Assumes [n.stateLock] is not held.
func (n *network) getPeer(nodeID ids.ShortID) *peer {
	n.stateLock.RLock()
	defer n.stateLock.RUnlock()

	if n.closed.GetValue() {
		return nil
	}

	res, _ := n.peers.getByID(nodeID) // note: peer may be nil
	return res
}

// HealthCheck returns information about several network layer health checks.
// 1) Information about health check results
// 2) An error if the health check reports unhealthy
// Assumes [n.stateLock] is not held
func (n *network) HealthCheck() (interface{}, error) {
	// Get some data with the state lock held
	connectedTo := 0
	n.stateLock.RLock()
	for _, peer := range n.peers.peersList {
		if peer != nil && peer.finishedHandshake.GetValue() {
			connectedTo++
		}
	}
	sendFailRate := n.sendFailRateCalculator.Read()
	n.stateLock.RUnlock()

	// Make sure we're connected to at least the minimum number of peers
	healthy := connectedTo >= int(n.healthConfig.MinConnectedPeers)
	details := map[string]interface{}{
		"connectedPeers": connectedTo,
	}

	// Make sure we've received an incoming message within the threshold
	now := n.clock.Time()

	lastMsgReceivedAt := time.Unix(atomic.LoadInt64(&n.lastMsgReceivedTime), 0)
	timeSinceLastMsgReceived := now.Sub(lastMsgReceivedAt)
	healthy = healthy && timeSinceLastMsgReceived <= n.healthConfig.MaxTimeSinceMsgReceived
	details["timeSinceLastMsgReceived"] = timeSinceLastMsgReceived.String()
	n.metrics.timeSinceLastMsgReceived.Set(float64(timeSinceLastMsgReceived))

	// Make sure we've sent an outgoing message within the threshold
	lastMsgSentAt := time.Unix(atomic.LoadInt64(&n.lastMsgSentTime), 0)
	timeSinceLastMsgSent := now.Sub(lastMsgSentAt)
	healthy = healthy && timeSinceLastMsgSent <= n.healthConfig.MaxTimeSinceMsgSent
	details["timeSinceLastMsgSent"] = timeSinceLastMsgSent.String()
	n.metrics.timeSinceLastMsgSent.Set(float64(timeSinceLastMsgSent))

	// Make sure the message send failed rate isn't too high
	healthy = healthy && sendFailRate <= n.healthConfig.MaxSendFailRate
	details["sendFailRate"] = sendFailRate
	n.metrics.sendFailRate.Set(sendFailRate)

	// Network layer is unhealthy
	if !healthy {
		return details, errNetworkLayerUnhealthy
	}
	return details, nil
}

// assume [n.stateLock] is held. Returns the timestamp and signature that should
// be sent in a Version message. We only update these values when our IP has
// changed.
func (n *network) getVersion(ip utils.IPDesc) (uint64, []byte, error) {
	n.timeForIPLock.Lock()
	defer n.timeForIPLock.Unlock()

	if !ip.Equal(n.lastVersionIP) {
		newTimestamp := n.clock.Unix()
		msgHash := ipAndTimeHash(ip, newTimestamp)
		sig, err := n.tlsKey.Sign(cryptorand.Reader, msgHash, crypto.SHA256)
		if err != nil {
			return 0, nil, err
		}

		n.lastVersionIP = ip
		n.lastVersionTimestamp = newTimestamp
		n.lastVersionSignature = sig
	}

	return n.lastVersionTimestamp, n.lastVersionSignature, nil
}<|MERGE_RESOLUTION|>--- conflicted
+++ resolved
@@ -1120,23 +1120,9 @@
 		return fmt.Errorf("attempted to pack too large of a Put message.\nContainer length: %d", len(container))
 	}
 
-<<<<<<< HEAD
-	allPeers := n.getAllPeers(subnetID)
-
-	if int(numToGossip) > len(allPeers) {
-		numToGossip = uint(len(allPeers))
-	}
-
-	s := sampler.NewUniform()
-	if err := s.Initialize(uint64(len(allPeers))); err != nil {
-		return err
-	}
-	indices, err := s.Sample(int(numToGossip))
-=======
 	n.stateLock.RLock()
 	peers, err := n.peers.sample(int(numToGossip))
 	n.stateLock.RUnlock()
->>>>>>> 6a4cc906
 	if err != nil {
 		return err
 	}
