// (c) 2019-2020, Ava Labs, Inc. All rights reserved.
// See the file LICENSE for licensing terms.

package network

import (
	"errors"
	"fmt"
	"math/rand"
	"net"
	"sync"
	"sync/atomic"
	"time"

	"github.com/prometheus/client_golang/prometheus"

	"github.com/ava-labs/avalanchego/health"
	"github.com/ava-labs/avalanchego/ids"
	"github.com/ava-labs/avalanchego/snow"
	"github.com/ava-labs/avalanchego/snow/networking/benchlist"
	"github.com/ava-labs/avalanchego/snow/networking/router"
	"github.com/ava-labs/avalanchego/snow/networking/sender"
	"github.com/ava-labs/avalanchego/snow/triggers"
	"github.com/ava-labs/avalanchego/snow/validators"
	"github.com/ava-labs/avalanchego/utils"
	"github.com/ava-labs/avalanchego/utils/constants"
	"github.com/ava-labs/avalanchego/utils/formatting"
	"github.com/ava-labs/avalanchego/utils/logging"
	"github.com/ava-labs/avalanchego/utils/math"
	"github.com/ava-labs/avalanchego/utils/sampler"
	"github.com/ava-labs/avalanchego/utils/timer"
	"github.com/ava-labs/avalanchego/version"
)

// reasonable default values
const (
	defaultInitialReconnectDelay                     = time.Second
	defaultMaxReconnectDelay                         = time.Hour
	DefaultMaxMessageSize                     uint32 = 1 << 21
	defaultMaxNetworkPendingSendBytes                = 1 << 29 // 512MB
	defaultNetworkPendingSendBytesToRateLimit        = defaultMaxNetworkPendingSendBytes / 4
	defaultMaxClockDifference                        = time.Minute
	defaultPeerListGossipSpacing                     = time.Minute
	defaultPeerListGossipSize                        = 100
	defaultPeerListStakerGossipFraction              = 2
	defaultGetVersionTimeout                         = 2 * time.Second
	defaultAllowPrivateIPs                           = true
	defaultGossipSize                                = 50
	defaultPingPongTimeout                           = time.Minute
	defaultPingFrequency                             = 3 * defaultPingPongTimeout / 4
	defaultReadBufferSize                            = 16 * 1024
	defaultReadHandshakeTimeout                      = 15 * time.Second
	defaultConnMeterCacheSize                        = 10000
)

var (
	errNetworkClosed         = errors.New("network closed")
	errPeerIsMyself          = errors.New("peer is myself")
	errNetworkLayerUnhealthy = errors.New("network layer is unhealthy")
)

// Network Upgrade
var minimumUnmaskedVersion = version.NewDefaultApplication(constants.PlatformName, 1, 1, 0)

func init() { rand.Seed(time.Now().UnixNano()) }

// Network defines the functionality of the networking library.
type Network interface {
	// All consensus messages can be sent through this interface. Thread safety
	// must be managed internally in the network.
	sender.ExternalSender

	// The network must be able to broadcast accepted decisions to random peers.
	// Thread safety must be managed internally in the network.
	triggers.Acceptor

	// Should only be called once, will run until either a fatal error occurs,
	// or the network is closed. Returns a non-nil error.
	Dispatch() error

	// Attempt to connect to this IP. Thread safety must be managed internally
	// to the network. The network will never stop attempting to connect to this
	// IP.
	Track(ip utils.IPDesc)

	// Returns the description of the specified [nodeIDs] this network is currently
	// connected to externally or all nodes this network is connected to if [nodeIDs]
	// is empty. Thread safety must be managed internally to the network.
	Peers(nodeIDs []ids.ShortID) []PeerID

	// Close this network and all existing connections it has. Thread safety
	// must be managed internally to the network. Calling close multiple times
	// will return a nil error.
	Close() error

	// Return the IP of the node
	IP() utils.IPDesc

	// Has a health check
	health.Checkable
}

type network struct {
	// The metrics that this network tracks
	metrics
	// Define the parameters used to determine whether
	// the networking layer is healthy
	healthConfig HealthConfig
	// Unix time at which last message of any type received over network
	// Must only be accessed atomically
	lastMsgReceivedTime int64
	// Unix time at which last message of any type sent over network
	// Must only be accessed atomically
	lastMsgSentTime int64
	// Keeps track of the percentage of sends that fail
	sendFailRateCalculator             math.Averager
	log                                logging.Logger
	id                                 ids.ShortID
	ip                                 utils.DynamicIPDesc
	networkID                          uint32
<<<<<<< HEAD
	version                            version.Application
	parser                             version.ApplicationParser
=======
	msgVersion                         version.Version
	parser                             version.Parser
>>>>>>> 2e11b454
	listener                           net.Listener
	dialer                             Dialer
	serverUpgrader                     Upgrader
	clientUpgrader                     Upgrader
	vdrs                               validators.Set // set of current validators in the Avalanche network
	beacons                            validators.Set // set of beacons in the Avalanche network
	router                             router.Router  // router must be thread safe
	nodeID                             uint32
	clock                              timer.Clock
	initialReconnectDelay              time.Duration
	maxReconnectDelay                  time.Duration
	maxMessageSize                     int64
	sendQueueSize                      uint32
	maxNetworkPendingSendBytes         int64
	networkPendingSendBytesToRateLimit int64
	maxClockDifference                 time.Duration
	peerListGossipSpacing              time.Duration
	peerListGossipSize                 int
	peerListStakerGossipFraction       int
	getVersionTimeout                  time.Duration
	allowPrivateIPs                    bool
	gossipSize                         int
	pingPongTimeout                    time.Duration
	pingFrequency                      time.Duration
	readBufferSize                     uint32
	readHandshakeTimeout               time.Duration
	connMeterMaxConns                  int
	connMeter                          ConnMeter
	b                                  Builder
	apricotPhase0Time                  time.Time

	// stateLock should never be held when grabbing a peer senderLock
	stateLock    sync.RWMutex
	pendingBytes int64
	closed       utils.AtomicBool
	peers        map[ids.ShortID]*peer

	// disconnectedIPs, connectedIPs, peerAliasIPs, and myIPs
	// are maps with ip.String() keys that are used to determine if
	// we should attempt to dial an IP. [stateLock] should be held
	// whenever accessing one of these maps.
	disconnectedIPs map[string]struct{} // set of IPs we are attempting to connect to
	connectedIPs    map[string]struct{} // set of IPs we have open connections with
	peerAliasIPs    map[string]struct{} // set of alternate IPs we've reached existing peers at
	// TODO: bound the size of [myIPs] to avoid DoS. LRU caching would be ideal
	myIPs map[string]struct{} // set of IPs that resulted in my ID.

	// retryDelay is a map with ip.String() keys that is used to track
	// the backoff delay we should wait before attempting to dial an IP address
	// again.
	retryDelay map[string]time.Duration

	// peerAliasTimeout is the age a peer alias must
	// be before we attempt to release it (so that we
	// attempt to dial the IP again if gossiped to us).
	peerAliasTimeout time.Duration

	// ensures the close of the network only happens once.
	closeOnce sync.Once

	// True if the node should restart if it detects it's disconnected from all peers
	restartOnDisconnected bool

	// Signals the connection checker to close when Network is shutdown.
	// See restartOnDisconnect()
	connectedCheckerCloser chan struct{}

	// Used to monitor whether the node is connected to peers. If the node has
	// been connected to at least one peer in the last [disconnectedRestartTimeout]
	// then connectedMeter.Ticks() is non-zero.
	connectedMeter timer.TimedMeter

	// How often we check that we're connected to at least one peer.
	// Used to update [connectedMeter].
	// If 0, node will not restart even if it has no peers.
	disconnectedCheckFreq time.Duration

	// restarter can shutdown and restart the node.
	// If nil, node will not restart even if it has no peers.
	restarter utils.Restarter

	hasMasked        bool
	maskedValidators ids.ShortSet

	benchlistManager benchlist.Manager
}

// NewDefaultNetwork returns a new Network implementation with the provided
// parameters and some reasonable default values.
func NewDefaultNetwork(
	registerer prometheus.Registerer,
	log logging.Logger,
	id ids.ShortID,
	ip utils.DynamicIPDesc,
	networkID uint32,
	version version.Application,
	parser version.ApplicationParser,
	listener net.Listener,
	dialer Dialer,
	serverUpgrader,
	clientUpgrader Upgrader,
	vdrs validators.Set,
	beacons validators.Set,
	router router.Router,
	connMeterResetDuration time.Duration,
	connMeterMaxConns int,
	restarter utils.Restarter,
	restartOnDisconnected bool,
	disconnectedCheckFreq time.Duration,
	disconnectedRestartTimeout time.Duration,
	apricotPhase0Time time.Time,
	sendQueueSize uint32,
	healthConfig HealthConfig,
	benchlistManager benchlist.Manager,
	peerAliasTimeout time.Duration,
) Network {
	return NewNetwork(
		registerer,
		log,
		id,
		ip,
		networkID,
		version,
		parser,
		listener,
		dialer,
		serverUpgrader,
		clientUpgrader,
		vdrs,
		beacons,
		router,
		defaultInitialReconnectDelay,
		defaultMaxReconnectDelay,
		DefaultMaxMessageSize,
		sendQueueSize,
		defaultMaxNetworkPendingSendBytes,
		defaultNetworkPendingSendBytesToRateLimit,
		defaultMaxClockDifference,
		defaultPeerListGossipSpacing,
		defaultPeerListGossipSize,
		defaultPeerListStakerGossipFraction,
		defaultGetVersionTimeout,
		defaultAllowPrivateIPs,
		defaultGossipSize,
		defaultPingPongTimeout,
		defaultPingFrequency,
		defaultReadBufferSize,
		defaultReadHandshakeTimeout,
		connMeterResetDuration,
		defaultConnMeterCacheSize,
		connMeterMaxConns,
		restarter,
		restartOnDisconnected,
		disconnectedCheckFreq,
		disconnectedRestartTimeout,
		apricotPhase0Time,
		healthConfig,
		benchlistManager,
		peerAliasTimeout,
	)
}

// NewNetwork returns a new Network implementation with the provided parameters.
func NewNetwork(
	registerer prometheus.Registerer,
	log logging.Logger,
	id ids.ShortID,
	ip utils.DynamicIPDesc,
	networkID uint32,
	version version.Application,
	parser version.ApplicationParser,
	listener net.Listener,
	dialer Dialer,
	serverUpgrader,
	clientUpgrader Upgrader,
	vdrs validators.Set,
	beacons validators.Set,
	router router.Router,
	initialReconnectDelay,
	maxReconnectDelay time.Duration,
	maxMessageSize uint32,
	sendQueueSize uint32,
	maxNetworkPendingSendBytes int,
	networkPendingSendBytesToRateLimit int,
	maxClockDifference time.Duration,
	peerListGossipSpacing time.Duration,
	peerListGossipSize int,
	peerListStakerGossipFraction int,
	getVersionTimeout time.Duration,
	allowPrivateIPs bool,
	gossipSize int,
	pingPongTimeout time.Duration,
	pingFrequency time.Duration,
	readBufferSize uint32,
	readHandshakeTimeout time.Duration,
	connMeterResetDuration time.Duration,
	connMeterCacheSize int,
	connMeterMaxConns int,
	restarter utils.Restarter,
	restartOnDisconnected bool,
	disconnectedCheckFreq time.Duration,
	disconnectedRestartTimeout time.Duration,
	apricotPhase0Time time.Time,
	healthConfig HealthConfig,
	benchlistManager benchlist.Manager,
	peerAliasTimeout time.Duration,
) Network {
	// #nosec G404
	netw := &network{
		log:            log,
		id:             id,
		ip:             ip,
		networkID:      networkID,
		msgVersion:     version,
		parser:         parser,
		listener:       listener,
		dialer:         dialer,
		serverUpgrader: serverUpgrader,
		clientUpgrader: clientUpgrader,
		vdrs:           vdrs,
		beacons:        beacons,
		router:         router,
		// This field just makes sure we don't connect to ourselves when TLS is
		// disabled. So, cryptographically secure random number generation isn't
		// used here.
		nodeID:                             rand.Uint32(),
		initialReconnectDelay:              initialReconnectDelay,
		maxReconnectDelay:                  maxReconnectDelay,
		maxMessageSize:                     int64(maxMessageSize),
		sendQueueSize:                      sendQueueSize,
		maxNetworkPendingSendBytes:         int64(maxNetworkPendingSendBytes),
		networkPendingSendBytesToRateLimit: int64(networkPendingSendBytesToRateLimit),
		maxClockDifference:                 maxClockDifference,
		peerListGossipSpacing:              peerListGossipSpacing,
		peerListGossipSize:                 peerListGossipSize,
		peerListStakerGossipFraction:       peerListStakerGossipFraction,
		getVersionTimeout:                  getVersionTimeout,
		allowPrivateIPs:                    allowPrivateIPs,
		gossipSize:                         gossipSize,
		pingPongTimeout:                    pingPongTimeout,
		pingFrequency:                      pingFrequency,
		disconnectedIPs:                    make(map[string]struct{}),
		connectedIPs:                       make(map[string]struct{}),
		peerAliasIPs:                       make(map[string]struct{}),
		peerAliasTimeout:                   peerAliasTimeout,
		retryDelay:                         make(map[string]time.Duration),
		myIPs:                              map[string]struct{}{ip.IP().String(): {}},
		peers:                              make(map[ids.ShortID]*peer),
		readBufferSize:                     readBufferSize,
		readHandshakeTimeout:               readHandshakeTimeout,
		connMeter:                          NewConnMeter(connMeterResetDuration, connMeterCacheSize),
		connMeterMaxConns:                  connMeterMaxConns,
		restartOnDisconnected:              restartOnDisconnected,
		connectedCheckerCloser:             make(chan struct{}),
		disconnectedCheckFreq:              disconnectedCheckFreq,
		connectedMeter:                     timer.TimedMeter{Duration: disconnectedRestartTimeout},
		restarter:                          restarter,
		apricotPhase0Time:                  apricotPhase0Time,
		healthConfig:                       healthConfig,
		benchlistManager:                   benchlistManager,
	}
	netw.sendFailRateCalculator = math.NewSyncAverager(math.NewAverager(0, healthConfig.MaxSendFailRateHalflife, netw.clock.Time()))

	if err := netw.initialize(registerer); err != nil {
		log.Warn("initializing network metrics failed with: %s", err)
	}
	if restartOnDisconnected && disconnectedCheckFreq != 0 && disconnectedRestartTimeout != 0 {
		log.Info("node will restart if not connected to any peers")
		// pre-queue one tick to avoid immediate shutdown.
		netw.connectedMeter.Tick()
		go netw.restartOnDisconnect()
	}
	return netw
}

// GetAcceptedFrontier implements the Sender interface.
// assumes the stateLock is not held.
func (n *network) GetAcceptedFrontier(validatorIDs ids.ShortSet, chainID ids.ID, requestID uint32, deadline time.Duration) []ids.ShortID {
	msg, err := n.b.GetAcceptedFrontier(chainID, requestID, uint64(deadline))
	n.log.AssertNoError(err)

	sentTo := make([]ids.ShortID, 0, validatorIDs.Len())
	now := n.clock.Time()
	for _, peerElement := range n.getPeers(validatorIDs) {
		peer := peerElement.peer
		vID := peerElement.id
		if peer == nil || !peer.connected.GetValue() || !peer.Send(msg) {
			n.log.Debug("failed to send GetAcceptedFrontier(%s, %s, %d)",
				vID,
				chainID,
				requestID)
			n.getAcceptedFrontier.numFailed.Inc()
			n.sendFailRateCalculator.Observe(1, now)
		} else {
			sentTo = append(sentTo, vID)
			n.getAcceptedFrontier.numSent.Inc()
			n.sendFailRateCalculator.Observe(0, now)
			n.getAcceptedFrontier.sentBytes.Add(float64(len(msg.Bytes())))
		}
	}
	return sentTo
}

// AcceptedFrontier implements the Sender interface.
// assumes the stateLock is not held.
func (n *network) AcceptedFrontier(validatorID ids.ShortID, chainID ids.ID, requestID uint32, containerIDs []ids.ID) {
	now := n.clock.Time()

	msg, err := n.b.AcceptedFrontier(chainID, requestID, containerIDs)
	if err != nil {
		n.log.Error("failed to build AcceptedFrontier(%s, %d, %s): %s",
			chainID,
			requestID,
			containerIDs,
			err)
		n.sendFailRateCalculator.Observe(1, now)
		return // Packing message failed
	}

	peer := n.getPeer(validatorID)
	if peer == nil || !peer.connected.GetValue() || !peer.Send(msg) {
		n.log.Debug("failed to send AcceptedFrontier(%s, %s, %d, %s)",
			validatorID,
			chainID,
			requestID,
			containerIDs)
		n.acceptedFrontier.numFailed.Inc()
		n.sendFailRateCalculator.Observe(1, now)
	} else {
		n.acceptedFrontier.numSent.Inc()
		n.sendFailRateCalculator.Observe(0, now)
		n.acceptedFrontier.sentBytes.Add(float64(len(msg.Bytes())))
	}
}

// GetAccepted implements the Sender interface.
// assumes the stateLock is not held.
func (n *network) GetAccepted(validatorIDs ids.ShortSet, chainID ids.ID, requestID uint32, deadline time.Duration, containerIDs []ids.ID) []ids.ShortID {
	now := n.clock.Time()

	msg, err := n.b.GetAccepted(chainID, requestID, uint64(deadline), containerIDs)
	if err != nil {
		n.log.Error("failed to build GetAccepted(%s, %d, %s): %s",
			chainID,
			requestID,
			containerIDs,
			err)
		n.sendFailRateCalculator.Observe(1, now)
		return nil
	}

	sentTo := make([]ids.ShortID, 0, validatorIDs.Len())
	for _, peerElement := range n.getPeers(validatorIDs) {
		peer := peerElement.peer
		vID := peerElement.id
		if peer == nil || !peer.connected.GetValue() || !peer.Send(msg) {
			n.log.Debug("failed to send GetAccepted(%s, %s, %d, %s)",
				vID,
				chainID,
				requestID,
				containerIDs)
			n.getAccepted.numFailed.Inc()
			n.sendFailRateCalculator.Observe(1, now)
		} else {
			n.getAccepted.numSent.Inc()
			n.sendFailRateCalculator.Observe(0, now)
			n.getAccepted.sentBytes.Add(float64(len(msg.Bytes())))
			sentTo = append(sentTo, vID)
		}
	}
	return sentTo
}

// Accepted implements the Sender interface.
// assumes the stateLock is not held.
func (n *network) Accepted(validatorID ids.ShortID, chainID ids.ID, requestID uint32, containerIDs []ids.ID) {
	now := n.clock.Time()

	msg, err := n.b.Accepted(chainID, requestID, containerIDs)
	if err != nil {
		n.log.Error("failed to build Accepted(%s, %d, %s): %s",
			chainID,
			requestID,
			containerIDs,
			err)
		n.sendFailRateCalculator.Observe(1, now)
		return // Packing message failed
	}

	peer := n.getPeer(validatorID)
	if peer == nil || !peer.connected.GetValue() || !peer.Send(msg) {
		n.log.Debug("failed to send Accepted(%s, %s, %d, %s)",
			validatorID,
			chainID,
			requestID,
			containerIDs)
		n.accepted.numFailed.Inc()
		n.sendFailRateCalculator.Observe(1, now)
	} else {
		n.sendFailRateCalculator.Observe(0, now)
		n.accepted.numSent.Inc()
		n.accepted.sentBytes.Add(float64(len(msg.Bytes())))
	}
}

// GetAncestors implements the Sender interface.
// assumes the stateLock is not held.
func (n *network) GetAncestors(validatorID ids.ShortID, chainID ids.ID, requestID uint32, deadline time.Duration, containerID ids.ID) bool {
	now := n.clock.Time()

	msg, err := n.b.GetAncestors(chainID, requestID, uint64(deadline), containerID)
	if err != nil {
		n.log.Error("failed to build GetAncestors message: %s", err)
		n.sendFailRateCalculator.Observe(1, now)
		return false
	}

	peer := n.getPeer(validatorID)
	if peer == nil || !peer.connected.GetValue() || !peer.Send(msg) {
		n.log.Debug("failed to send GetAncestors(%s, %s, %d, %s)",
			validatorID,
			chainID,
			requestID,
			containerID)
		n.getAncestors.numFailed.Inc()
		n.sendFailRateCalculator.Observe(1, now)
		return false
	}
	n.getAncestors.numSent.Inc()
	n.sendFailRateCalculator.Observe(0, now)
	n.getAncestors.sentBytes.Add(float64(len(msg.Bytes())))
	return true
}

// MultiPut implements the Sender interface.
// assumes the stateLock is not held.
func (n *network) MultiPut(validatorID ids.ShortID, chainID ids.ID, requestID uint32, containers [][]byte) {
	now := n.clock.Time()

	msg, err := n.b.MultiPut(chainID, requestID, containers)
	if err != nil {
		n.log.Error("failed to build MultiPut message because of container of size %d", len(containers))
		n.sendFailRateCalculator.Observe(1, now)
		return
	}

	peer := n.getPeer(validatorID)
	if peer == nil || !peer.connected.GetValue() || !peer.Send(msg) {
		n.log.Debug("failed to send MultiPut(%s, %s, %d, %d)",
			validatorID,
			chainID,
			requestID,
			len(containers))
		n.multiPut.numFailed.Inc()
		n.sendFailRateCalculator.Observe(1, now)
	} else {
		n.multiPut.numSent.Inc()
		n.sendFailRateCalculator.Observe(0, now)
		n.multiPut.sentBytes.Add(float64(len(msg.Bytes())))
	}
}

// Get implements the Sender interface.
// assumes the stateLock is not held.
func (n *network) Get(validatorID ids.ShortID, chainID ids.ID, requestID uint32, deadline time.Duration, containerID ids.ID) bool {
	now := n.clock.Time()

	msg, err := n.b.Get(chainID, requestID, uint64(deadline), containerID)
	n.log.AssertNoError(err)

	peer := n.getPeer(validatorID)
	if peer == nil || !peer.connected.GetValue() || !peer.Send(msg) {
		n.log.Debug("failed to send Get(%s, %s, %d, %s)",
			validatorID,
			chainID,
			requestID,
			containerID)
		n.get.numFailed.Inc()
		n.sendFailRateCalculator.Observe(1, now)
		return false
	}
	n.get.numSent.Inc()
	n.sendFailRateCalculator.Observe(0, now)
	n.get.sentBytes.Add(float64(len(msg.Bytes())))
	return true
}

// Put implements the Sender interface.
// assumes the stateLock is not held.
func (n *network) Put(validatorID ids.ShortID, chainID ids.ID, requestID uint32, containerID ids.ID, container []byte) {
	now := n.clock.Time()

	msg, err := n.b.Put(chainID, requestID, containerID, container)
	if err != nil {
		n.log.Error("failed to build Put(%s, %d, %s): %s. len(container) : %d",
			chainID,
			requestID,
			containerID,
			err,
			len(container))
		n.sendFailRateCalculator.Observe(1, now)
		return
	}

	peer := n.getPeer(validatorID)
	if peer == nil || !peer.connected.GetValue() || !peer.Send(msg) {
		n.log.Debug("failed to send Put(%s, %s, %d, %s)",
			validatorID,
			chainID,
			requestID,
			containerID)
		n.log.Verbo("container: %s", formatting.DumpBytes{Bytes: container})
		n.put.numFailed.Inc()
		n.sendFailRateCalculator.Observe(1, now)
	} else {
		n.put.numSent.Inc()
		n.sendFailRateCalculator.Observe(0, now)
		n.put.sentBytes.Add(float64(len(msg.Bytes())))
	}
}

// PushQuery implements the Sender interface.
// assumes the stateLock is not held.
func (n *network) PushQuery(validatorIDs ids.ShortSet, chainID ids.ID, requestID uint32, deadline time.Duration, containerID ids.ID, container []byte) []ids.ShortID {
	now := n.clock.Time()

	msg, err := n.b.PushQuery(chainID, requestID, uint64(deadline), containerID, container)
	if err != nil {
		n.log.Error("failed to build PushQuery(%s, %d, %s): %s. len(container): %d",
			chainID,
			requestID,
			containerID,
			err,
			len(container))
		n.log.Verbo("container: %s", formatting.DumpBytes{Bytes: container})
		n.sendFailRateCalculator.Observe(1, now)
		return nil // Packing message failed
	}

	sentTo := make([]ids.ShortID, 0, validatorIDs.Len())
	for _, peerElement := range n.getPeers(validatorIDs) {
		peer := peerElement.peer
		vID := peerElement.id
		if peer == nil || !peer.connected.GetValue() || !peer.Send(msg) {
			n.log.Debug("failed to send PushQuery(%s, %s, %d, %s)",
				vID,
				chainID,
				requestID,
				containerID)
			n.log.Verbo("container: %s", formatting.DumpBytes{Bytes: container})
			n.pushQuery.numFailed.Inc()
			n.sendFailRateCalculator.Observe(1, now)
		} else {
			n.pushQuery.numSent.Inc()
			sentTo = append(sentTo, vID)
			n.sendFailRateCalculator.Observe(0, now)
			n.pushQuery.sentBytes.Add(float64(len(msg.Bytes())))
		}
	}
	return sentTo
}

// PullQuery implements the Sender interface.
// assumes the stateLock is not held.
func (n *network) PullQuery(validatorIDs ids.ShortSet, chainID ids.ID, requestID uint32, deadline time.Duration, containerID ids.ID) []ids.ShortID {
	now := n.clock.Time()

	msg, err := n.b.PullQuery(chainID, requestID, uint64(deadline), containerID)
	n.log.AssertNoError(err)

	sentTo := make([]ids.ShortID, 0, validatorIDs.Len())
	for _, peerElement := range n.getPeers(validatorIDs) {
		peer := peerElement.peer
		vID := peerElement.id
		if peer == nil || !peer.connected.GetValue() || !peer.Send(msg) {
			n.log.Debug("failed to send PullQuery(%s, %s, %d, %s)",
				vID,
				chainID,
				requestID,
				containerID)
			n.pullQuery.numFailed.Inc()
			n.sendFailRateCalculator.Observe(1, now)
		} else {
			n.pullQuery.numSent.Inc()
			n.sendFailRateCalculator.Observe(0, now)
			sentTo = append(sentTo, vID)
			n.pullQuery.sentBytes.Add(float64(len(msg.Bytes())))
		}
	}
	return sentTo
}

// Chits implements the Sender interface.
// assumes the stateLock is not held.
func (n *network) Chits(validatorID ids.ShortID, chainID ids.ID, requestID uint32, votes []ids.ID) {
	now := n.clock.Time()

	msg, err := n.b.Chits(chainID, requestID, votes)
	if err != nil {
		n.log.Error("failed to build Chits(%s, %d, %s): %s",
			chainID,
			requestID,
			votes,
			err)
		n.sendFailRateCalculator.Observe(1, now)
		return
	}

	peer := n.getPeer(validatorID)
	if peer == nil || !peer.connected.GetValue() || !peer.Send(msg) {
		n.log.Debug("failed to send Chits(%s, %s, %d, %s)",
			validatorID,
			chainID,
			requestID,
			votes)
		n.chits.numFailed.Inc()
		n.sendFailRateCalculator.Observe(1, now)
	} else {
		n.sendFailRateCalculator.Observe(0, now)
		n.chits.numSent.Inc()
		n.chits.sentBytes.Add(float64(len(msg.Bytes())))
	}
}

// Gossip attempts to gossip the container to the network
// assumes the stateLock is not held.
func (n *network) Gossip(chainID, containerID ids.ID, container []byte) {
	if err := n.gossipContainer(chainID, containerID, container); err != nil {
		n.log.Debug("failed to Gossip(%s, %s): %s", chainID, containerID, err)
		n.log.Verbo("container:\n%s", formatting.DumpBytes{Bytes: container})
	}
}

// Accept is called after every consensus decision
// assumes the stateLock is not held.
func (n *network) Accept(ctx *snow.Context, containerID ids.ID, container []byte) error {
	if !ctx.IsBootstrapped() {
		// don't gossip during bootstrapping
		return nil
	}
	return n.gossipContainer(ctx.ChainID, containerID, container)
}

// upgradeIncoming returns a boolean indicating if we should
// upgrade an incoming connection or drop it.
//
// Assumes stateLock is not held.
func (n *network) upgradeIncoming(remoteAddr string) (bool, error) {
	n.stateLock.RLock()
	defer n.stateLock.RUnlock()

	ip, err := utils.ToIPDesc(remoteAddr)
	if err != nil {
		return false, fmt.Errorf("unable to convert remote address %s to IPDesc: %w", remoteAddr, err)
	}

	str := ip.String()
	if _, ok := n.connectedIPs[str]; ok {
		return false, nil
	}
	if _, ok := n.myIPs[str]; ok {
		return false, nil
	}
	if _, ok := n.peerAliasIPs[str]; ok {
		return false, nil
	}

	// Note that we attempt to upgrade remote addresses contained
	// in disconnectedIPs to because that could allow us to initialize
	// a connection with a peer we've been attempting to dial.
	return true, nil
}

// Dispatch starts accepting connections from other nodes attempting to connect
// to this node.
// assumes the stateLock is not held.
func (n *network) Dispatch() error {
	go n.gossip() // Periodically gossip peers
	go func() {
		duration := time.Until(n.apricotPhase0Time)
		time.Sleep(duration)

		n.stateLock.Lock()
		defer n.stateLock.Unlock()

		n.hasMasked = true
		for _, vdrID := range n.maskedValidators.List() {
			if err := n.vdrs.MaskValidator(vdrID); err != nil {
				n.log.Error("failed to mask validator %s due to %s", vdrID, err)
			}
		}
		n.maskedValidators.Clear()
		n.log.Verbo("The new staking set is:\n%s", n.vdrs)
	}()
	for { // Continuously accept new connections
		conn, err := n.listener.Accept() // Returns error when n.Close() is called
		if err != nil {
			if netErr, ok := err.(net.Error); ok && netErr.Temporary() {
				// Sleep for a small amount of time to try to wait for the
				// temporary error to go away.
				time.Sleep(time.Millisecond)
				continue
			}

			// When [n].Close() is called, [n.listener].Close() is called.
			// This causes [n.listener].Accept() to return an error.
			// If that happened, don't log/return an error here.
			if n.closed.GetValue() {
				return errNetworkClosed
			}
			n.log.Debug("error during server accept: %s", err)
			return err
		}

		// We pessimistically drop an incoming connection if the remote
		// address is found in connectedIPs, myIPs, or peerAliasIPs.
		// This protects our node from spending CPU cycles on TLS
		// handshakes to upgrade connections from existing peers.
		// Specifically, this can occur when one of our existing
		// peers attempts to connect to one our IP aliases (that they
		// aren't yet aware is an alias).
		addr := conn.RemoteAddr().String()
		if upgrade, err := n.upgradeIncoming(addr); err != nil {
			n.log.Debug("error during upgrade incoming check: %s", err)
			_ = conn.Close()
			continue
		} else if !upgrade {
			n.log.Debug("dropping duplicate connection from %s", addr)
			_ = conn.Close()
			continue
		}

		if conn, ok := conn.(*net.TCPConn); ok {
			if err := conn.SetLinger(0); err != nil {
				n.log.Warn("failed to set no linger due to: %s", err)
			}
			if err := conn.SetNoDelay(true); err != nil {
				n.log.Warn("failed to set socket nodelay due to: %s", err)
			}
		}

		ticks, err := n.connMeter.Register(addr)
		// looking for > n.connMeterMaxConns indicating the second tick
		if err == nil && ticks > n.connMeterMaxConns {
			n.log.Debug("connection from %s temporarily dropped", addr)
			_ = conn.Close()
			continue
		}

		go func() {
			if err := n.upgrade(newPeer(n, conn, utils.IPDesc{}), n.serverUpgrader); err != nil {
				n.log.Verbo("failed to upgrade connection: %s", err)
			}
		}()
	}
}

// IPs implements the Network interface
// assumes the stateLock is not held.
func (n *network) Peers(nodeIDs []ids.ShortID) []PeerID {
	n.stateLock.RLock()
	defer n.stateLock.RUnlock()

	var peers []PeerID

	if len(nodeIDs) == 0 {
		peers = make([]PeerID, 0, len(n.peers))
		for _, peer := range n.peers {
			if peer.connected.GetValue() {
				peers = append(peers, PeerID{
					IP:           peer.conn.RemoteAddr().String(),
					PublicIP:     peer.getIP().String(),
					ID:           peer.id.PrefixedString(constants.NodeIDPrefix),
					Version:      peer.versionStr.GetValue().(string),
					LastSent:     time.Unix(atomic.LoadInt64(&peer.lastSent), 0),
					LastReceived: time.Unix(atomic.LoadInt64(&peer.lastReceived), 0),
					Benched:      n.benchlistManager.GetBenched(peer.id),
				})
			}
		}
	} else {
		peers = make([]PeerID, 0, len(nodeIDs))
		for _, nodeID := range nodeIDs {
			peer, ok := n.peers[nodeID]
			if ok && peer.connected.GetValue() {
				peers = append(peers, PeerID{
					IP:           peer.conn.RemoteAddr().String(),
					PublicIP:     peer.getIP().String(),
					ID:           peer.id.PrefixedString(constants.NodeIDPrefix),
					Version:      peer.versionStr.GetValue().(string),
					LastSent:     time.Unix(atomic.LoadInt64(&peer.lastSent), 0),
					LastReceived: time.Unix(atomic.LoadInt64(&peer.lastReceived), 0),
					Benched:      n.benchlistManager.GetBenched(peer.id),
				})
			}
		}
	}
	return peers
}

// Close implements the Network interface
// assumes the stateLock is not held.
func (n *network) Close() error {
	n.closeOnce.Do(n.close)
	return nil
}

func (n *network) close() {
	n.log.Info("shutting down network")
	// Stop checking whether we're connected to peers.
	close(n.connectedCheckerCloser)

	if err := n.listener.Close(); err != nil {
		n.log.Debug("closing network listener failed with: %s", err)
	}

	if n.closed.GetValue() {
		return
	}

	n.stateLock.Lock()
	if n.closed.GetValue() {
		n.stateLock.Unlock()
		return
	}
	n.closed.SetValue(true)

	peersToClose := make([]*peer, len(n.peers))
	i := 0
	for _, peer := range n.peers {
		peersToClose[i] = peer
		i++
	}
	n.peers = make(map[ids.ShortID]*peer)
	n.stateLock.Unlock()

	for _, peer := range peersToClose {
		peer.Close() // Grabs the stateLock
	}
}

// Track implements the Network interface
// assumes the stateLock is not held.
func (n *network) Track(ip utils.IPDesc) {
	n.stateLock.Lock()
	defer n.stateLock.Unlock()

	n.track(ip)
}

func (n *network) IP() utils.IPDesc {
	return n.ip.IP()
}

// assumes the stateLock is not held.
func (n *network) gossipContainer(chainID, containerID ids.ID, container []byte) error {
	now := n.clock.Time()

	msg, err := n.b.Put(chainID, constants.GossipMsgRequestID, containerID, container)
	if err != nil {
		n.sendFailRateCalculator.Observe(1, now)
		return fmt.Errorf("attempted to pack too large of a Put message.\nContainer length: %d", len(container))
	}

	allPeers := n.getAllPeers()

	numToGossip := n.gossipSize
	if numToGossip > len(allPeers) {
		numToGossip = len(allPeers)
	}

	s := sampler.NewUniform()
	if err := s.Initialize(uint64(len(allPeers))); err != nil {
		return err
	}
	indices, err := s.Sample(numToGossip)
	if err != nil {
		return err
	}
	for _, index := range indices {
		if allPeers[int(index)].Send(msg) {
			n.put.numSent.Inc()
			n.sendFailRateCalculator.Observe(0, now)
		} else {
			n.sendFailRateCalculator.Observe(1, now)
			n.put.numFailed.Inc()
		}
	}
	return nil
}

// assumes the stateLock is held.
func (n *network) track(ip utils.IPDesc) {
	if n.closed.GetValue() {
		return
	}

	str := ip.String()
	if _, ok := n.disconnectedIPs[str]; ok {
		return
	}
	if _, ok := n.connectedIPs[str]; ok {
		return
	}
	if _, ok := n.peerAliasIPs[str]; ok {
		return
	}
	if _, ok := n.myIPs[str]; ok {
		return
	}
	n.disconnectedIPs[str] = struct{}{}

	go n.connectTo(ip)
}

// assumes the stateLock is not held. Only returns after the network is closed.
func (n *network) gossip() {
	t := time.NewTicker(n.peerListGossipSpacing)
	defer t.Stop()

	for range t.C {
		if n.closed.GetValue() {
			return
		}

		allPeers := n.getAllPeers()
		if len(allPeers) == 0 {
			continue
		}

		ips := make([]utils.IPDesc, 0, len(allPeers))
		for _, peer := range allPeers {
			ip := peer.getIP()
			if peer.connected.GetValue() &&
				!ip.IsZero() &&
				n.vdrs.Contains(peer.id) {
				peerVersion := peer.versionStruct.GetValue().(version.Application)
				if !peerVersion.Before(minimumUnmaskedVersion) || time.Since(n.apricotPhase0Time) < 0 {
					ips = append(ips, ip)
				}
			}
		}

		if len(ips) == 0 {
			n.log.Debug("skipping validator gossiping as no public validators are connected")
			continue
		}
		msg, err := n.b.PeerList(ips)
		if err != nil {
			n.log.Error("failed to build peer list to gossip: %s. len(ips): %d",
				err,
				len(ips))
			continue
		}

		stakers := make([]*peer, 0, len(allPeers))
		nonStakers := make([]*peer, 0, len(allPeers))
		for _, peer := range allPeers {
			if n.vdrs.Contains(peer.id) {
				stakers = append(stakers, peer)
			} else {
				nonStakers = append(nonStakers, peer)
			}
		}

		numStakersToSend := (n.peerListGossipSize + n.peerListStakerGossipFraction - 1) / n.peerListStakerGossipFraction
		if len(stakers) < numStakersToSend {
			numStakersToSend = len(stakers)
		}
		numNonStakersToSend := n.peerListGossipSize - numStakersToSend
		if len(nonStakers) < numNonStakersToSend {
			numNonStakersToSend = len(nonStakers)
		}

		s := sampler.NewUniform()
		if err := s.Initialize(uint64(len(stakers))); err != nil {
			n.log.Error("failed to select stakers to sample: %s. len(stakers): %d",
				err,
				len(stakers))
			continue
		}
		stakerIndices, err := s.Sample(numStakersToSend)
		if err != nil {
			n.log.Error("failed to select stakers to sample: %s. len(stakers): %d",
				err,
				len(stakers))
			continue
		}
		for _, index := range stakerIndices {
			stakers[int(index)].Send(msg)
		}

		if err := s.Initialize(uint64(len(nonStakers))); err != nil {
			n.log.Error("failed to select non-stakers to sample: %s. len(nonStakers): %d",
				err,
				len(nonStakers))
			continue
		}
		nonStakerIndices, err := s.Sample(numNonStakersToSend)
		if err != nil {
			n.log.Error("failed to select non-stakers to sample: %s. len(nonStakers): %d",
				err,
				len(nonStakers))
			continue
		}
		for _, index := range nonStakerIndices {
			nonStakers[int(index)].Send(msg)
		}
	}
}

// assumes the stateLock is not held. Only returns if the ip is connected to or
// the network is closed
func (n *network) connectTo(ip utils.IPDesc) {
	str := ip.String()
	n.stateLock.RLock()
	delay := n.retryDelay[str]
	n.stateLock.RUnlock()

	for {
		time.Sleep(delay)

		if delay == 0 {
			delay = n.initialReconnectDelay
		}

		// Randomization is only performed here to distribute reconnection
		// attempts to a node that previously shut down. This doesn't require
		// cryptographically secure random number generation.
		delay = time.Duration(float64(delay) * (1 + rand.Float64())) // #nosec G404
		if delay > n.maxReconnectDelay {
			// set the timeout to [.75, 1) * maxReconnectDelay
			delay = time.Duration(float64(n.maxReconnectDelay) * (3 + rand.Float64()) / 4) // #nosec G404
		}

		n.stateLock.Lock()
		_, isDisconnected := n.disconnectedIPs[str]
		_, isConnected := n.connectedIPs[str]
		_, isMyself := n.myIPs[str]
		closed := n.closed

		if !isDisconnected || isConnected || isMyself || closed.GetValue() {
			// If the IP was discovered by the peer connecting to us, we don't
			// need to attempt to connect anymore

			// If the IP was discovered to be our IP address, we don't need to
			// attempt to connect anymore

			// If the network was closed, we should stop attempting to connect
			// to the peer

			n.stateLock.Unlock()
			return
		}
		n.retryDelay[str] = delay
		n.stateLock.Unlock()

		err := n.attemptConnect(ip)
		if err == nil {
			return
		}
		n.log.Verbo("error attempting to connect to %s: %s. Reattempting in %s",
			ip, err, delay)
	}
}

// assumes the stateLock is not held. Returns nil if a connection was able to be
// established, or the network is closed.
func (n *network) attemptConnect(ip utils.IPDesc) error {
	n.log.Verbo("attempting to connect to %s", ip)

	conn, err := n.dialer.Dial(ip)
	if err != nil {
		return err
	}
	if conn, ok := conn.(*net.TCPConn); ok {
		if err := conn.SetLinger(0); err != nil {
			n.log.Warn("failed to set no linger due to: %s", err)
		}
		if err := conn.SetNoDelay(true); err != nil {
			n.log.Warn("failed to set socket nodelay due to: %s", err)
		}
	}
	return n.upgrade(newPeer(n, conn, ip), n.clientUpgrader)
}

// assumes the stateLock is not held. Returns an error if the peer's connection
// wasn't able to be upgraded.
func (n *network) upgrade(p *peer, upgrader Upgrader) error {
	if err := p.conn.SetReadDeadline(time.Now().Add(n.readHandshakeTimeout)); err != nil {
		_ = p.conn.Close()
		n.log.Verbo("failed to set the read deadline with %s", err)
		return err
	}

	id, conn, err := upgrader.Upgrade(p.conn)
	if err != nil {
		_ = p.conn.Close()
		n.log.Verbo("failed to upgrade connection with %s", err)
		return err
	}

	if err := conn.SetReadDeadline(time.Time{}); err != nil {
		_ = p.conn.Close()
		n.log.Verbo("failed to clear the read deadline with %s", err)
		return err
	}

	p.sender = make(chan []byte, n.sendQueueSize)
	p.id = id
	p.conn = conn

	if err := n.tryAddPeer(p); err != nil {
		_ = p.conn.Close()
		n.log.Debug("dropping peer connection due to: %s", err)
	}
	return nil
}

// assumes the stateLock is not held. Returns an error if the peer couldn't be
// added.
func (n *network) tryAddPeer(p *peer) error {
	n.stateLock.Lock()
	defer n.stateLock.Unlock()

	ip := p.getIP()

	if n.closed.GetValue() {
		// the network is closing, so make sure that no further reconnect
		// attempts are made.
		return errNetworkClosed
	}

	// if this connection is myself, then I should delete the connection and
	// mark the IP as one of mine.
	if p.id == n.id {
		if !ip.IsZero() {
			// if n.ip is less useful than p.ip set it to this IP
			if n.ip.IP().IsZero() {
				n.log.Info("setting my ip to %s because I was able to connect to myself through this channel",
					p.ip)
				n.ip.Update(p.ip)
			}
			str := ip.String()
			delete(n.disconnectedIPs, str)
			delete(n.retryDelay, str)
			n.myIPs[str] = struct{}{}
		}
		return errPeerIsMyself
	}

	// If I am already connected to this peer, then I should close this new
	// connection and add an alias record.
	if peer, ok := n.peers[p.id]; ok {
		if !ip.IsZero() {
			str := ip.String()
			delete(n.disconnectedIPs, str)
			delete(n.retryDelay, str)
			peer.addAlias(ip)
		}
		return fmt.Errorf("duplicated connection from %s at %s", p.id.PrefixedString(constants.NodeIDPrefix), ip)
	}

	n.peers[p.id] = p
	n.numPeers.Set(float64(len(n.peers)))
	p.Start()
	return nil
}

// assumes the stateLock is not held. Returns the ips of connections that have
// valid IPs that are marked as validators.
func (n *network) validatorIPs() []utils.IPDesc {
	n.stateLock.RLock()
	defer n.stateLock.RUnlock()

	ips := make([]utils.IPDesc, 0, len(n.peers))
	for _, peer := range n.peers {
		ip := peer.getIP()
		if peer.connected.GetValue() && !ip.IsZero() && n.vdrs.Contains(peer.id) {
			peerVersion := peer.versionStruct.GetValue().(version.Application)
			if !peerVersion.Before(minimumUnmaskedVersion) || time.Since(n.apricotPhase0Time) < 0 {
				ips = append(ips, ip)
			}
		}
	}
	return ips
}

// should only be called after the peer is marked as connected. Should not be
// called after disconnected is called with this peer.
// assumes the stateLock is not held.
func (n *network) connected(p *peer) {
	p.net.stateLock.Lock()
	defer p.net.stateLock.Unlock()

	p.connected.SetValue(true)

	peerVersion := p.versionStruct.GetValue().(version.Application)

	if n.hasMasked {
		if peerVersion.Before(minimumUnmaskedVersion) {
			if err := n.vdrs.MaskValidator(p.id); err != nil {
				n.log.Error("failed to mask validator %s due to %s", p.id, err)
			}
		} else {
			if err := n.vdrs.RevealValidator(p.id); err != nil {
				n.log.Error("failed to reveal validator %s due to %s", p.id, err)
			}
		}
		n.log.Verbo("The new staking set is:\n%s", n.vdrs)
	} else {
		if peerVersion.Before(minimumUnmaskedVersion) {
			n.maskedValidators.Add(p.id)
		} else {
			n.maskedValidators.Remove(p.id)
		}
	}

	ip := p.getIP()
	n.log.Debug("connected to %s at %s", p.id, ip)

	if !ip.IsZero() {
		str := ip.String()

		delete(n.disconnectedIPs, str)
		delete(n.retryDelay, str)
		n.connectedIPs[str] = struct{}{}
	}

	n.router.Connected(p.id)
}

// should only be called after the peer is marked as connected.
// assumes the stateLock is not held.
func (n *network) disconnected(p *peer) {
	p.net.stateLock.Lock()
	defer p.net.stateLock.Unlock()

	ip := p.getIP()

	n.log.Debug("disconnected from %s at %s", p.id, ip)

	delete(n.peers, p.id)
	n.numPeers.Set(float64(len(n.peers)))

	p.releaseAllAliases()

	if !ip.IsZero() {
		str := ip.String()

		delete(n.disconnectedIPs, str)
		delete(n.connectedIPs, str)

		n.track(ip)
	}

	if p.connected.GetValue() {
		n.router.Disconnected(p.id)
	}
}

// holds onto the peer object as a result of helper functions
type PeerElement struct {
	// the peer, if it wasn't a peer when we cloned the list this value will be
	// nil
	peer *peer
	// this is the validator id for the peer, we pass back to the caller for
	// logging purposes
	id ids.ShortID
}

// Safe copy the peers dressed as a PeerElement
// assumes the stateLock is not held.
func (n *network) getPeers(validatorIDs ids.ShortSet) []*PeerElement {
	n.stateLock.RLock()
	defer n.stateLock.RUnlock()

	if n.closed.GetValue() {
		return nil
	}

	peers := make([]*PeerElement, validatorIDs.Len())
	i := 0
	for validatorID := range validatorIDs {
		vID := validatorID // Prevent overwrite in next loop iteration
		peers[i] = &PeerElement{
			peer: n.peers[vID],
			id:   vID,
		}
		i++
	}

	return peers
}

// Safe copy the peers. Assumes the stateLock is not held.
func (n *network) getAllPeers() []*peer {
	n.stateLock.RLock()
	defer n.stateLock.RUnlock()

	if n.closed.GetValue() {
		return nil
	}

	peers := make([]*peer, len(n.peers))
	i := 0
	for _, peer := range n.peers {
		peers[i] = peer
		i++
	}
	return peers
}

// Safe find a single peer
// assumes the stateLock is not held.
func (n *network) getPeer(validatorID ids.ShortID) *peer {
	n.stateLock.RLock()
	defer n.stateLock.RUnlock()

	if n.closed.GetValue() {
		return nil
	}
	return n.peers[validatorID]
}

// restartOnDisconnect checks every [n.disconnectedCheckFreq] whether this node is connected
// to any peers. If the node is not connected to any peers for [disconnectedRestartTimeout],
// restarts the node.
func (n *network) restartOnDisconnect() {
	ticker := time.NewTicker(n.disconnectedCheckFreq)
	for {
		select {
		case <-ticker.C:
			if n.closed.GetValue() {
				return
			}
			n.stateLock.RLock()
			for _, peer := range n.peers {
				if peer != nil && peer.connected.GetValue() {
					n.connectedMeter.Tick()
					break
				}
			}
			n.stateLock.RUnlock()
			if n.connectedMeter.Ticks() != 0 {
				continue
			}
			ticker.Stop()
			n.log.Info("restarting node due to no peers")
			go n.restarter.Restart()
		case <-n.connectedCheckerCloser:
			ticker.Stop()
			return
		}
	}
}

// HealthCheck returns information about several network layer health checks.
// 1) Information about health check results
// 2) An error if the health check reports unhealthy
// Assumes [n.stateLock] is not held
func (n *network) HealthCheck() (interface{}, error) {
	// Get some data with the state lock held
	connectedTo := 0
	n.stateLock.RLock()
	for _, peer := range n.peers {
		if peer != nil && peer.connected.GetValue() {
			connectedTo++
		}
	}
	pendingSendBytes := n.pendingBytes
	sendFailRate := n.sendFailRateCalculator.Read()
	n.stateLock.RUnlock()

	// Make sure we're connected to at least the minimum number of peers
	healthy := connectedTo >= int(n.healthConfig.MinConnectedPeers)
	details := map[string]interface{}{
		"connectedPeers": connectedTo,
	}

	// Make sure we've received an incoming message within the threshold
	now := n.clock.Time()

	lastMsgReceivedAt := time.Unix(atomic.LoadInt64(&n.lastMsgReceivedTime), 0)
	timeSinceLastMsgReceived := now.Sub(lastMsgReceivedAt)
	healthy = healthy && timeSinceLastMsgReceived <= n.healthConfig.MaxTimeSinceMsgReceived
	details["timeSinceLastMsgReceived"] = timeSinceLastMsgReceived.String()
	n.metrics.timeSinceLastMsgReceived.Set(float64(timeSinceLastMsgReceived.Milliseconds()))

	// Make sure we've sent an outgoing message within the threshold
	lastMsgSentAt := time.Unix(atomic.LoadInt64(&n.lastMsgSentTime), 0)
	timeSinceLastMsgSent := now.Sub(lastMsgSentAt)
	healthy = healthy && timeSinceLastMsgSent <= n.healthConfig.MaxTimeSinceMsgSent
	details["timeSinceLastMsgSent"] = timeSinceLastMsgSent.String()
	n.metrics.timeSinceLastMsgSent.Set(float64(timeSinceLastMsgSent.Milliseconds()))

	// Make sure the send queue isn't too full
	portionFull := float64(pendingSendBytes) / float64(n.maxNetworkPendingSendBytes) // In [0,1]
	healthy = healthy && portionFull <= n.healthConfig.MaxPortionSendQueueBytesFull
	details["sendQueuePortionFull"] = portionFull
	n.metrics.sendQueuePortionFull.Set(portionFull)

	// Make sure the message send failed rate isn't too high
	healthy = healthy && sendFailRate <= n.healthConfig.MaxSendFailRate
	details["sendFailRate"] = sendFailRate
	n.metrics.sendFailRate.Set(sendFailRate)

	// Network layer is unhealthy
	if !healthy {
		return details, errNetworkLayerUnhealthy
	}
	return details, nil
}<|MERGE_RESOLUTION|>--- conflicted
+++ resolved
@@ -118,13 +118,8 @@
 	id                                 ids.ShortID
 	ip                                 utils.DynamicIPDesc
 	networkID                          uint32
-<<<<<<< HEAD
-	version                            version.Application
+	msgVersion                         version.Application
 	parser                             version.ApplicationParser
-=======
-	msgVersion                         version.Version
-	parser                             version.Parser
->>>>>>> 2e11b454
 	listener                           net.Listener
 	dialer                             Dialer
 	serverUpgrader                     Upgrader
