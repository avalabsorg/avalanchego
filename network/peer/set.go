// Copyright (C) 2019-2022, Ava Labs, Inc. All rights reserved.
// See the file LICENSE for licensing terms.

package peer

import (
	"github.com/ava-labs/avalanchego/ids"
	"github.com/ava-labs/avalanchego/utils/sampler"
)

<<<<<<< HEAD
var _ Set = &peerSet{}
=======
var _ Set = (*set)(nil)
>>>>>>> 09e45c1a

func NoPrecondition(Peer) bool { return true }

// Set contains a group of peers.
type Set interface {
	// Add this peer to the set.
	//
	// If a peer with the same [peer.ID] is already in the set, then the new
	// peer instance will replace the old peer instance.
	//
	// Add does not change the [peer.ID] returned from calls to [GetByIndex].
	Add(peer Peer)

	// GetByID attempts to fetch a [peer] whose [peer.ID] is equal to [nodeID].
	// If no such peer exists in the set, then [false] will be returned.
	GetByID(nodeID ids.NodeID) (Peer, bool)

	// GetByIndex attempts to fetch a peer who has been allocated [index]. If
	// [index] < 0 or [index] >= [Len], then false will be returned.
	GetByIndex(index int) (Peer, bool)

	// Remove any [peer] whose [peer.ID] is equal to [nodeID] from the set.
	Remove(nodeID ids.NodeID)

	// Len returns the number of peers currently in this set.
	Len() int

	// Sample attempts to return a random slice of peers with length [n]. The
	// slice will not include any duplicates. Only peers that cause the
	// [precondition] to return true will be returned in the slice.
	Sample(n int, precondition func(Peer) bool) []Peer

	// Returns information about all the peers.
	AllInfo() []Info

	// Info returns information about the requested peers if they are in the
	// set.
	Info(nodeIDs []ids.NodeID) []Info
}

type peerSet struct {
	peersMap   map[ids.NodeID]int // nodeID -> peer's index in peersSlice
	peersSlice []Peer             // invariant: len(peersSlice) == len(peersMap)
}

// NewSet returns a set that does not internally manage synchronization.
//
// Only [Add] and [Remove] require exclusion on the data structure. The
// remaining methods are safe for concurrent use.
func NewSet() Set {
	return &peerSet{
		peersMap: make(map[ids.NodeID]int),
	}
}

func (s *peerSet) Add(peer Peer) {
	nodeID := peer.ID()
	index, ok := s.peersMap[nodeID]
	if !ok {
		s.peersMap[nodeID] = len(s.peersSlice)
		s.peersSlice = append(s.peersSlice, peer)
	} else {
		s.peersSlice[index] = peer
	}
}

func (s *peerSet) GetByID(nodeID ids.NodeID) (Peer, bool) {
	index, ok := s.peersMap[nodeID]
	if !ok {
		return nil, false
	}
	return s.peersSlice[index], true
}

func (s *peerSet) GetByIndex(index int) (Peer, bool) {
	if index < 0 || index >= len(s.peersSlice) {
		return nil, false
	}
	return s.peersSlice[index], true
}

func (s *peerSet) Remove(nodeID ids.NodeID) {
	index, ok := s.peersMap[nodeID]
	if !ok {
		return
	}

	lastIndex := len(s.peersSlice) - 1
	lastPeer := s.peersSlice[lastIndex]
	lastPeerID := lastPeer.ID()

	s.peersMap[lastPeerID] = index
	s.peersSlice[index] = lastPeer

	delete(s.peersMap, nodeID)
	s.peersSlice[lastIndex] = nil
	s.peersSlice = s.peersSlice[:lastIndex]
}

func (s *peerSet) Len() int {
	return len(s.peersSlice)
}

func (s *peerSet) Sample(n int, precondition func(Peer) bool) []Peer {
	if n <= 0 {
		return nil
	}

	sampler := sampler.NewUniform()
	// It is impossible for the sampler to report an error here. Since
	// [len(s.peersSlice)] <= MaxInt64.
	_ = sampler.Initialize(uint64(len(s.peersSlice)))

	peers := make([]Peer, 0, n)
	for len(peers) < n {
		index, err := sampler.Next()
		if err != nil {
			// We have run out of peers to attempt to sample.
			break
		}
		peer := s.peersSlice[index]
		if !precondition(peer) {
			continue
		}
		peers = append(peers, peer)
	}
	return peers
}

func (s *peerSet) AllInfo() []Info {
	peerInfo := make([]Info, len(s.peersSlice))
	for i, peer := range s.peersSlice {
		peerInfo[i] = peer.Info()
	}
	return peerInfo
}

func (s *peerSet) Info(nodeIDs []ids.NodeID) []Info {
	peerInfo := make([]Info, 0, len(nodeIDs))
	for _, nodeID := range nodeIDs {
		if peer, ok := s.GetByID(nodeID); ok {
			peerInfo = append(peerInfo, peer.Info())
		}
	}
	return peerInfo
}<|MERGE_RESOLUTION|>--- conflicted
+++ resolved
@@ -8,11 +8,7 @@
 	"github.com/ava-labs/avalanchego/utils/sampler"
 )
 
-<<<<<<< HEAD
-var _ Set = &peerSet{}
-=======
-var _ Set = (*set)(nil)
->>>>>>> 09e45c1a
+var _ Set = (*peerSet)(nil)
 
 func NoPrecondition(Peer) bool { return true }
 
