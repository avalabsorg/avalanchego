--- conflicted
+++ resolved
@@ -802,19 +802,14 @@
 		SharedCfg:                     &common.SharedConfig{},
 	}
 
-<<<<<<< HEAD
-	// create a config for state sync
-	gearStarter := common.NewGearStarter(beacons, commonCfg.StartupAlpha)
-=======
 	wt := common.NewWeightTracker(beacons, commonCfg.StartupAlpha)
->>>>>>> 93fa81ce
 
 	// create fast sync gear
 	fastSyncCfg := fastsyncer.Config{
 		Config:                  commonCfg,
 		StateSyncTestingBeacons: stateSyncTestingBeacons,
 		VM:                      vm,
-		Starter:                 gearStarter,
+		WeightTracker:           wt,
 	}
 	fastSync := fastsyncer.NewFastSyncer(
 		fastSyncCfg,
