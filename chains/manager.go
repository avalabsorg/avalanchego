--- conflicted
+++ resolved
@@ -644,31 +644,6 @@
 	// VM uses this channel to notify engine that a block is ready to be made
 	msgChan := make(chan common.Message, defaultChannelSize)
 
-<<<<<<< HEAD
-	// Initialize the ProposerVM and the vm wrapped inside it
-	chainConfig := m.getChainConfig(ctx.ChainID)
-
-	// first vm to be init is P-Chain once, which provides validator interface to all ProposerVMs
-	if m.validatorVM == nil {
-		if valVM, ok := vm.(vals.VM); ok {
-			m.validatorVM = valVM
-			ctx.ValidatorVM = valVM
-		} else {
-			return nil, fmt.Errorf("could not record validator vm interface")
-		}
-	}
-
-	if vmPlus, ok := vm.(block.SnowmanPlusPlusVM); ok {
-		vm = proposervm.New(vm, vmPlus.GetActivationTime()) // enable ProposerVM on this VM
-	}
-
-	if err := vm.Initialize(ctx, vmDBManager, genesisData,
-		chainConfig.Upgrade, chainConfig.Config, msgChan, fxs); err != nil {
-		return nil, err
-	}
-
-=======
->>>>>>> 8f795dcb
 	// Passes messages from the consensus engine to the network
 	sender := sender.Sender{}
 	if err := sender.Initialize(
@@ -682,9 +657,25 @@
 		return nil, fmt.Errorf("couldn't initialize sender: %w", err)
 	}
 
-	// Initialize the VM
+	// first vm to be init is P-Chain once, which provides validator interface to all ProposerVMs
+	if m.validatorVM == nil {
+		if valVM, ok := vm.(vals.VM); ok {
+			m.validatorVM = valVM
+			ctx.ValidatorVM = valVM
+		} else {
+			return nil, fmt.Errorf("could not record validator vm interface")
+		}
+	}
+
+	if vmPlus, ok := vm.(block.SnowmanPlusPlusVM); ok {
+		vm = proposervm.New(vm, vmPlus.GetActivationTime()) // enable ProposerVM on this VM
+	}
+
+	// Initialize the ProposerVM and the vm wrapped inside it
 	chainConfig := m.getChainConfig(ctx.ChainID)
-	if err := vm.Initialize(ctx, vmDBManager, genesisData, chainConfig.Upgrade, chainConfig.Config, msgChan, fxs, &sender); err != nil {
+	if err := vm.Initialize(ctx, vmDBManager, genesisData,
+		chainConfig.Upgrade, chainConfig.Config, msgChan,
+		fxs, &sender); err != nil {
 		return nil, err
 	}
 
