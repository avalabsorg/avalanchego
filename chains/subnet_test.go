// (c) 2019-2020, Ava Labs, Inc. All rights reserved.
// See the file LICENSE for licensing terms.

package chains

import (
	"testing"

	"github.com/ava-labs/avalanchego/ids"
	"github.com/stretchr/testify/assert"
)

func TestSubnet(t *testing.T) {
	assert := assert.New(t)
<<<<<<< HEAD
	s := subnet{
		onFinish: func() {},
	}
=======
>>>>>>> c1ade7f0

	chainID0 := ids.GenerateTestID()
	chainID1 := ids.GenerateTestID()
	chainID2 := ids.GenerateTestID()

	s := newSubnet(nil, chainID0)
	assert.False(s.IsBootstrapped(), "A subnet with one chain in bootstrapping shouldn't be considered bootstrapped")

	s.Bootstrapped(chainID0)
	assert.True(s.IsBootstrapped(), "A subnet with only bootstrapped chains should be considered bootstrapped")

	s.addChain(chainID1)
	assert.False(s.IsBootstrapped(), "A subnet with one chain in bootstrapping shouldn't be considered bootstrapped")

	s.addChain(chainID2)
	assert.False(s.IsBootstrapped(), "A subnet with one chain in bootstrapping shouldn't be considered bootstrapped")

	s.Bootstrapped(chainID1)
	assert.False(s.IsBootstrapped(), "A subnet with one chain in bootstrapping shouldn't be considered bootstrapped")

	s.Bootstrapped(chainID2)
	assert.True(s.IsBootstrapped(), "A subnet with only bootstrapped chains should be considered bootstrapped")
}<|MERGE_RESOLUTION|>--- conflicted
+++ resolved
@@ -12,12 +12,6 @@
 
 func TestSubnet(t *testing.T) {
 	assert := assert.New(t)
-<<<<<<< HEAD
-	s := subnet{
-		onFinish: func() {},
-	}
-=======
->>>>>>> c1ade7f0
 
 	chainID0 := ids.GenerateTestID()
 	chainID1 := ids.GenerateTestID()
