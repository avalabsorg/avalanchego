// Copyright (C) 2019-2022, Ava Labs, Inc. All rights reserved.
// See the file LICENSE for licensing terms.

package ids

import (
	"encoding/json"
	"testing"

	"github.com/stretchr/testify/require"
)

func TestShortString(t *testing.T) {
	id := ShortID{1}

	xPrefixedID := id.PrefixedString("X-")
	pPrefixedID := id.PrefixedString("P-")

	newID, err := ShortFromPrefixedString(xPrefixedID, "X-")
	if err != nil {
		t.Fatal(err)
	}
	if newID != id {
		t.Fatalf("ShortFromPrefixedString did not produce the identical ID")
	}

	_, err = ShortFromPrefixedString(pPrefixedID, "X-")
	if err == nil {
		t.Fatal("Using the incorrect prefix did not cause an error")
	}

	tooLongPrefix := "hasnfaurnourieurn3eiur3nriu3nri34iurni34unr3iunrasfounaeouern3ur"
	_, err = ShortFromPrefixedString(xPrefixedID, tooLongPrefix)
	if err == nil {
		t.Fatal("Using the incorrect prefix did not cause an error")
	}
}

func TestIsUniqueShortIDs(t *testing.T) {
	ids := []ShortID{}
	if !IsUniqueShortIDs(ids) {
		t.Fatal("should be unique")
	}
	id1 := GenerateTestShortID()
	ids = append(ids, id1)
	if !IsUniqueShortIDs(ids) {
		t.Fatal("should be unique")
	}
	ids = append(ids, GenerateTestShortID())
	if !IsUniqueShortIDs(ids) {
		t.Fatal("should be unique")
	}
	ids = append(ids, id1)
	if IsUniqueShortIDs(ids) {
		t.Fatal("should not be unique")
	}
}

func TestShortIDMapMarshalling(t *testing.T) {
	originalMap := map[ShortID]int{
		{'e', 'v', 'a', ' ', 'l', 'a', 'b', 's'}: 1,
		{'a', 'v', 'a', ' ', 'l', 'a', 'b', 's'}: 2,
	}
	mapJSON, err := json.Marshal(originalMap)
	if err != nil {
		t.Fatal(err)
	}

	var unmarshalledMap map[ShortID]int
	err = json.Unmarshal(mapJSON, &unmarshalledMap)
	if err != nil {
		t.Fatal(err)
	}

	if len(originalMap) != len(unmarshalledMap) {
		t.Fatalf("wrong map lengths")
	}
	for originalID, num := range originalMap {
		if unmarshalledMap[originalID] != num {
			t.Fatalf("map was incorrectly Unmarshalled")
		}
	}
}

func TestShortIDsToStrings(t *testing.T) {
	shortIDs := []ShortID{{1}, {2}, {2}}
	expected := []string{"6HgC8KRBEhXYbF4riJyJFLSHt37UNuRt", "BaMPFdqMUQ46BV8iRcwbVfsam55kMqcp", "BaMPFdqMUQ46BV8iRcwbVfsam55kMqcp"}
	shortStrings := ShortIDsToStrings(shortIDs)
	require.EqualValues(t, expected, shortStrings)
}

func TestShortIDLess(t *testing.T) {
	require := require.New(t)

	id1 := ShortID{}
	id2 := ShortID{}
	require.False(id1.Less(id2))
	require.False(id2.Less(id1))

	id1 = ShortID{1}
<<<<<<< HEAD
	id2 = ShortID{}
=======
	id2 = ShortID{0}
>>>>>>> 6c8f89a7
	require.False(id1.Less(id2))
	require.True(id2.Less(id1))

	id1 = ShortID{1}
	id2 = ShortID{1}
	require.False(id1.Less(id2))
	require.False(id2.Less(id1))

<<<<<<< HEAD
	id1 = ShortID{1}
=======
	id1 = ShortID{1, 0}
>>>>>>> 6c8f89a7
	id2 = ShortID{1, 2}
	require.True(id1.Less(id2))
	require.False(id2.Less(id1))
}<|MERGE_RESOLUTION|>--- conflicted
+++ resolved
@@ -98,11 +98,7 @@
 	require.False(id2.Less(id1))
 
 	id1 = ShortID{1}
-<<<<<<< HEAD
-	id2 = ShortID{}
-=======
 	id2 = ShortID{0}
->>>>>>> 6c8f89a7
 	require.False(id1.Less(id2))
 	require.True(id2.Less(id1))
 
@@ -111,11 +107,7 @@
 	require.False(id1.Less(id2))
 	require.False(id2.Less(id1))
 
-<<<<<<< HEAD
-	id1 = ShortID{1}
-=======
 	id1 = ShortID{1, 0}
->>>>>>> 6c8f89a7
 	id2 = ShortID{1, 2}
 	require.True(id1.Less(id2))
 	require.False(id2.Less(id1))
