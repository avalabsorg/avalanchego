--- conflicted
+++ resolved
@@ -145,33 +145,4 @@
 		_, _ = strs.WriteString(id.String())
 	}
 	return strs.String()
-<<<<<<< HEAD
-=======
-}
-
-type sortIDData []ID
-
-func (ids sortIDData) Less(i, j int) bool {
-	return bytes.Compare(
-		ids[i][:],
-		ids[j][:]) == -1
-}
-
-func (ids sortIDData) Len() int {
-	return len(ids)
-}
-
-func (ids sortIDData) Swap(i, j int) {
-	ids[j], ids[i] = ids[i], ids[j]
-}
-
-// SortIDs sorts the ids lexicographically
-func SortIDs(ids []ID) {
-	sort.Sort(sortIDData(ids))
-}
-
-// IsSortedAndUniqueIDs returns true if the ids are sorted and unique
-func IsSortedAndUniqueIDs(ids []ID) bool {
-	return utils.IsSortedAndUnique(sortIDData(ids))
->>>>>>> c5e8a53e
 }