--- conflicted
+++ resolved
@@ -5,10 +5,7 @@
 
 import (
 	"bytes"
-<<<<<<< HEAD
 	"errors"
-=======
->>>>>>> 5034fa05
 	"fmt"
 	"sync"
 	"time"
@@ -115,9 +112,8 @@
 	// pending changes to the base database.
 	CommitBatch() (database.Batch, error)
 
-<<<<<<< HEAD
 	Checksums() (ids.ID, ids.ID)
-=======
+
 	// Asynchronously removes unneeded state from disk.
 	//
 	// Specifically, this removes:
@@ -130,7 +126,6 @@
 	//
 	// TODO: remove after v1.11.x is activated
 	Prune(lock sync.Locker, log logging.Logger) error
->>>>>>> 5034fa05
 
 	Close() error
 }
@@ -622,60 +617,6 @@
 	return nil
 }
 
-<<<<<<< HEAD
-func (s *state) Checksums() (ids.ID, ids.ID) {
-	return s.txChecksum, s.utxoState.Checksum()
-}
-
-func (s *state) initTxChecksum() error {
-	txIt := s.txDB.NewIterator()
-	defer txIt.Release()
-	statusIt := s.statusDB.NewIterator()
-	defer statusIt.Release()
-
-	statusHasNext := statusIt.Next()
-	for txIt.Next() {
-		txIDBytes := txIt.Key()
-		if statusHasNext { // if status was exhausted, everything is accepted
-			statusIDBytes := statusIt.Key()
-			if bytes.Equal(txIDBytes, statusIDBytes) { // if the status key doesn't match this was marked as accepted
-				statusInt, err := database.ParseUInt32(statusIt.Value())
-				if err != nil {
-					return err
-				}
-
-				statusHasNext = statusIt.Next() // we processed the txID, so move on to the next status
-
-				if choices.Status(statusInt) != choices.Accepted { // the status isn't accepted, so we skip the txID
-					continue
-				}
-			}
-		}
-
-		txID, err := ids.ToID(txIDBytes)
-		if err != nil {
-			return err
-		}
-
-		s.updateTxChecksum(txID)
-	}
-
-	if statusHasNext {
-		return errors.New("dangling tx status")
-	}
-
-	errs := wrappers.Errs{}
-	errs.Add(
-		txIt.Error(),
-		statusIt.Error(),
-	)
-	return errs.Err
-}
-
-func (s *state) updateTxChecksum(modifiedID ids.ID) {
-	for i, b := range modifiedID {
-		s.txChecksum[i] ^= b
-=======
 func (s *state) Prune(lock sync.Locker, log logging.Logger) error {
 	lock.Lock()
 	// It is possible that more txs are added after grabbing this iterator. No
@@ -894,6 +835,60 @@
 		case 0:
 			return nil
 		}
->>>>>>> 5034fa05
+	}
+}
+
+func (s *state) Checksums() (ids.ID, ids.ID) {
+	return s.txChecksum, s.utxoState.Checksum()
+}
+
+func (s *state) initTxChecksum() error {
+	txIt := s.txDB.NewIterator()
+	defer txIt.Release()
+	statusIt := s.statusDB.NewIterator()
+	defer statusIt.Release()
+
+	statusHasNext := statusIt.Next()
+	for txIt.Next() {
+		txIDBytes := txIt.Key()
+		if statusHasNext { // if status was exhausted, everything is accepted
+			statusIDBytes := statusIt.Key()
+			if bytes.Equal(txIDBytes, statusIDBytes) { // if the status key doesn't match this was marked as accepted
+				statusInt, err := database.ParseUInt32(statusIt.Value())
+				if err != nil {
+					return err
+				}
+
+				statusHasNext = statusIt.Next() // we processed the txID, so move on to the next status
+
+				if choices.Status(statusInt) != choices.Accepted { // the status isn't accepted, so we skip the txID
+					continue
+				}
+			}
+		}
+
+		txID, err := ids.ToID(txIDBytes)
+		if err != nil {
+			return err
+		}
+
+		s.updateTxChecksum(txID)
+	}
+
+	if statusHasNext {
+		return errors.New("dangling tx status")
+	}
+
+	errs := wrappers.Errs{}
+	errs.Add(
+		txIt.Error(),
+		statusIt.Error(),
+	)
+	return errs.Err
+}
+
+func (s *state) updateTxChecksum(modifiedID ids.ID) {
+	for i, b := range modifiedID {
+		s.txChecksum[i] ^= b
 	}
 }