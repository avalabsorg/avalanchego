// (c) 2019-2020, Ava Labs, Inc. All rights reserved.
// See the file LICENSE for licensing terms.

package avm

import (
	"bytes"
	"container/list"
	"errors"
	"fmt"
	"math"
	"reflect"
	"time"

	"github.com/gorilla/rpc/v2"

	"github.com/ava-labs/avalanchego/cache"
	"github.com/ava-labs/avalanchego/codec"
	"github.com/ava-labs/avalanchego/codec/linearcodec"
	"github.com/ava-labs/avalanchego/codec/reflectcodec"
	"github.com/ava-labs/avalanchego/database"
	"github.com/ava-labs/avalanchego/database/manager"
	"github.com/ava-labs/avalanchego/database/versiondb"
	"github.com/ava-labs/avalanchego/ids"
	"github.com/ava-labs/avalanchego/pubsub"
	"github.com/ava-labs/avalanchego/snow"
	"github.com/ava-labs/avalanchego/snow/choices"
	"github.com/ava-labs/avalanchego/snow/consensus/snowstorm"
	"github.com/ava-labs/avalanchego/snow/engine/avalanche/vertex"
	"github.com/ava-labs/avalanchego/snow/engine/common"
	"github.com/ava-labs/avalanchego/utils/crypto"
	"github.com/ava-labs/avalanchego/utils/logging"
	"github.com/ava-labs/avalanchego/utils/timer"
	"github.com/ava-labs/avalanchego/utils/wrappers"
	"github.com/ava-labs/avalanchego/vms/components/avax"
	"github.com/ava-labs/avalanchego/vms/components/verify"
	"github.com/ava-labs/avalanchego/vms/nftfx"
	"github.com/ava-labs/avalanchego/vms/secp256k1fx"

	cjson "github.com/ava-labs/avalanchego/utils/json"
	safemath "github.com/ava-labs/avalanchego/utils/math"
)

const (
	batchTimeout       = time.Second
	batchSize          = 30
	assetToFxCacheSize = 1024
	maxUTXOsToFetch    = 1024

	codecVersion = 0
)

var (
	errIncompatibleFx            = errors.New("incompatible feature extension")
	errUnknownFx                 = errors.New("unknown feature extension")
	errGenesisAssetMustHaveState = errors.New("genesis asset must have non-empty state")
	errWrongBlockchainID         = errors.New("wrong blockchain ID")
	errBootstrapping             = errors.New("chain is currently bootstrapping")
	errInsufficientFunds         = errors.New("insufficient funds")

	_ vertex.DAGVM    = &VM{}
	_ common.StaticVM = &VM{}
	_ secp256k1fx.VM  = &VM{}
)

// VM implements the avalanche.DAGVM interface
type VM struct {
	metrics
	avax.AddressManager
	avax.AtomicUTXOManager
	ids.Aliaser

	// Contains information of where this VM is executing
	ctx *snow.Context

	// Used to check local time
	clock timer.Clock

	genesisCodec  codec.Manager
	codec         codec.Manager
	codecRegistry codec.Registry

	pubsub *pubsub.Server

	// State management
	state State

	// Set to true once this VM is marked as `Bootstrapped` by the engine
	bootstrapped bool

	// fee that must be burned by every state creating transaction
	creationTxFee uint64
	// fee that must be burned by every non-state creating transaction
	txFee uint64

	// Asset ID --> Bit set with fx IDs the asset supports
	assetToFxCache *cache.LRU

	// Transaction issuing
	timer        *timer.Timer
	batchTimeout time.Duration
	txs          []snowstorm.Tx
	toEngine     chan<- common.Message

	baseDB database.Database
	db     *versiondb.Database

	typeToFxIndex map[reflect.Type]int
	fxs           []*parsedFx

	walletService WalletService
}

/*
 ******************************************************************************
 ******************************** Avalanche API *******************************
 ******************************************************************************
 */

// Initialize implements the avalanche.DAGVM interface
func (vm *VM) Initialize(
	ctx *snow.Context,
	dbManager manager.Manager,
	genesisBytes []byte,
	upgradeBytes []byte,
	configBytes []byte,
	toEngine chan<- common.Message,
	fxs []*common.Fx,
) error {
	if err := vm.metrics.Initialize(ctx.Namespace, ctx.Metrics); err != nil {
		return err
	}
	vm.AddressManager = avax.NewAddressManager(ctx)
	vm.Aliaser.Initialize()

	db := dbManager.Current()
	vm.ctx = ctx
	vm.toEngine = toEngine
	vm.baseDB = db
	vm.db = versiondb.New(db)
	vm.typeToFxIndex = map[reflect.Type]int{}
	vm.assetToFxCache = &cache.LRU{Size: assetToFxCacheSize}

	vm.pubsub = pubsub.New(ctx.NetworkID, ctx.Log)

	genesisCodec := linearcodec.New(reflectcodec.DefaultTagName, 1<<20)
	c := linearcodec.NewDefault()

	vm.genesisCodec = codec.NewManager(math.MaxInt32)
	vm.codec = codec.NewDefaultManager()
	vm.AtomicUTXOManager = avax.NewAtomicUTXOManager(ctx.SharedMemory, vm.codec)

	errs := wrappers.Errs{}
	errs.Add(
<<<<<<< HEAD
		vm.pubsub.Register("accepted"),
		vm.pubsub.Register("rejected"),
		vm.pubsub.Register("verified"),

=======
>>>>>>> c483dedb
		c.RegisterType(&BaseTx{}),
		c.RegisterType(&CreateAssetTx{}),
		c.RegisterType(&OperationTx{}),
		c.RegisterType(&ImportTx{}),
		c.RegisterType(&ExportTx{}),
		vm.codec.RegisterCodec(codecVersion, c),

		genesisCodec.RegisterType(&BaseTx{}),
		genesisCodec.RegisterType(&CreateAssetTx{}),
		genesisCodec.RegisterType(&OperationTx{}),
		genesisCodec.RegisterType(&ImportTx{}),
		genesisCodec.RegisterType(&ExportTx{}),
		vm.genesisCodec.RegisterCodec(codecVersion, genesisCodec),
	)
	if errs.Errored() {
		return errs.Err
	}

	vm.fxs = make([]*parsedFx, len(fxs))
	for i, fxContainer := range fxs {
		if fxContainer == nil {
			return errIncompatibleFx
		}
		fx, ok := fxContainer.Fx.(Fx)
		if !ok {
			return errIncompatibleFx
		}
		vm.fxs[i] = &parsedFx{
			ID: fxContainer.ID,
			Fx: fx,
		}
		vm.codecRegistry = &codecRegistry{
			codecs:      []codec.Registry{genesisCodec, c},
			index:       i,
			typeToIndex: vm.typeToFxIndex,
		}
		if err := fx.Initialize(vm); err != nil {
			return err
		}
	}

<<<<<<< HEAD
	vm.state = NewState(vm.db, vm.genesisCodec, vm.codec)
=======
	state, err := NewMeteredState(vm.db, vm.genesisCodec, vm.codec, ctx.Namespace, ctx.Metrics)
	if err != nil {
		return err
	}
	vm.state = state
>>>>>>> c483dedb

	if err := vm.initAliases(genesisBytes); err != nil {
		return err
	}

	initialized, err := vm.state.IsInitialized()
	if err != nil {
		return err
	}
	if !initialized {
		if err := vm.initState(genesisBytes); err != nil {
			return err
		}
	}

	vm.timer = timer.NewTimer(func() {
		ctx.Lock.Lock()
		defer ctx.Lock.Unlock()

		vm.FlushTxs()
	})
	go ctx.Log.RecoverAndPanic(vm.timer.Dispatch)
	vm.batchTimeout = batchTimeout

	vm.walletService.vm = vm
	vm.walletService.pendingTxMap = make(map[ids.ID]*list.Element)
	vm.walletService.pendingTxOrdering = list.New()

	return vm.db.Commit()
}

// Bootstrapping is called by the consensus engine when it starts bootstrapping
// this chain
func (vm *VM) Bootstrapping() error {
	vm.metrics.numBootstrappingCalls.Inc()

	for _, fx := range vm.fxs {
		if err := fx.Fx.Bootstrapping(); err != nil {
			return err
		}
	}
	return nil
}

// Bootstrapped is called by the consensus engine when it is done bootstrapping
// this chain
func (vm *VM) Bootstrapped() error {
	vm.metrics.numBootstrappedCalls.Inc()

	for _, fx := range vm.fxs {
		if err := fx.Fx.Bootstrapped(); err != nil {
			return err
		}
	}
	vm.bootstrapped = true
	return nil
}

// Shutdown implements the avalanche.DAGVM interface
func (vm *VM) Shutdown() error {
	if vm.timer == nil {
		return nil
	}

	// There is a potential deadlock if the timer is about to execute a timeout.
	// So, the lock must be released before stopping the timer.
	vm.ctx.Lock.Unlock()
	vm.timer.Stop()
	vm.ctx.Lock.Lock()

	return vm.baseDB.Close()
}

// CreateHandlers implements the avalanche.DAGVM interface
func (vm *VM) CreateHandlers() (map[string]*common.HTTPHandler, error) {
	vm.metrics.numCreateHandlersCalls.Inc()

	codec := cjson.NewCodec()

	rpcServer := rpc.NewServer()
	rpcServer.RegisterCodec(codec, "application/json")
	rpcServer.RegisterCodec(codec, "application/json;charset=UTF-8")
	// name this service "avm"
	if err := rpcServer.RegisterService(&Service{vm: vm}, "avm"); err != nil {
		return nil, err
	}

	walletServer := rpc.NewServer()
	walletServer.RegisterCodec(codec, "application/json")
	walletServer.RegisterCodec(codec, "application/json;charset=UTF-8")
	// name this service "wallet"
	err := walletServer.RegisterService(&vm.walletService, "wallet")

	return map[string]*common.HTTPHandler{
		"":        {Handler: rpcServer},
		"/wallet": {Handler: walletServer},
		"/events": {LockOptions: common.NoLock, Handler: vm.pubsub},
	}, err
}

// CreateStaticHandlers implements the common.StaticVM interface
func (vm *VM) CreateStaticHandlers() (map[string]*common.HTTPHandler, error) {
	newServer := rpc.NewServer()
	codec := cjson.NewCodec()
	newServer.RegisterCodec(codec, "application/json")
	newServer.RegisterCodec(codec, "application/json;charset=UTF-8")
	// name this service "avm"
	staticService := CreateStaticService()
	return map[string]*common.HTTPHandler{
		"": {LockOptions: common.WriteLock, Handler: newServer},
	}, newServer.RegisterService(staticService, "avm")
}

// Pending implements the avalanche.DAGVM interface
func (vm *VM) PendingTxs() []snowstorm.Tx {
	vm.metrics.numPendingCalls.Inc()

	vm.timer.Cancel()

	txs := vm.txs
	vm.txs = nil
	return txs
}

// Parse implements the avalanche.DAGVM interface
func (vm *VM) ParseTx(b []byte) (snowstorm.Tx, error) {
	vm.metrics.numParseCalls.Inc()

	return vm.parseTx(b)
}

// Get implements the avalanche.DAGVM interface
func (vm *VM) GetTx(txID ids.ID) (snowstorm.Tx, error) {
	vm.metrics.numGetCalls.Inc()

	tx := &UniqueTx{
		vm:   vm,
		txID: txID,
	}
	// Verify must be called in the case the that tx was flushed from the unique
	// cache.
	return tx, tx.verifyWithoutCacheWrites()
}

/*
 ******************************************************************************
 ********************************** JSON API **********************************
 ******************************************************************************
 */

// IssueTx attempts to send a transaction to consensus.
// If onDecide is specified, the function will be called when the transaction is
// either accepted or rejected with the appropriate status. This function will
// go out of scope when the transaction is removed from memory.
func (vm *VM) IssueTx(b []byte) (ids.ID, error) {
	if !vm.bootstrapped {
		return ids.ID{}, errBootstrapping
	}
	tx, err := vm.parseTx(b)
	if err != nil {
		return ids.ID{}, err
	}
	if err := tx.verifyWithoutCacheWrites(); err != nil {
		return ids.ID{}, err
	}
	vm.issueTx(tx)
	return tx.ID(), nil
}

// getPaginatedUTXOs returns UTXOs such that at least one of the addresses in [addrs] is referenced.
// Returns at most [limit] UTXOs.
// If [limit] <= 0 or [limit] > maxUTXOsToFetch, it is set to [maxUTXOsToFetch].
// Only returns UTXOs associated with addresses >= [startAddr].
// For address [startAddr], only returns UTXOs whose IDs are greater than [startUTXOID].
// Returns:
// * The fetched UTXOs
// * The address associated with the last UTXO fetched
// * The ID of the last UTXO fetched
func (vm *VM) getPaginatedUTXOs(
	addrs ids.ShortSet,
	startAddr ids.ShortID,
	startUTXOID ids.ID,
	limit int,
) ([]*avax.UTXO, ids.ShortID, ids.ID, error) {
	if limit <= 0 || limit > maxUTXOsToFetch {
		limit = maxUTXOsToFetch
	}
	lastAddr := ids.ShortEmpty
	lastIndex := ids.Empty
	searchSize := limit // maximum number of utxos that can be returned

	utxos := make([]*avax.UTXO, 0, limit)
	seen := make(ids.Set, limit) // IDs of UTXOs already in the list

	// enforces the same ordering for pagination
	addrsList := addrs.List()
	ids.SortShortIDs(addrsList)

	for _, addr := range addrsList {
		start := ids.Empty
		if comp := bytes.Compare(addr.Bytes(), startAddr.Bytes()); comp == -1 { // Skip addresses before [startAddr]
			continue
		} else if comp == 0 {
			start = startUTXOID
		}

		// Get UTXOs associated with [addr]. [searchSize] is used here to ensure
		// that no UTXOs are dropped due to duplicated fetching.
		utxoIDs, err := vm.state.UTXOIDs(addr.Bytes(), start, searchSize)
		if err != nil {
			return nil, ids.ShortID{}, ids.ID{}, fmt.Errorf("couldn't get UTXOs for address %s: %w", addr, err)
		}
		for _, utxoID := range utxoIDs {
			lastIndex = utxoID // The last searched UTXO - not the last found
			lastAddr = addr    // The last address searched that has UTXOs (even duplicated) - not the last found

			if seen.Contains(utxoID) { // Already have this UTXO in the list
				continue
			}

			utxo, err := vm.state.GetUTXO(utxoID)
			if err != nil {
				return nil, ids.ShortID{}, ids.ID{}, fmt.Errorf("couldn't get UTXO %s: %w", utxoID, err)
			}

			utxos = append(utxos, utxo)
			seen.Add(utxoID)
			limit--
			if limit <= 0 {
				return utxos, lastAddr, lastIndex, nil // Found [limit] utxos; stop.
			}
		}
	}
	return utxos, lastAddr, lastIndex, nil // Didn't reach the [limit] utxos; no more were found
}

func (vm *VM) getAllUTXOs(addrs ids.ShortSet) ([]*avax.UTXO, error) {
	seen := make(ids.Set, maxUTXOsToFetch) // IDs of UTXOs already in the list
	utxos := make([]*avax.UTXO, 0, maxUTXOsToFetch)

	// enforces the same ordering for pagination
	addrsList := addrs.List()
	ids.SortShortIDs(addrsList)

	// iterate over the addresses and get all the utxos
	for _, addr := range addrsList {
		if err := vm.getAllUniqueAddressUTXOs(addr, &seen, &utxos); err != nil {
			return nil, fmt.Errorf("couldn't get UTXOs for address %s: %w", addr, err)
		}
	}
	return utxos, nil
}

func (vm *VM) getAllUniqueAddressUTXOs(addr ids.ShortID, seen *ids.Set, utxos *[]*avax.UTXO) error {
	lastIndex := ids.Empty
	addrBytes := addr.Bytes()

	for {
		utxoIDs, err := vm.state.UTXOIDs(addrBytes, lastIndex, maxUTXOsToFetch) // Get UTXOs associated with [addr]
		if err != nil {
			return err
		}

		// There are no more UTXO IDs to fetch
		if len(utxoIDs) == 0 || utxoIDs[len(utxoIDs)-1] == lastIndex {
			return nil
		}

		lastIndex = utxoIDs[len(utxoIDs)-1]

		for _, utxoID := range utxoIDs {
			if seen.Contains(utxoID) { // Already have this UTXO in the list
				continue
			}

			utxo, err := vm.state.GetUTXO(utxoID)
			if err != nil {
				return err
			}
			*utxos = append(*utxos, utxo)
			seen.Add(utxoID)
		}
	}
}

/*
 ******************************************************************************
 *********************************** Fx API ***********************************
 ******************************************************************************
 */

// Clock returns a reference to the internal clock of this VM
func (vm *VM) Clock() *timer.Clock { return &vm.clock }

// Codec returns a reference to the internal codec of this VM
func (vm *VM) Codec() codec.Manager { return vm.codec }

// CodecRegistry returns a reference to the internal codec registry of this VM
func (vm *VM) CodecRegistry() codec.Registry { return vm.codecRegistry }

// Logger returns a reference to the internal logger of this VM
func (vm *VM) Logger() logging.Logger { return vm.ctx.Log }

/*
 ******************************************************************************
 ********************************** Timer API *********************************
 ******************************************************************************
 */

// FlushTxs into consensus
func (vm *VM) FlushTxs() {
	vm.timer.Cancel()
	if len(vm.txs) != 0 {
		select {
		case vm.toEngine <- common.PendingTxs:
		default:
			vm.ctx.Log.Warn("Delaying issuance of transactions due to contention")
			vm.timer.SetTimeoutIn(vm.batchTimeout)
		}
	}
}

/*
 ******************************************************************************
 ********************************** Helpers ***********************************
 ******************************************************************************
 */

func (vm *VM) initAliases(genesisBytes []byte) error {
	genesis := Genesis{}
	if _, err := vm.genesisCodec.Unmarshal(genesisBytes, &genesis); err != nil {
		return err
	}

	for _, genesisTx := range genesis.Txs {
		if len(genesisTx.Outs) != 0 {
			return errGenesisAssetMustHaveState
		}

		tx := Tx{
			UnsignedTx: &genesisTx.CreateAssetTx,
		}
		if err := tx.SignSECP256K1Fx(vm.genesisCodec, nil); err != nil {
			return err
		}

		txID := tx.ID()
		if err := vm.Alias(txID, genesisTx.Alias); err != nil {
			return err
		}
	}

	return nil
}

func (vm *VM) initState(genesisBytes []byte) error {
	genesis := Genesis{}
	if _, err := vm.genesisCodec.Unmarshal(genesisBytes, &genesis); err != nil {
		return err
	}

	for _, genesisTx := range genesis.Txs {
		if len(genesisTx.Outs) != 0 {
			return errGenesisAssetMustHaveState
		}

		tx := Tx{
			UnsignedTx: &genesisTx.CreateAssetTx,
		}
		if err := tx.SignSECP256K1Fx(vm.genesisCodec, nil); err != nil {
			return err
		}

		txID := tx.ID()
		vm.ctx.Log.Info("initializing with AssetID %s", txID)
		if err := vm.state.PutTx(txID, &tx); err != nil {
			return err
		}
		if err := vm.state.PutStatus(txID, choices.Accepted); err != nil {
			return err
		}
		for _, utxo := range tx.UTXOs() {
			if err := vm.state.PutUTXO(utxo.InputID(), utxo); err != nil {
				return err
			}
		}
	}

	return vm.state.SetInitialized()
}

func (vm *VM) parseTx(bytes []byte) (*UniqueTx, error) {
	rawTx, err := vm.parsePrivateTx(bytes)
	if err != nil {
		return nil, err
	}

	tx := &UniqueTx{
		TxCachedState: &TxCachedState{
			Tx: rawTx,
		},
		vm:   vm,
		txID: rawTx.ID(),
	}
	if err := tx.SyntacticVerify(); err != nil {
		return nil, err
	}

	if tx.Status() == choices.Unknown {
		if err := vm.state.PutTx(tx.ID(), tx.Tx); err != nil {
			return nil, err
		}
		if err := tx.setStatus(choices.Processing); err != nil {
			return nil, err
		}
		return tx, vm.db.Commit()
	}

	return tx, nil
}

func (vm *VM) parsePrivateTx(txBytes []byte) (*Tx, error) {
	tx := &Tx{}
	_, err := vm.codec.Unmarshal(txBytes, tx)
	if err != nil {
		return nil, err
	}
	unsignedBytes, err := vm.codec.Marshal(codecVersion, &tx.UnsignedTx)
	if err != nil {
		return nil, err
	}
	tx.Initialize(unsignedBytes, txBytes)
	return tx, nil
}

func (vm *VM) issueTx(tx snowstorm.Tx) {
	vm.txs = append(vm.txs, tx)
	switch {
	case len(vm.txs) == batchSize:
		vm.FlushTxs()
	case len(vm.txs) == 1:
		vm.timer.SetTimeoutIn(vm.batchTimeout)
	}
}

func (vm *VM) getUTXO(utxoID *avax.UTXOID) (*avax.UTXO, error) {
	inputID := utxoID.InputID()
	utxo, err := vm.state.GetUTXO(inputID)
	if err == nil {
		return utxo, nil
	}

	inputTx, inputIndex := utxoID.InputSource()
	parent := UniqueTx{
		vm:   vm,
		txID: inputTx,
	}

	if err := parent.verifyWithoutCacheWrites(); err != nil {
		return nil, errMissingUTXO
	} else if status := parent.Status(); status.Decided() {
		return nil, errMissingUTXO
	}

	parentUTXOs := parent.UTXOs()
	if uint32(len(parentUTXOs)) <= inputIndex || int(inputIndex) < 0 {
		return nil, errInvalidUTXO
	}
	return parentUTXOs[int(inputIndex)], nil
}

func (vm *VM) getFx(val interface{}) (int, error) {
	valType := reflect.TypeOf(val)
	fx, exists := vm.typeToFxIndex[valType]
	if !exists {
		return 0, errUnknownFx
	}
	return fx, nil
}

func (vm *VM) verifyFxUsage(fxID int, assetID ids.ID) bool {
	// Check cache to see whether this asset supports this fx
	fxIDsIntf, assetInCache := vm.assetToFxCache.Get(assetID)
	if assetInCache {
		return fxIDsIntf.(ids.BitSet).Contains(uint(fxID))
	}
	// Caches doesn't say whether this asset support this fx.
	// Get the tx that created the asset and check.
	tx := &UniqueTx{
		vm:   vm,
		txID: assetID,
	}
	if status := tx.Status(); !status.Fetched() {
		return false
	}
	createAssetTx, ok := tx.UnsignedTx.(*CreateAssetTx)
	if !ok {
		// This transaction was not an asset creation tx
		return false
	}
	fxIDs := ids.BitSet(0)
	for _, state := range createAssetTx.States {
		if state.FxID == uint32(fxID) {
			// Cache that this asset supports this fx
			fxIDs.Add(uint(fxID))
		}
	}
	vm.assetToFxCache.Put(assetID, fxIDs)
	return fxIDs.Contains(uint(fxID))
}

func (vm *VM) verifyTransferOfUTXO(tx UnsignedTx, in *avax.TransferableInput, cred verify.Verifiable, utxo *avax.UTXO) error {
	fxIndex, err := vm.getFx(cred)
	if err != nil {
		return err
	}
	fx := vm.fxs[fxIndex].Fx

	utxoAssetID := utxo.AssetID()
	inAssetID := in.AssetID()
	if utxoAssetID != inAssetID {
		return errAssetIDMismatch
	}

	if !vm.verifyFxUsage(fxIndex, inAssetID) {
		return errIncompatibleFx
	}

	return fx.VerifyTransfer(tx, in.In, cred, utxo.Out)
}

func (vm *VM) verifyTransfer(tx UnsignedTx, in *avax.TransferableInput, cred verify.Verifiable) error {
	utxo, err := vm.getUTXO(&in.UTXOID)
	if err != nil {
		return err
	}
	return vm.verifyTransferOfUTXO(tx, in, cred, utxo)
}

func (vm *VM) verifyOperation(tx UnsignedTx, op *Operation, cred verify.Verifiable) error {
	opAssetID := op.AssetID()

	numUTXOs := len(op.UTXOIDs)
	utxos := make([]interface{}, numUTXOs)
	for i, utxoID := range op.UTXOIDs {
		utxo, err := vm.getUTXO(utxoID)
		if err != nil {
			return err
		}

		utxoAssetID := utxo.AssetID()
		if utxoAssetID != opAssetID {
			return errAssetIDMismatch
		}
		utxos[i] = utxo.Out
	}

	fxIndex, err := vm.getFx(op.Op)
	if err != nil {
		return err
	}
	fx := vm.fxs[fxIndex].Fx

	if !vm.verifyFxUsage(fxIndex, opAssetID) {
		return errIncompatibleFx
	}
	return fx.VerifyOperation(tx, op.Op, cred, utxos)
}

// LoadUser returns:
// 1) The UTXOs that reference one or more addresses controlled by the given user
// 2) A keychain that contains this user's keys
// If [addrsToUse] has positive length, returns UTXOs that reference one or more
// addresses controlled by the given user that are also in [addrsToUse].
func (vm *VM) LoadUser(
	username string,
	password string,
	addrsToUse ids.ShortSet,
) (
	[]*avax.UTXO,
	*secp256k1fx.Keychain,
	error,
) {
	db, err := vm.ctx.Keystore.GetDatabase(username, password)
	if err != nil {
		return nil, nil, fmt.Errorf("problem retrieving user: %w", err)
	}
	// Drop any potential error closing the database to report the original
	// error
	defer db.Close()

	user := userState{vm: vm}

	kc, err := user.Keychain(db, addrsToUse)
	if err != nil {
		return nil, nil, err
	}

	utxos, err := vm.getAllUTXOs(kc.Addresses())
	if err != nil {
		return nil, nil, fmt.Errorf("problem retrieving user's UTXOs: %w", err)
	}

	return utxos, kc, db.Close()
}

// Spend ...
func (vm *VM) Spend(
	utxos []*avax.UTXO,
	kc *secp256k1fx.Keychain,
	amounts map[ids.ID]uint64,
) (
	map[ids.ID]uint64,
	[]*avax.TransferableInput,
	[][]*crypto.PrivateKeySECP256K1R,
	error,
) {
	amountsSpent := make(map[ids.ID]uint64, len(amounts))
	time := vm.clock.Unix()

	ins := []*avax.TransferableInput{}
	keys := [][]*crypto.PrivateKeySECP256K1R{}
	for _, utxo := range utxos {
		assetID := utxo.AssetID()
		amount := amounts[assetID]
		amountSpent := amountsSpent[assetID]

		if amountSpent >= amount {
			// we already have enough inputs allocated to this asset
			continue
		}

		inputIntf, signers, err := kc.Spend(utxo.Out, time)
		if err != nil {
			// this utxo can't be spent with the current keys right now
			continue
		}
		input, ok := inputIntf.(avax.TransferableIn)
		if !ok {
			// this input doesn't have an amount, so I don't care about it here
			continue
		}
		newAmountSpent, err := safemath.Add64(amountSpent, input.Amount())
		if err != nil {
			// there was an error calculating the consumed amount, just error
			return nil, nil, nil, errSpendOverflow
		}
		amountsSpent[assetID] = newAmountSpent

		// add the new input to the array
		ins = append(ins, &avax.TransferableInput{
			UTXOID: utxo.UTXOID,
			Asset:  avax.Asset{ID: assetID},
			In:     input,
		})
		// add the required keys to the array
		keys = append(keys, signers)
	}

	for asset, amount := range amounts {
		if amountsSpent[asset] < amount {
			return nil, nil, nil, fmt.Errorf("want to spend %d of asset %s but only have %d",
				amount,
				asset,
				amountsSpent[asset],
			)
		}
	}

	avax.SortTransferableInputsWithSigners(ins, keys)
	return amountsSpent, ins, keys, nil
}

// SpendNFT ...
func (vm *VM) SpendNFT(
	utxos []*avax.UTXO,
	kc *secp256k1fx.Keychain,
	assetID ids.ID,
	groupID uint32,
	to ids.ShortID,
) (
	[]*Operation,
	[][]*crypto.PrivateKeySECP256K1R,
	error,
) {
	time := vm.clock.Unix()

	ops := []*Operation{}
	keys := [][]*crypto.PrivateKeySECP256K1R{}

	for _, utxo := range utxos {
		// makes sure that the variable isn't overwritten with the next iteration
		utxo := utxo

		if len(ops) > 0 {
			// we have already been able to create the operation needed
			break
		}

		if utxo.AssetID() != assetID {
			// wrong asset ID
			continue
		}
		out, ok := utxo.Out.(*nftfx.TransferOutput)
		if !ok {
			// wrong output type
			continue
		}
		if out.GroupID != groupID {
			// wrong group id
			continue
		}
		indices, signers, ok := kc.Match(&out.OutputOwners, time)
		if !ok {
			// unable to spend the output
			continue
		}

		// add the new operation to the array
		ops = append(ops, &Operation{
			Asset:   utxo.Asset,
			UTXOIDs: []*avax.UTXOID{&utxo.UTXOID},
			Op: &nftfx.TransferOperation{
				Input: secp256k1fx.Input{
					SigIndices: indices,
				},
				Output: nftfx.TransferOutput{
					GroupID: out.GroupID,
					Payload: out.Payload,
					OutputOwners: secp256k1fx.OutputOwners{
						Threshold: 1,
						Addrs:     []ids.ShortID{to},
					},
				},
			},
		})
		// add the required keys to the array
		keys = append(keys, signers)
	}

	if len(ops) == 0 {
		return nil, nil, errInsufficientFunds
	}

	sortOperationsWithSigners(ops, keys, vm.codec)
	return ops, keys, nil
}

// SpendAll ...
func (vm *VM) SpendAll(
	utxos []*avax.UTXO,
	kc *secp256k1fx.Keychain,
) (
	map[ids.ID]uint64,
	[]*avax.TransferableInput,
	[][]*crypto.PrivateKeySECP256K1R,
	error,
) {
	amountsSpent := make(map[ids.ID]uint64)
	time := vm.clock.Unix()

	ins := []*avax.TransferableInput{}
	keys := [][]*crypto.PrivateKeySECP256K1R{}
	for _, utxo := range utxos {
		assetID := utxo.AssetID()
		amountSpent := amountsSpent[assetID]

		inputIntf, signers, err := kc.Spend(utxo.Out, time)
		if err != nil {
			// this utxo can't be spent with the current keys right now
			continue
		}
		input, ok := inputIntf.(avax.TransferableIn)
		if !ok {
			// this input doesn't have an amount, so I don't care about it here
			continue
		}
		newAmountSpent, err := safemath.Add64(amountSpent, input.Amount())
		if err != nil {
			// there was an error calculating the consumed amount, just error
			return nil, nil, nil, errSpendOverflow
		}
		amountsSpent[assetID] = newAmountSpent

		// add the new input to the array
		ins = append(ins, &avax.TransferableInput{
			UTXOID: utxo.UTXOID,
			Asset:  avax.Asset{ID: assetID},
			In:     input,
		})
		// add the required keys to the array
		keys = append(keys, signers)
	}

	avax.SortTransferableInputsWithSigners(ins, keys)
	return amountsSpent, ins, keys, nil
}

// Mint ...
func (vm *VM) Mint(
	utxos []*avax.UTXO,
	kc *secp256k1fx.Keychain,
	amounts map[ids.ID]uint64,
	to ids.ShortID,
) (
	[]*Operation,
	[][]*crypto.PrivateKeySECP256K1R,
	error,
) {
	time := vm.clock.Unix()

	ops := []*Operation{}
	keys := [][]*crypto.PrivateKeySECP256K1R{}

	for _, utxo := range utxos {
		// makes sure that the variable isn't overwritten with the next iteration
		utxo := utxo

		assetID := utxo.AssetID()
		amount := amounts[assetID]
		if amount == 0 {
			continue
		}

		out, ok := utxo.Out.(*secp256k1fx.MintOutput)
		if !ok {
			continue
		}

		inIntf, signers, err := kc.Spend(out, time)
		if err != nil {
			continue
		}

		in, ok := inIntf.(*secp256k1fx.Input)
		if !ok {
			continue
		}

		// add the operation to the array
		ops = append(ops, &Operation{
			Asset:   utxo.Asset,
			UTXOIDs: []*avax.UTXOID{&utxo.UTXOID},
			Op: &secp256k1fx.MintOperation{
				MintInput:  *in,
				MintOutput: *out,
				TransferOutput: secp256k1fx.TransferOutput{
					Amt: amount,
					OutputOwners: secp256k1fx.OutputOwners{
						Threshold: 1,
						Addrs:     []ids.ShortID{to},
					},
				},
			},
		})
		// add the required keys to the array
		keys = append(keys, signers)

		// remove the asset from the required amounts to mint
		delete(amounts, assetID)
	}

	for _, amount := range amounts {
		if amount > 0 {
			return nil, nil, errAddressesCantMintAsset
		}
	}

	sortOperationsWithSigners(ops, keys, vm.codec)
	return ops, keys, nil
}

// MintNFT ...
func (vm *VM) MintNFT(
	utxos []*avax.UTXO,
	kc *secp256k1fx.Keychain,
	assetID ids.ID,
	payload []byte,
	to ids.ShortID,
) (
	[]*Operation,
	[][]*crypto.PrivateKeySECP256K1R,
	error,
) {
	time := vm.clock.Unix()

	ops := []*Operation{}
	keys := [][]*crypto.PrivateKeySECP256K1R{}

	for _, utxo := range utxos {
		// makes sure that the variable isn't overwritten with the next iteration
		utxo := utxo

		if len(ops) > 0 {
			// we have already been able to create the operation needed
			break
		}

		if utxo.AssetID() != assetID {
			// wrong asset id
			continue
		}
		out, ok := utxo.Out.(*nftfx.MintOutput)
		if !ok {
			// wrong output type
			continue
		}

		indices, signers, ok := kc.Match(&out.OutputOwners, time)
		if !ok {
			// unable to spend the output
			continue
		}

		// add the operation to the array
		ops = append(ops, &Operation{
			Asset: avax.Asset{ID: assetID},
			UTXOIDs: []*avax.UTXOID{
				&utxo.UTXOID,
			},
			Op: &nftfx.MintOperation{
				MintInput: secp256k1fx.Input{
					SigIndices: indices,
				},
				GroupID: out.GroupID,
				Payload: payload,
				Outputs: []*secp256k1fx.OutputOwners{{
					Threshold: 1,
					Addrs:     []ids.ShortID{to},
				}},
			},
		})
		// add the required keys to the array
		keys = append(keys, signers)
	}

	if len(ops) == 0 {
		return nil, nil, errAddressesCantMintAsset
	}

	sortOperationsWithSigners(ops, keys, vm.codec)
	return ops, keys, nil
}

// selectChangeAddr returns the change address to be used for [kc] when [changeAddr] is given
// as the optional change address argument
func (vm *VM) selectChangeAddr(defaultAddr ids.ShortID, changeAddr string) (ids.ShortID, error) {
	if changeAddr == "" {
		return defaultAddr, nil
	}
	addr, err := vm.ParseLocalAddress(changeAddr)
	if err != nil {
		return ids.ShortID{}, fmt.Errorf("couldn't parse changeAddr: %w", err)
	}
	return addr, nil
}

// lookupAssetID looks for an ID aliased by [asset] and if it fails
// attempts to parse [asset] into an ID
func (vm *VM) lookupAssetID(asset string) (ids.ID, error) {
	if assetID, err := vm.Lookup(asset); err == nil {
		return assetID, nil
	}
	if assetID, err := ids.FromString(asset); err == nil {
		return assetID, nil
	}
	return ids.ID{}, fmt.Errorf("asset '%s' not found", asset)
}<|MERGE_RESOLUTION|>--- conflicted
+++ resolved
@@ -152,13 +152,6 @@
 
 	errs := wrappers.Errs{}
 	errs.Add(
-<<<<<<< HEAD
-		vm.pubsub.Register("accepted"),
-		vm.pubsub.Register("rejected"),
-		vm.pubsub.Register("verified"),
-
-=======
->>>>>>> c483dedb
 		c.RegisterType(&BaseTx{}),
 		c.RegisterType(&CreateAssetTx{}),
 		c.RegisterType(&OperationTx{}),
@@ -200,15 +193,11 @@
 		}
 	}
 
-<<<<<<< HEAD
-	vm.state = NewState(vm.db, vm.genesisCodec, vm.codec)
-=======
 	state, err := NewMeteredState(vm.db, vm.genesisCodec, vm.codec, ctx.Namespace, ctx.Metrics)
 	if err != nil {
 		return err
 	}
 	vm.state = state
->>>>>>> c483dedb
 
 	if err := vm.initAliases(genesisBytes); err != nil {
 		return err
