--- conflicted
+++ resolved
@@ -159,12 +159,8 @@
 
 	tx.vm.ctx.Log.Verbo("Accepted Tx: %s", txID)
 
-<<<<<<< HEAD
 	tx.vm.pubsub.Publish("accepted", txID, NewPubSubParser(tx.Tx))
-=======
-	tx.vm.pubsub.Publish("accepted", txID)
-
->>>>>>> 7d0772bb
+
 	tx.vm.walletService.decided(txID)
 
 	tx.deps = nil // Needed to prevent a memory leak
