// Copyright (C) 2019-2022, Ava Labs, Inc. All rights reserved.
// See the file LICENSE for licensing terms.

package avm

import (
	"context"
	"errors"
	"fmt"

	"go.uber.org/zap"

	"github.com/ava-labs/avalanchego/cache"
	"github.com/ava-labs/avalanchego/ids"
	"github.com/ava-labs/avalanchego/snow/choices"
	"github.com/ava-labs/avalanchego/snow/consensus/snowstorm"
	"github.com/ava-labs/avalanchego/vms/avm/txs"
	"github.com/ava-labs/avalanchego/vms/components/avax"
)

var (
	errAssetIDMismatch = errors.New("asset IDs in the input don't match the utxo")
	errMissingUTXO     = errors.New("missing utxo")
	errUnknownTx       = errors.New("transaction is unknown")
	errRejectedTx      = errors.New("transaction is rejected")
)

var (
	_ snowstorm.Tx    = (*UniqueTx)(nil)
	_ cache.Evictable = (*UniqueTx)(nil)
)

// UniqueTx provides a de-duplication service for txs. This only provides a
// performance boost
type UniqueTx struct {
	*TxCachedState

	vm   *VM
	txID ids.ID
}

type TxCachedState struct {
	*txs.Tx

	unique, verifiedTx, verifiedState bool
	validity                          error

	inputs     []ids.ID
	inputUTXOs []*avax.UTXOID
	utxos      []*avax.UTXO
	deps       []snowstorm.Tx

	status choices.Status
}

func (tx *UniqueTx) refresh() {
	tx.vm.numTxRefreshes.Inc()

	if tx.TxCachedState == nil {
		tx.TxCachedState = &TxCachedState{}
	}
	if tx.unique {
		return
	}
	unique := tx.vm.DeduplicateTx(tx)
	prevTx := tx.Tx
	if unique == tx {
		tx.vm.numTxRefreshMisses.Inc()

		// If no one was in the cache, make sure that there wasn't an
		// intermediate object whose state I must reflect
		if status, err := tx.vm.state.GetStatus(tx.ID()); err == nil {
			tx.status = status
		}
		tx.unique = true
	} else {
		tx.vm.numTxRefreshHits.Inc()

		// If someone is in the cache, they must be up to date

		// This ensures that every unique tx object points to the same tx state
		tx.TxCachedState = unique.TxCachedState
	}

	if tx.Tx != nil {
		return
	}

	if prevTx == nil {
		if innerTx, err := tx.vm.state.GetTx(tx.ID()); err == nil {
			tx.Tx = innerTx
		}
	} else {
		tx.Tx = prevTx
	}
}

// Evict is called when this UniqueTx will no longer be returned from a cache
// lookup
func (tx *UniqueTx) Evict() {
	// Lock is already held here
	tx.unique = false
	tx.deps = nil
}

func (tx *UniqueTx) setStatus(status choices.Status) error {
	tx.refresh()
	if tx.status == status {
		return nil
	}
	tx.status = status
	return tx.vm.state.PutStatus(tx.ID(), status)
}

// ID returns the wrapped txID
func (tx *UniqueTx) ID() ids.ID       { return tx.txID }
func (tx *UniqueTx) Key() interface{} { return tx.txID }

// Accept is called when the transaction was finalized as accepted by consensus
func (tx *UniqueTx) Accept(context.Context) error {
	if s := tx.Status(); s != choices.Processing {
		return fmt.Errorf("transaction has invalid status: %s", s)
	}

	txID := tx.ID()
	defer tx.vm.db.Abort()

	// Fetch the input UTXOs
	inputUTXOIDs := tx.InputUTXOs()
	inputUTXOs := make([]*avax.UTXO, 0, len(inputUTXOIDs))
	for _, utxoID := range inputUTXOIDs {
		// Don't bother fetching the input UTXO if its symbolic
		if utxoID.Symbolic() {
			continue
		}

		utxo, err := tx.vm.getUTXO(utxoID)
		if err != nil {
			// should never happen because the UTXO was previously verified to
			// exist
			return fmt.Errorf("error finding UTXO %s: %w", utxoID, err)
		}
		inputUTXOs = append(inputUTXOs, utxo)
	}

	outputUTXOs := tx.UTXOs()
	// index input and output UTXOs
	if err := tx.vm.addressTxsIndexer.Accept(tx.ID(), inputUTXOs, outputUTXOs); err != nil {
		return fmt.Errorf("error indexing tx: %w", err)
	}

	// Remove spent utxos
	for _, utxo := range inputUTXOIDs {
		if utxo.Symbolic() {
			// If the UTXO is symbolic, it can't be spent
			continue
		}
		utxoID := utxo.InputID()
		if err := tx.vm.state.DeleteUTXO(utxoID); err != nil {
			return fmt.Errorf("couldn't delete UTXO %s: %w", utxoID, err)
		}
	}
	// Add new utxos
	for _, utxo := range outputUTXOs {
		if err := tx.vm.state.PutUTXO(utxo); err != nil {
			return fmt.Errorf("couldn't put UTXO %s: %w", utxo.InputID(), err)
		}
	}

	if err := tx.setStatus(choices.Accepted); err != nil {
		return fmt.Errorf("couldn't set status of tx %s: %w", txID, err)
	}

	commitBatch, err := tx.vm.db.CommitBatch()
	if err != nil {
		return fmt.Errorf("couldn't create commitBatch while processing tx %s: %w", txID, err)
	}

	err = tx.Tx.Unsigned.Visit(&executeTx{
		tx:           tx.Tx,
		batch:        commitBatch,
		sharedMemory: tx.vm.ctx.SharedMemory,
		parser:       tx.vm.parser,
	})
	if err != nil {
		return fmt.Errorf("ExecuteWithSideEffects erred while processing tx %s: %w", txID, err)
	}

	tx.vm.pubsub.Publish(NewPubSubFilterer(tx.Tx))
	tx.vm.walletService.decided(txID)

	tx.deps = nil // Needed to prevent a memory leak
	return nil
}

// Reject is called when the transaction was finalized as rejected by consensus
func (tx *UniqueTx) Reject(context.Context) error {
	defer tx.vm.db.Abort()

	if err := tx.setStatus(choices.Rejected); err != nil {
		tx.vm.ctx.Log.Error("failed to reject tx",
			zap.Stringer("txID", tx.txID),
			zap.Error(err),
		)
		return err
	}

	txID := tx.ID()
	tx.vm.ctx.Log.Debug("rejecting tx",
		zap.Stringer("txID", txID),
	)

	if err := tx.vm.db.Commit(); err != nil {
		tx.vm.ctx.Log.Error("failed to commit reject",
			zap.Stringer("txID", tx.txID),
			zap.Error(err),
		)
		return err
	}

	tx.vm.walletService.decided(txID)

	tx.deps = nil // Needed to prevent a memory leak

	return nil
}

// Status returns the current status of this transaction
func (tx *UniqueTx) Status() choices.Status {
	tx.refresh()
	return tx.status
}

// Dependencies returns the set of transactions this transaction builds on
func (tx *UniqueTx) Dependencies() ([]snowstorm.Tx, error) {
	tx.refresh()
	if tx.Tx == nil || len(tx.deps) != 0 {
		return tx.deps, nil
	}

	txIDs := ids.Set{}
	for _, in := range tx.InputUTXOs() {
		if in.Symbolic() {
			continue
		}
		txID, _ := in.InputSource()
		if txIDs.Contains(txID) {
			continue
		}
		txIDs.Add(txID)
		tx.deps = append(tx.deps, &UniqueTx{
			vm:   tx.vm,
			txID: txID,
		})
	}
	consumedIDs := tx.Tx.Unsigned.ConsumedAssetIDs()
	for assetID := range tx.Tx.Unsigned.AssetIDs() {
		if consumedIDs.Contains(assetID) || txIDs.Contains(assetID) {
			continue
		}
		txIDs.Add(assetID)
		tx.deps = append(tx.deps, &UniqueTx{
			vm:   tx.vm,
			txID: assetID,
		})
	}
	return tx.deps, nil
}

// InputIDs returns the set of utxoIDs this transaction consumes
func (tx *UniqueTx) InputIDs() []ids.ID {
	tx.refresh()
	if tx.Tx == nil || len(tx.inputs) != 0 {
		return tx.inputs
	}

	inputUTXOs := tx.InputUTXOs()
	tx.inputs = make([]ids.ID, len(inputUTXOs))
	for i, utxo := range inputUTXOs {
		tx.inputs[i] = utxo.InputID()
	}
	return tx.inputs
}

// Whitelist is not supported by this transaction type, so [false] is returned.
func (*UniqueTx) HasWhitelist() bool {
	return false
}

// Whitelist is not supported by this transaction type, so [false] is returned.
<<<<<<< HEAD
func (tx *UniqueTx) Whitelist(context.Context) (ids.Set, error) {
=======
func (*UniqueTx) Whitelist() (ids.Set, error) {
>>>>>>> 27203928
	return nil, nil
}

// InputUTXOs returns the utxos that will be consumed on tx acceptance
func (tx *UniqueTx) InputUTXOs() []*avax.UTXOID {
	tx.refresh()
	if tx.Tx == nil || len(tx.inputUTXOs) != 0 {
		return tx.inputUTXOs
	}
	tx.inputUTXOs = tx.Tx.Unsigned.InputUTXOs()
	return tx.inputUTXOs
}

// UTXOs returns the utxos that will be added to the UTXO set on tx acceptance
func (tx *UniqueTx) UTXOs() []*avax.UTXO {
	tx.refresh()
	if tx.Tx == nil || len(tx.utxos) != 0 {
		return tx.utxos
	}
	tx.utxos = tx.Tx.UTXOs()
	return tx.utxos
}

// Bytes returns the binary representation of this transaction
func (tx *UniqueTx) Bytes() []byte {
	tx.refresh()
	return tx.Tx.Bytes()
}

func (tx *UniqueTx) verifyWithoutCacheWrites() error {
	switch status := tx.Status(); status {
	case choices.Unknown:
		return errUnknownTx
	case choices.Accepted:
		return nil
	case choices.Rejected:
		return errRejectedTx
	default:
		return tx.SemanticVerify()
	}
}

// Verify the validity of this transaction
func (tx *UniqueTx) Verify(context.Context) error {
	if err := tx.verifyWithoutCacheWrites(); err != nil {
		return err
	}

	tx.verifiedState = true
	return nil
}

// SyntacticVerify verifies that this transaction is well formed
func (tx *UniqueTx) SyntacticVerify() error {
	tx.refresh()

	if tx.Tx == nil {
		return errUnknownTx
	}

	if tx.verifiedTx {
		return tx.validity
	}

	tx.verifiedTx = true
	tx.validity = tx.Tx.SyntacticVerify(
		tx.vm.ctx,
		tx.vm.parser.Codec(),
		tx.vm.feeAssetID,
		tx.vm.TxFee,
		tx.vm.CreateAssetTxFee,
		len(tx.vm.fxs),
	)
	return tx.validity
}

// SemanticVerify the validity of this transaction
func (tx *UniqueTx) SemanticVerify() error {
	// SyntacticVerify sets the error on validity and is checked in the next
	// statement
	_ = tx.SyntacticVerify()

	if tx.validity != nil || tx.verifiedState {
		return tx.validity
	}

	return tx.Unsigned.Visit(&txSemanticVerify{
		tx: tx.Tx,
		vm: tx.vm,
	})
}<|MERGE_RESOLUTION|>--- conflicted
+++ resolved
@@ -288,11 +288,7 @@
 }
 
 // Whitelist is not supported by this transaction type, so [false] is returned.
-<<<<<<< HEAD
-func (tx *UniqueTx) Whitelist(context.Context) (ids.Set, error) {
-=======
-func (*UniqueTx) Whitelist() (ids.Set, error) {
->>>>>>> 27203928
+func (*UniqueTx) Whitelist(context.Context) (ids.Set, error) {
 	return nil, nil
 }
 
