--- conflicted
+++ resolved
@@ -22,21 +22,17 @@
 	errNilTransferableFxInput = errors.New("nil transferable feature extension input is not valid")
 )
 
-<<<<<<< HEAD
 // Amounter is a data structure that has an amount of something associated with it
 type Amounter interface {
+	// Amount returns how much value this element represents of the asset in its
+	// transaction.
 	Amount() uint64
 }
 
-// Transferable is the interface a feature extension must provide to transfer
-=======
 // TransferableIn is the interface a feature extension must provide to transfer
->>>>>>> ccd9cc6c
 // value between features extensions.
 type TransferableIn interface {
 	verify.Verifiable
-
-	// Returns how much value this output consumes of the asset in its transaction.
 	Amounter
 }
 
@@ -44,10 +40,7 @@
 // value between features extensions.
 type TransferableOut interface {
 	verify.State
-
-	// Amount returns how much value this output consumes of the asset in its
-	// transaction.
-	Amount() uint64
+	Amounter
 }
 
 // TransferableOutput ...
