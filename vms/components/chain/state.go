--- conflicted
+++ resolved
@@ -116,13 +116,9 @@
 	s.buildBlock = config.BuildBlock
 	s.unmarshalBlock = config.UnmarshalBlock
 	if config.GetBlockIDAtHeight == nil {
-<<<<<<< HEAD
-		s.getStatus = func(_ context.Context, blk snowman.Block) (choices.Status, error) { return blk.Status(), nil }
-=======
-		s.getStatus = func(blk snowman.Block) (choices.Status, error) {
+		s.getStatus = func(_ context.Context, blk snowman.Block) (choices.Status, error) {
 			return blk.Status(), nil
 		}
->>>>>>> 008b1a7a
 	} else {
 		s.getStatus = produceGetStatus(s, config.GetBlockIDAtHeight)
 	}
