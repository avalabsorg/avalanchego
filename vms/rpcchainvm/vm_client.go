// Copyright (C) 2019-2021, Ava Labs, Inc. All rights reserved.
// See the file LICENSE for licensing terms.

package rpcchainvm

import (
	"context"
	"errors"
	"fmt"
	"time"

	"github.com/hashicorp/go-plugin"

	"github.com/prometheus/client_golang/prometheus"

	"google.golang.org/grpc"
	"google.golang.org/protobuf/types/known/emptypb"

	"github.com/ava-labs/avalanchego/api/keystore/gkeystore"
	"github.com/ava-labs/avalanchego/api/keystore/gkeystore/gkeystoreproto"
	"github.com/ava-labs/avalanchego/api/metrics"
	"github.com/ava-labs/avalanchego/chains/atomic/gsharedmemory"
	"github.com/ava-labs/avalanchego/chains/atomic/gsharedmemory/gsharedmemoryproto"
	"github.com/ava-labs/avalanchego/database/manager"
	"github.com/ava-labs/avalanchego/database/rpcdb"
	"github.com/ava-labs/avalanchego/database/rpcdb/rpcdbproto"
	"github.com/ava-labs/avalanchego/ids"
	"github.com/ava-labs/avalanchego/ids/galiasreader"
	"github.com/ava-labs/avalanchego/ids/galiasreader/galiasreaderproto"
	"github.com/ava-labs/avalanchego/snow"
	"github.com/ava-labs/avalanchego/snow/choices"
	"github.com/ava-labs/avalanchego/snow/consensus/snowman"
	"github.com/ava-labs/avalanchego/snow/engine/common"
	"github.com/ava-labs/avalanchego/snow/engine/common/appsender"
	"github.com/ava-labs/avalanchego/snow/engine/common/appsender/appsenderproto"
	"github.com/ava-labs/avalanchego/snow/engine/snowman/block"
	"github.com/ava-labs/avalanchego/utils/wrappers"
	"github.com/ava-labs/avalanchego/version"
	"github.com/ava-labs/avalanchego/vms/components/chain"
	"github.com/ava-labs/avalanchego/vms/rpcchainvm/ghttp"
	"github.com/ava-labs/avalanchego/vms/rpcchainvm/ghttp/ghttpproto"
	"github.com/ava-labs/avalanchego/vms/rpcchainvm/grpcutils"
	"github.com/ava-labs/avalanchego/vms/rpcchainvm/gsubnetlookup"
	"github.com/ava-labs/avalanchego/vms/rpcchainvm/gsubnetlookup/gsubnetlookupproto"
	"github.com/ava-labs/avalanchego/vms/rpcchainvm/messenger"
	"github.com/ava-labs/avalanchego/vms/rpcchainvm/messenger/messengerproto"
	"github.com/ava-labs/avalanchego/vms/rpcchainvm/vmproto"
)

var (
	errUnsupportedFXs = errors.New("unsupported feature extensions")

<<<<<<< HEAD
	_ block.ChainVM         = &VMClient{}
	_ block.BatchedChainVM  = &VMClient{}
	_ block.StateSyncableVM = &VMClient{}
=======
	_ block.ChainVM              = &VMClient{}
	_ block.BatchedChainVM       = &VMClient{}
	_ block.HeightIndexedChainVM = &VMClient{}
>>>>>>> 147f2a9f
)

const (
	decidedCacheSize    = 2048
	missingCacheSize    = 2048
	unverifiedCacheSize = 2048
	bytesToIDCacheSize  = 2048
)

// VMClient is an implementation of VM that talks over RPC.
type VMClient struct {
	*chain.State
	client vmproto.VMClient
	broker *plugin.GRPCBroker
	proc   *plugin.Client

	messenger    *messenger.Server
	keystore     *gkeystore.Server
	sharedMemory *gsharedmemory.Server
	bcLookup     *galiasreader.Server
	snLookup     *gsubnetlookup.Server
	appSender    *appsender.Server

	serverCloser grpcutils.ServerCloser
	conns        []*grpc.ClientConn

	ctx *snow.Context
}

// NewClient returns a VM connected to a remote VM
func NewClient(client vmproto.VMClient, broker *plugin.GRPCBroker) *VMClient {
	return &VMClient{
		client: client,
		broker: broker,
	}
}

// SetProcess gives ownership of the server process to the client.
func (vm *VMClient) SetProcess(proc *plugin.Client) {
	vm.proc = proc
}

func (vm *VMClient) Initialize(
	ctx *snow.Context,
	dbManager manager.Manager,
	genesisBytes []byte,
	upgradeBytes []byte,
	configBytes []byte,
	toEngine chan<- common.Message,
	fxs []*common.Fx,
	appSender common.AppSender,
) error {
	if len(fxs) != 0 {
		return errUnsupportedFXs
	}

	vm.ctx = ctx

	// Initialize and serve each database and construct the db manager
	// initialize request parameters
	versionedDBs := dbManager.GetDatabases()
	versionedDBServers := make([]*vmproto.VersionedDBServer, len(versionedDBs))
	for i, semDB := range versionedDBs {
		dbBrokerID := vm.broker.NextId()
		db := rpcdb.NewServer(semDB.Database)
		go vm.broker.AcceptAndServe(dbBrokerID, vm.startDBServerFunc(db))
		versionedDBServers[i] = &vmproto.VersionedDBServer{
			DbServer: dbBrokerID,
			Version:  semDB.Version.String(),
		}
	}

	vm.messenger = messenger.NewServer(toEngine)
	vm.keystore = gkeystore.NewServer(ctx.Keystore, vm.broker)
	vm.sharedMemory = gsharedmemory.NewServer(ctx.SharedMemory, dbManager.Current().Database)
	vm.bcLookup = galiasreader.NewServer(ctx.BCLookup)
	vm.snLookup = gsubnetlookup.NewServer(ctx.SNLookup)
	vm.appSender = appsender.NewServer(appSender)

	// start the messenger server
	messengerBrokerID := vm.broker.NextId()
	go vm.broker.AcceptAndServe(messengerBrokerID, vm.startMessengerServer)

	// start the keystore server
	keystoreBrokerID := vm.broker.NextId()
	go vm.broker.AcceptAndServe(keystoreBrokerID, vm.startKeystoreServer)

	// start the shared memory server
	sharedMemoryBrokerID := vm.broker.NextId()
	go vm.broker.AcceptAndServe(sharedMemoryBrokerID, vm.startSharedMemoryServer)

	// start the blockchain alias server
	bcLookupBrokerID := vm.broker.NextId()
	go vm.broker.AcceptAndServe(bcLookupBrokerID, vm.startBCLookupServer)

	// start the subnet alias server
	snLookupBrokerID := vm.broker.NextId()
	go vm.broker.AcceptAndServe(snLookupBrokerID, vm.startSNLookupServer)

	// start the AppSender server
	appSenderBrokerID := vm.broker.NextId()
	go vm.broker.AcceptAndServe(appSenderBrokerID, vm.startAppSenderServer)

	resp, err := vm.client.Initialize(context.Background(), &vmproto.InitializeRequest{
		NetworkID:          ctx.NetworkID,
		SubnetID:           ctx.SubnetID[:],
		ChainID:            ctx.ChainID[:],
		NodeID:             ctx.NodeID.Bytes(),
		XChainID:           ctx.XChainID[:],
		AvaxAssetID:        ctx.AVAXAssetID[:],
		GenesisBytes:       genesisBytes,
		UpgradeBytes:       upgradeBytes,
		ConfigBytes:        configBytes,
		DbServers:          versionedDBServers,
		EngineServer:       messengerBrokerID,
		KeystoreServer:     keystoreBrokerID,
		SharedMemoryServer: sharedMemoryBrokerID,
		BcLookupServer:     bcLookupBrokerID,
		SnLookupServer:     snLookupBrokerID,
		AppSenderServer:    appSenderBrokerID,
	})
	if err != nil {
		return err
	}

	id, err := ids.ToID(resp.LastAcceptedID)
	if err != nil {
		return err
	}
	parentID, err := ids.ToID(resp.LastAcceptedParentID)
	if err != nil {
		return err
	}

	status := choices.Status(resp.Status)
	if err := status.Valid(); err != nil {
		return err
	}

	timestamp := time.Time{}
	if err := timestamp.UnmarshalBinary(resp.Timestamp); err != nil {
		return err
	}

	lastAcceptedBlk := &BlockClient{
		vm:       vm,
		id:       id,
		parentID: parentID,
		status:   status,
		bytes:    resp.Bytes,
		height:   resp.Height,
		time:     timestamp,
	}

	registerer := prometheus.NewRegistry()
	multiGatherer := metrics.NewMultiGatherer()
	if err := multiGatherer.Register("rpcchainvm", registerer); err != nil {
		return err
	}
	if err := multiGatherer.Register("", vm); err != nil {
		return err
	}

	chainState, err := chain.NewMeteredState(
		registerer,
		&chain.Config{
			DecidedCacheSize:    decidedCacheSize,
			MissingCacheSize:    missingCacheSize,
			UnverifiedCacheSize: unverifiedCacheSize,
			BytesToIDCacheSize:  bytesToIDCacheSize,
			LastAcceptedBlock:   lastAcceptedBlk,
			GetBlock:            vm.getBlock,
			UnmarshalBlock:      vm.parseBlock,
			BuildBlock:          vm.buildBlock,
		},
	)
	if err != nil {
		return err
	}
	vm.State = chainState

	return vm.ctx.Metrics.Register(multiGatherer)
}

func (vm *VMClient) startDBServerFunc(db rpcdbproto.DatabaseServer) func(opts []grpc.ServerOption) *grpc.Server { // #nolint
	return func(opts []grpc.ServerOption) *grpc.Server {
		opts = append(opts, serverOptions...)
		server := grpc.NewServer(opts...)
		vm.serverCloser.Add(server)
		rpcdbproto.RegisterDatabaseServer(server, db)
		return server
	}
}

func (vm *VMClient) startMessengerServer(opts []grpc.ServerOption) *grpc.Server {
	opts = append(opts, serverOptions...)
	server := grpc.NewServer(opts...)
	vm.serverCloser.Add(server)
	messengerproto.RegisterMessengerServer(server, vm.messenger)
	return server
}

func (vm *VMClient) startKeystoreServer(opts []grpc.ServerOption) *grpc.Server {
	opts = append(opts, serverOptions...)
	server := grpc.NewServer(opts...)
	vm.serverCloser.Add(server)
	gkeystoreproto.RegisterKeystoreServer(server, vm.keystore)
	return server
}

func (vm *VMClient) startSharedMemoryServer(opts []grpc.ServerOption) *grpc.Server {
	opts = append(opts, serverOptions...)
	server := grpc.NewServer(opts...)
	vm.serverCloser.Add(server)
	gsharedmemoryproto.RegisterSharedMemoryServer(server, vm.sharedMemory)
	return server
}

func (vm *VMClient) startBCLookupServer(opts []grpc.ServerOption) *grpc.Server {
	opts = append(opts, serverOptions...)
	server := grpc.NewServer(opts...)
	vm.serverCloser.Add(server)
	galiasreaderproto.RegisterAliasReaderServer(server, vm.bcLookup)
	return server
}

func (vm *VMClient) startSNLookupServer(opts []grpc.ServerOption) *grpc.Server {
	opts = append(opts, serverOptions...)
	server := grpc.NewServer(opts...)
	vm.serverCloser.Add(server)
	gsubnetlookupproto.RegisterSubnetLookupServer(server, vm.snLookup)
	return server
}

func (vm *VMClient) startAppSenderServer(opts []grpc.ServerOption) *grpc.Server {
	opts = append(opts, serverOptions...)
	server := grpc.NewServer(opts...)
	vm.serverCloser.Add(server)
	appsenderproto.RegisterAppSenderServer(server, vm.appSender)
	return server
}

func (vm *VMClient) Bootstrapping() error {
	_, err := vm.client.Bootstrapping(context.Background(), &emptypb.Empty{})
	return err
}

func (vm *VMClient) Bootstrapped() error {
	_, err := vm.client.Bootstrapped(context.Background(), &emptypb.Empty{})
	return err
}

func (vm *VMClient) Shutdown() error {
	errs := wrappers.Errs{}
	_, err := vm.client.Shutdown(context.Background(), &emptypb.Empty{})
	errs.Add(err)

	vm.serverCloser.Stop()
	for _, conn := range vm.conns {
		errs.Add(conn.Close())
	}

	vm.proc.Kill()
	return errs.Err
}

func (vm *VMClient) CreateHandlers() (map[string]*common.HTTPHandler, error) {
	resp, err := vm.client.CreateHandlers(context.Background(), &emptypb.Empty{})
	if err != nil {
		return nil, err
	}

	handlers := make(map[string]*common.HTTPHandler, len(resp.Handlers))
	for _, handler := range resp.Handlers {
		conn, err := vm.broker.Dial(handler.Server)
		if err != nil {
			return nil, err
		}

		vm.conns = append(vm.conns, conn)
		handlers[handler.Prefix] = &common.HTTPHandler{
			LockOptions: common.LockOption(handler.LockOptions),
			Handler:     ghttp.NewClient(ghttpproto.NewHTTPClient(conn), vm.broker),
		}
	}
	return handlers, nil
}

func (vm *VMClient) CreateStaticHandlers() (map[string]*common.HTTPHandler, error) {
	resp, err := vm.client.CreateStaticHandlers(context.Background(), &emptypb.Empty{})
	if err != nil {
		return nil, err
	}

	handlers := make(map[string]*common.HTTPHandler, len(resp.Handlers))
	for _, handler := range resp.Handlers {
		conn, err := vm.broker.Dial(handler.Server)
		if err != nil {
			return nil, err
		}

		vm.conns = append(vm.conns, conn)
		handlers[handler.Prefix] = &common.HTTPHandler{
			LockOptions: common.LockOption(handler.LockOptions),
			Handler:     ghttp.NewClient(ghttpproto.NewHTTPClient(conn), vm.broker),
		}
	}
	return handlers, nil
}

func (vm *VMClient) buildBlock() (snowman.Block, error) {
	resp, err := vm.client.BuildBlock(context.Background(), &emptypb.Empty{})
	if err != nil {
		return nil, err
	}

	id, err := ids.ToID(resp.Id)
	if err != nil {
		return nil, err
	}

	parentID, err := ids.ToID(resp.ParentID)
	if err != nil {
		return nil, err
	}

	timestamp := time.Time{}
	if err := timestamp.UnmarshalBinary(resp.Timestamp); err != nil {
		return nil, err
	}

	return &BlockClient{
		vm:       vm,
		id:       id,
		parentID: parentID,
		status:   choices.Processing,
		bytes:    resp.Bytes,
		height:   resp.Height,
		time:     timestamp,
	}, nil
}

func (vm *VMClient) parseBlock(bytes []byte) (snowman.Block, error) {
	resp, err := vm.client.ParseBlock(context.Background(), &vmproto.ParseBlockRequest{
		Bytes: bytes,
	})
	if err != nil {
		return nil, err
	}

	id, err := ids.ToID(resp.Id)
	if err != nil {
		return nil, err
	}

	parentID, err := ids.ToID(resp.ParentID)
	if err != nil {
		return nil, err
	}

	status := choices.Status(resp.Status)
	if err := status.Valid(); err != nil {
		return nil, err
	}

	timestamp := time.Time{}
	if err := timestamp.UnmarshalBinary(resp.Timestamp); err != nil {
		return nil, err
	}

	blk := &BlockClient{
		vm:       vm,
		id:       id,
		parentID: parentID,
		status:   status,
		bytes:    bytes,
		height:   resp.Height,
		time:     timestamp,
	}

	return blk, nil
}

func (vm *VMClient) getBlock(id ids.ID) (snowman.Block, error) {
	resp, err := vm.client.GetBlock(context.Background(), &vmproto.GetBlockRequest{
		Id: id[:],
	})
	if err != nil {
		return nil, err
	}

	parentID, err := ids.ToID(resp.ParentID)
	if err != nil {
		return nil, err
	}

	status := choices.Status(resp.Status)
	if err := status.Valid(); err != nil {
		return nil, err
	}

	timestamp := time.Time{}
	if err := timestamp.UnmarshalBinary(resp.Timestamp); err != nil {
		return nil, err
	}

	blk := &BlockClient{
		vm:       vm,
		id:       id,
		parentID: parentID,
		status:   status,
		bytes:    resp.Bytes,
		height:   resp.Height,
		time:     timestamp,
	}

	return blk, nil
}

func (vm *VMClient) SetPreference(id ids.ID) error {
	_, err := vm.client.SetPreference(context.Background(), &vmproto.SetPreferenceRequest{
		Id: id[:],
	})
	return err
}

func (vm *VMClient) HealthCheck() (interface{}, error) {
	return vm.client.Health(
		context.Background(),
		&emptypb.Empty{},
	)
}

func (vm *VMClient) AppRequest(nodeID ids.ShortID, requestID uint32, deadline time.Time, request []byte) error {
	deadlineBytes, err := deadline.MarshalBinary()
	if err != nil {
		return err
	}
	_, err = vm.client.AppRequest(
		context.Background(),
		&vmproto.AppRequestMsg{
			NodeID:    nodeID[:],
			RequestID: requestID,
			Request:   request,
			Deadline:  deadlineBytes,
		},
	)
	return err
}

func (vm *VMClient) AppResponse(nodeID ids.ShortID, requestID uint32, response []byte) error {
	_, err := vm.client.AppResponse(
		context.Background(),
		&vmproto.AppResponseMsg{
			NodeID:    nodeID[:],
			RequestID: requestID,
			Response:  response,
		},
	)
	return err
}

func (vm *VMClient) AppRequestFailed(nodeID ids.ShortID, requestID uint32) error {
	_, err := vm.client.AppRequestFailed(
		context.Background(),
		&vmproto.AppRequestFailedMsg{
			NodeID:    nodeID[:],
			RequestID: requestID,
		},
	)
	return err
}

func (vm *VMClient) AppGossip(nodeID ids.ShortID, msg []byte) error {
	_, err := vm.client.AppGossip(
		context.Background(),
		&vmproto.AppGossipMsg{
			NodeID: nodeID[:],
			Msg:    msg,
		},
	)
	return err
}

<<<<<<< HEAD
func (vm *VMClient) GetBlockIDByHeight(height uint64) (ids.ID, error) {
	resp, err := vm.client.GetBlockIDByHeight(
		context.Background(),
		&vmproto.GetBlockIDByHeightRequest{Height: height},
	)
	if err != nil {
		return ids.Empty, err
	}
	var ba [32]byte
	copy(ba[:], resp.BlkID)
	return ids.ID(ba), nil
}

func (vm *VMClient) RegisterFastSyncer(fastSyncer []ids.ShortID) error {
	nodesID := make([][]byte, 0, len(fastSyncer))
	for _, fs := range fastSyncer {
		nodesID = append(nodesID, fs.Bytes())
	}

	_, err := vm.client.RegisterFastSyncer(
		context.Background(),
		&vmproto.RegisterFastSyncerRequest{
			NodeIDs: nodesID,
		},
	)

	return err
}

func (vm *VMClient) StateSyncEnabled() (bool, error) {
	resp, err := vm.client.StateSyncEnabled(
		context.Background(),
		&emptypb.Empty{},
	)
	if err != nil {
		return false, err
	}
	return resp.Enabled, nil
}

func (vm *VMClient) StateSyncGetLastSummary() (common.Summary, error) {
	resp, err := vm.client.StateSyncGetLastSummary(
=======
func (vm *VMClient) IsHeightIndexComplete() bool {
	resp, err := vm.client.IsHeightIndexComplete(
>>>>>>> 147f2a9f
		context.Background(),
		&emptypb.Empty{},
	)
	if err != nil {
<<<<<<< HEAD
		return common.Summary{}, err
	}
	return common.Summary{
		Key:     resp.Key,
		Content: resp.State,
	}, nil
}

func (vm *VMClient) StateSyncIsSummaryAccepted(key []byte) (bool, error) {
	resp, err := vm.client.StateSyncIsSummaryAccepted(
		context.Background(),
		&vmproto.StateSyncIsSummaryAcceptedRequest{
			Key: key,
		},
	)
	if err != nil {
		return false, err
	}
	return resp.Accepted, nil
}

func (vm *VMClient) StateSync(summaries []common.Summary) error {
	requestedSummaries := make([]*vmproto.StateSyncGetLastSummaryResponse, len(summaries))
	for k, v := range summaries {
		requestedSummaries[k] = &vmproto.StateSyncGetLastSummaryResponse{}
		requestedSummaries[k].Key = v.Key
		requestedSummaries[k].State = v.Content
	}
	_, err := vm.client.StateSync(
		context.Background(),
		&vmproto.StateSyncRequest{
			Summaries: requestedSummaries,
		},
	)
	return err
}

func (vm *VMClient) GetLastSummaryBlockID() (ids.ID, error) {
	resp, err := vm.client.GetLastSummaryBlockID(context.Background(), &emptypb.Empty{})
	if err != nil {
		return ids.Empty, err
	}

	var ba [32]byte
	copy(ba[:], resp.Bytes)
	return ids.ID(ba), nil
}

func (vm *VMClient) SetLastSummaryBlock(blkByte []byte) error {
	_, err := vm.client.SetLastSummaryBlock(context.Background(),
		&vmproto.StateSyncSetLastSummaryBlockRequest{
			Bytes: blkByte,
		})

	return err
=======
		return false
	}
	return resp.Completed
}

func (vm *VMClient) GetBlockIDByHeight(height uint64) (ids.ID, error) {
	resp, err := vm.client.GetBlockIDByHeight(
		context.Background(),
		&vmproto.GetBlockIDByHeightRequest{Height: height},
	)
	if err != nil {
		return ids.Empty, err
	}
	return ids.FromBytes(resp.BlkID), nil
>>>>>>> 147f2a9f
}

func (vm *VMClient) GetAncestors(
	blkID ids.ID,
	maxBlocksNum int,
	maxBlocksSize int,
	maxBlocksRetrivalTime time.Duration,
) ([][]byte, error) {
	resp, err := vm.client.GetAncestors(context.Background(), &vmproto.GetAncestorsRequest{
		BlkID:                 blkID[:],
		MaxBlocksNum:          int32(maxBlocksNum),
		MaxBlocksSize:         int32(maxBlocksSize),
		MaxBlocksRetrivalTime: int64(maxBlocksRetrivalTime),
	})
	if err != nil {
		return nil, err
	}
	return resp.BlksBytes, nil
}

func (vm *VMClient) BatchedParseBlock(blksBytes [][]byte) ([]snowman.Block, error) {
	resp, err := vm.client.BatchedParseBlock(context.Background(), &vmproto.BatchedParseBlockRequest{
		Request: blksBytes,
	})
	if err != nil {
		return nil, err
	}
	if len(blksBytes) != len(resp.Response) {
		return nil, fmt.Errorf("BatchedParse block returned different number of blocks than expected")
	}

	res := make([]snowman.Block, 0, len(blksBytes))
	for idx, blkResp := range resp.Response {
		id, err := ids.ToID(blkResp.Id)
		if err != nil {
			return nil, err
		}

		parentID, err := ids.ToID(blkResp.ParentID)
		if err != nil {
			return nil, err
		}

		status := choices.Status(blkResp.Status)
		if err := status.Valid(); err != nil {
			return nil, err
		}

		timestamp := time.Time{}
		if err := timestamp.UnmarshalBinary(blkResp.Timestamp); err != nil {
			return nil, err
		}

		blk := &BlockClient{
			vm:       vm,
			id:       id,
			parentID: parentID,
			status:   status,
			bytes:    blksBytes[idx],
			height:   blkResp.Height,
			time:     timestamp,
		}

		res = append(res, blk)
	}

	return res, nil
}

func (vm *VMClient) Version() (string, error) {
	resp, err := vm.client.Version(
		context.Background(),
		&emptypb.Empty{},
	)
	if err != nil {
		return "", err
	}
	return resp.Version, nil
}

func (vm *VMClient) Connected(nodeID ids.ShortID, nodeVersion version.Application) error {
	_, err := vm.client.Connected(context.Background(), &vmproto.ConnectedRequest{
		NodeID:  nodeID[:],
		Version: nodeVersion.String(),
	})
	return err
}

func (vm *VMClient) Disconnected(nodeID ids.ShortID) error {
	_, err := vm.client.Disconnected(context.Background(), &vmproto.DisconnectedRequest{
		NodeID: nodeID[:],
	})
	return err
}

// BlockClient is an implementation of Block that talks over RPC.
type BlockClient struct {
	vm *VMClient

	id       ids.ID
	parentID ids.ID
	status   choices.Status
	bytes    []byte
	height   uint64
	time     time.Time
}

func (b *BlockClient) ID() ids.ID { return b.id }

func (b *BlockClient) Accept() error {
	b.status = choices.Accepted
	_, err := b.vm.client.BlockAccept(context.Background(), &vmproto.BlockAcceptRequest{
		Id: b.id[:],
	})
	return err
}

func (b *BlockClient) Reject() error {
	b.status = choices.Rejected
	_, err := b.vm.client.BlockReject(context.Background(), &vmproto.BlockRejectRequest{
		Id: b.id[:],
	})
	return err
}

func (b *BlockClient) Status() choices.Status { return b.status }

func (b *BlockClient) Parent() ids.ID {
	return b.parentID
}

func (b *BlockClient) Verify() error {
	resp, err := b.vm.client.BlockVerify(context.Background(), &vmproto.BlockVerifyRequest{
		Bytes: b.bytes,
	})
	if err != nil {
		return err
	}
	return b.time.UnmarshalBinary(resp.Timestamp)
}

func (b *BlockClient) Bytes() []byte        { return b.bytes }
func (b *BlockClient) Height() uint64       { return b.height }
func (b *BlockClient) Timestamp() time.Time { return b.time }<|MERGE_RESOLUTION|>--- conflicted
+++ resolved
@@ -50,15 +50,10 @@
 var (
 	errUnsupportedFXs = errors.New("unsupported feature extensions")
 
-<<<<<<< HEAD
-	_ block.ChainVM         = &VMClient{}
-	_ block.BatchedChainVM  = &VMClient{}
-	_ block.StateSyncableVM = &VMClient{}
-=======
 	_ block.ChainVM              = &VMClient{}
 	_ block.BatchedChainVM       = &VMClient{}
 	_ block.HeightIndexedChainVM = &VMClient{}
->>>>>>> 147f2a9f
+	_ block.StateSyncableVM      = &VMClient{}
 )
 
 const (
@@ -543,7 +538,17 @@
 	return err
 }
 
-<<<<<<< HEAD
+func (vm *VMClient) IsHeightIndexComplete() bool {
+	resp, err := vm.client.IsHeightIndexComplete(
+		context.Background(),
+		&emptypb.Empty{},
+	)
+	if err != nil {
+		return false
+	}
+	return resp.Completed
+}
+
 func (vm *VMClient) GetBlockIDByHeight(height uint64) (ids.ID, error) {
 	resp, err := vm.client.GetBlockIDByHeight(
 		context.Background(),
@@ -552,9 +557,7 @@
 	if err != nil {
 		return ids.Empty, err
 	}
-	var ba [32]byte
-	copy(ba[:], resp.BlkID)
-	return ids.ID(ba), nil
+	return ids.FromBytes(resp.BlkID), nil
 }
 
 func (vm *VMClient) RegisterFastSyncer(fastSyncer []ids.ShortID) error {
@@ -586,15 +589,10 @@
 
 func (vm *VMClient) StateSyncGetLastSummary() (common.Summary, error) {
 	resp, err := vm.client.StateSyncGetLastSummary(
-=======
-func (vm *VMClient) IsHeightIndexComplete() bool {
-	resp, err := vm.client.IsHeightIndexComplete(
->>>>>>> 147f2a9f
 		context.Background(),
 		&emptypb.Empty{},
 	)
 	if err != nil {
-<<<<<<< HEAD
 		return common.Summary{}, err
 	}
 	return common.Summary{
@@ -650,22 +648,6 @@
 		})
 
 	return err
-=======
-		return false
-	}
-	return resp.Completed
-}
-
-func (vm *VMClient) GetBlockIDByHeight(height uint64) (ids.ID, error) {
-	resp, err := vm.client.GetBlockIDByHeight(
-		context.Background(),
-		&vmproto.GetBlockIDByHeightRequest{Height: height},
-	)
-	if err != nil {
-		return ids.Empty, err
-	}
-	return ids.FromBytes(resp.BlkID), nil
->>>>>>> 147f2a9f
 }
 
 func (vm *VMClient) GetAncestors(
