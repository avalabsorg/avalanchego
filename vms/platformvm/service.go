--- conflicted
+++ resolved
@@ -565,12 +565,7 @@
 	service.vm.ctx.Log.Debug("Platform: GetStakingAssetID called")
 
 	if args.SubnetID != constants.PrimaryNetworkID {
-<<<<<<< HEAD
-		return fmt.Errorf("subnet %s doesn't have a valid staking token",
-			args.SubnetID)
-=======
 		return fmt.Errorf("subnet %s doesn't have a valid staking token", args.SubnetID)
->>>>>>> 042383ad
 	}
 
 	response.AssetID = service.vm.ctx.AVAXAssetID
