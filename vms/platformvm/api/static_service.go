--- conflicted
+++ resolved
@@ -47,7 +47,6 @@
 	Message  string      `json:"message"`
 }
 
-<<<<<<< HEAD
 // TODO can we define this on *UTXO?
 func (utxo UTXO) Less(other UTXO) bool {
 	if utxo.Locktime < other.Locktime {
@@ -75,11 +74,8 @@
 	return bytes.Compare(utxoAddr.Bytes(), otherAddr.Bytes()) == -1
 }
 
-// TODO: refactor APIStaker, APIValidators and merge them together for SubnetValidators + PrimaryValidators
-=======
 // TODO: Refactor APIStaker, APIValidators and merge them together for
 //       PermissionedValidators + PermissionlessValidators.
->>>>>>> a6d50129
 
 // APIStaker is the representation of a staker sent via APIs.
 // [TxID] is the txID of the transaction that added this staker.
