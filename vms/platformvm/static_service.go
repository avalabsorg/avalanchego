// (c) 2019-2020, Ava Labs, Inc. All rights reserved.
// See the file LICENSE for licensing terms.

package platformvm

import (
	"errors"
	"net/http"

	"github.com/ava-labs/gecko/ids"
	"github.com/ava-labs/gecko/utils/constants"
	"github.com/ava-labs/gecko/utils/formatting"
	"github.com/ava-labs/gecko/utils/json"
	"github.com/ava-labs/gecko/vms/components/avax"
	"github.com/ava-labs/gecko/vms/secp256k1fx"
)

// Note that since an Avalanche network has exactly one Platform Chain,
// and the Platform Chain defines the genesis state of the network
// (who is staking, which chains exist, etc.), defining the genesis
// state of the Platform Chain is the same as defining the genesis
// state of the network.

var (
	errUTXOHasNoValue       = errors.New("genesis UTXO has no value")
	errValidatorAddsNoValue = errors.New("validator would have already unstaked")
)

// StaticService defines the static API methods exposed by the platform VM
type StaticService struct{}

// APIUTXO is a UTXO on the Platform Chain that exists at the chain's genesis.
type APIUTXO struct {
	Amount  json.Uint64 `json:"amount"`
	Address string      `json:"address"`
}

// APIStaker is the representation of a staker sent via APIs.
// [Amount] is the amount of tokens being staked.
// [StartTime] is the Unix time when they start staking
// [Endtime] is the Unix time repr. of when they are done staking
// [NodeID] is the node ID of the staker
type APIStaker struct {
	StartTime   json.Uint64  `json:"startTime"`
	EndTime     json.Uint64  `json:"endTime"`
	Weight      *json.Uint64 `json:"weight,omitempty"`
	StakeAmount *json.Uint64 `json:"stakeAmount,omitempty"`
	NodeID      string       `json:"nodeID"`
}

// APIOwner is the repr. of a reward owner sent over APIs.
type APIOwner struct {
	Locktime  json.Uint64 `json:"locktime"`
	Threshold json.Uint32 `json:"threshold"`
	Addresses []string    `json:"addresses"`
}

// APIPrimaryValidator is the repr. of a primary network validator sent over APIs.
type APIPrimaryValidator struct {
	APIStaker
	// The owner the staking reward, if applicable, will go to
	RewardOwner       *APIOwner     `json:"rewardOwner,omitempty"`
	DelegationFeeRate json.Float32  `json:"delegationFeeRate"`
	Uptime            *json.Float32 `json:"uptime,omitempty"`
	Connected         *bool         `json:"connected,omitempty"`
}

<<<<<<< HEAD
// APIPrimaryDelegator is the repr. of a primary network delegator sent over APIs.
type APIPrimaryDelegator struct {
	APIStaker
	RewardOwner *APIOwner `json:"rewardOwner,omitempty"`
=======
// FormattedAPIValidator allows for a formatted address
type FormattedAPIValidator struct {
	StartTime       json.Uint64   `json:"startTime"`
	EndTime         json.Uint64   `json:"endTime"`
	Weight          *json.Uint64  `json:"weight,omitempty"`
	StakeAmount     *json.Uint64  `json:"stakeAmount,omitempty"`
	PotentialReward *json.Uint64  `json:"potentialReward,omitempty"`
	DelegationFee   *json.Float32 `json:"delegationFee,omitempty"`
	Uptime          *json.Float32 `json:"uptime,omitempty"`
	Connected       *bool         `json:"connected,omitempty"`
	ID              string        `json:"nodeID"`
>>>>>>> 58d93875
}

func (v *APIStaker) weight() uint64 {
	switch {
	case v.Weight != nil:
		return uint64(*v.Weight)
	case v.StakeAmount != nil:
		return uint64(*v.StakeAmount)
	default:
		return 0
	}
}

// APIChain defines a chain that exists
// at the network's genesis.
// [GenesisData] is the initial state of the chain.
// [VMID] is the ID of the VM this chain runs.
// [FxIDs] are the IDs of the Fxs the chain supports.
// [Name] is a human-readable, non-unique name for the chain.
// [SubnetID] is the ID of the subnet that validates the chain
type APIChain struct {
	GenesisData formatting.CB58 `json:"genesisData"`
	VMID        ids.ID          `json:"vmID"`
	FxIDs       []ids.ID        `json:"fxIDs"`
	Name        string          `json:"name"`
	SubnetID    ids.ID          `json:"subnetID"`
}

// BuildGenesisArgs are the arguments used to create
// the genesis data of the Platform Chain.
// [NetworkID] is the ID of the network
// [UTXOs] are the UTXOs on the Platform Chain that exist at genesis.
// [Validators] are the validators of the primary network at genesis.
// [Chains] are the chains that exist at genesis.
// [Time] is the Platform Chain's time at network genesis.
type BuildGenesisArgs struct {
<<<<<<< HEAD
	AvaxAssetID ids.ID                `json:"avaxAssetID"`
	NetworkID   json.Uint32           `json:"address"`
	UTXOs       []APIUTXO             `json:"utxos"`
	Validators  []APIPrimaryValidator `json:"primaryNetworkValidators"`
	Chains      []APIChain            `json:"chains"`
	Time        json.Uint64           `json:"time"`
	Message     string                `json:"message"`
=======
	AvaxAssetID   ids.ID                         `json:"avaxAssetID"`
	NetworkID     json.Uint32                    `json:"address"`
	UTXOs         []APIUTXO                      `json:"utxos"`
	Validators    []FormattedAPIPrimaryValidator `json:"primaryNetworkValidators"`
	Chains        []APIChain                     `json:"chains"`
	Time          json.Uint64                    `json:"time"`
	InitialSupply json.Uint64                    `json:"initialSupply"`
	Message       string                         `json:"message"`
>>>>>>> 58d93875
}

// BuildGenesisReply is the reply from BuildGenesis
type BuildGenesisReply struct {
	Bytes formatting.CB58 `json:"bytes"`
}

// Genesis represents a genesis state of the platform chain
type Genesis struct {
	UTXOs         []*avax.UTXO `serialize:"true"`
	Validators    []*Tx        `serialize:"true"`
	Chains        []*Tx        `serialize:"true"`
	Timestamp     uint64       `serialize:"true"`
	InitialSupply uint64       `serialize:"true"`
	Message       string       `serialize:"true"`
}

// Initialize ...
func (g *Genesis) Initialize() error {
	for _, tx := range g.Validators {
		if err := tx.Sign(Codec, nil); err != nil {
			return err
		}
	}
	for _, tx := range g.Chains {
		if err := tx.Sign(Codec, nil); err != nil {
			return err
		}
	}
	return nil
}

// beck32ToID takes bech32 address and produces a shortID
func bech32ToID(address string) (ids.ShortID, error) {
	_, addr, err := formatting.ParseBech32(address)
	if err != nil {
		return ids.ShortID{}, err
	}
	return ids.ToShortID(addr)
}

// BuildGenesis build the genesis state of the Platform Chain (and thereby the Avalanche network.)
func (ss *StaticService) BuildGenesis(_ *http.Request, args *BuildGenesisArgs, reply *BuildGenesisReply) error {
	// Specify the UTXOs on the Platform chain that exist at genesis.
	utxos := make([]*avax.UTXO, 0, len(args.UTXOs))
	for i, utxo := range args.UTXOs {
		if utxo.Amount == 0 {
			return errUTXOHasNoValue
		}
		addrID, err := bech32ToID(utxo.Address)
		if err != nil {
			return err
		}
		utxos = append(utxos, &avax.UTXO{
			UTXOID: avax.UTXOID{
				TxID:        ids.Empty,
				OutputIndex: uint32(i),
			},
			Asset: avax.Asset{ID: args.AvaxAssetID},
			Out: &secp256k1fx.TransferOutput{
				Amt: uint64(utxo.Amount),
				OutputOwners: secp256k1fx.OutputOwners{
					Locktime:  0,
					Threshold: 1,
					Addrs:     []ids.ShortID{addrID},
				},
			},
		})
	}

	// Specify the validators that are validating the primary network at genesis.
	validators := &EventHeap{}
	for _, validator := range args.Validators {
		weight := validator.weight()
		if weight == 0 {
			return errValidatorAddsNoValue
		}
		if uint64(validator.EndTime) <= uint64(args.Time) {
			return errValidatorAddsNoValue
		}
		nodeID, err := ids.ShortFromPrefixedString(validator.NodeID, constants.NodeIDPrefix)
		if err != nil {
			return err
		}

		owner := &secp256k1fx.OutputOwners{
			Locktime:  uint64(validator.RewardOwner.Locktime),
			Threshold: uint32(validator.RewardOwner.Threshold),
		}
		for _, addrStr := range validator.RewardOwner.Addresses {
			addrID, err := bech32ToID(addrStr)
			if err != nil {
				return err
			}
			owner.Addrs = append(owner.Addrs, addrID)
		}
		ids.SortShortIDs(owner.Addrs)

		tx := &Tx{UnsignedTx: &UnsignedAddValidatorTx{
			BaseTx: BaseTx{BaseTx: avax.BaseTx{
				NetworkID:    uint32(args.NetworkID),
				BlockchainID: ids.Empty,
			}},
			Validator: Validator{
				NodeID: nodeID,
				Start:  uint64(args.Time),
				End:    uint64(validator.EndTime),
				Wght:   weight,
			},
			Stake: []*avax.TransferableOutput{{
				Asset: avax.Asset{ID: args.AvaxAssetID},
				Out: &secp256k1fx.TransferOutput{
					Amt:          weight,
					OutputOwners: *owner,
				},
			}},
			RewardsOwner: owner,
		}}
		if err := tx.Sign(Codec, nil); err != nil {
			return err
		}

		validators.Add(tx)
	}

	// Specify the chains that exist at genesis.
	chains := []*Tx{}
	for _, chain := range args.Chains {
		tx := &Tx{UnsignedTx: &UnsignedCreateChainTx{
			BaseTx: BaseTx{BaseTx: avax.BaseTx{
				NetworkID:    uint32(args.NetworkID),
				BlockchainID: ids.Empty,
			}},
			SubnetID:    chain.SubnetID,
			ChainName:   chain.Name,
			VMID:        chain.VMID,
			FxIDs:       chain.FxIDs,
			GenesisData: chain.GenesisData.Bytes,
			SubnetAuth:  &secp256k1fx.Input{},
		}}
		if err := tx.Sign(Codec, nil); err != nil {
			return err
		}

		chains = append(chains, tx)
	}

	// genesis holds the genesis state
	genesis := Genesis{
		UTXOs:         utxos,
		Validators:    validators.Txs,
		Chains:        chains,
		Timestamp:     uint64(args.Time),
		InitialSupply: uint64(args.InitialSupply),
		Message:       args.Message,
	}

	// Marshal genesis to bytes
	bytes, err := Codec.Marshal(genesis)
	reply.Bytes.Bytes = bytes
	return err
}<|MERGE_RESOLUTION|>--- conflicted
+++ resolved
@@ -59,30 +59,18 @@
 type APIPrimaryValidator struct {
 	APIStaker
 	// The owner the staking reward, if applicable, will go to
-	RewardOwner       *APIOwner     `json:"rewardOwner,omitempty"`
-	DelegationFeeRate json.Float32  `json:"delegationFeeRate"`
-	Uptime            *json.Float32 `json:"uptime,omitempty"`
-	Connected         *bool         `json:"connected,omitempty"`
-}
-
-<<<<<<< HEAD
+	RewardOwner     *APIOwner     `json:"rewardOwner,omitempty"`
+	PotentialReward *json.Uint64  `json:"potentialReward,omitempty"`
+	DelegationFee   json.Float32  `json:"delegationFee"`
+	Uptime          *json.Float32 `json:"uptime,omitempty"`
+	Connected       *bool         `json:"connected,omitempty"`
+}
+
 // APIPrimaryDelegator is the repr. of a primary network delegator sent over APIs.
 type APIPrimaryDelegator struct {
 	APIStaker
-	RewardOwner *APIOwner `json:"rewardOwner,omitempty"`
-=======
-// FormattedAPIValidator allows for a formatted address
-type FormattedAPIValidator struct {
-	StartTime       json.Uint64   `json:"startTime"`
-	EndTime         json.Uint64   `json:"endTime"`
-	Weight          *json.Uint64  `json:"weight,omitempty"`
-	StakeAmount     *json.Uint64  `json:"stakeAmount,omitempty"`
-	PotentialReward *json.Uint64  `json:"potentialReward,omitempty"`
-	DelegationFee   *json.Float32 `json:"delegationFee,omitempty"`
-	Uptime          *json.Float32 `json:"uptime,omitempty"`
-	Connected       *bool         `json:"connected,omitempty"`
-	ID              string        `json:"nodeID"`
->>>>>>> 58d93875
+	RewardOwner     *APIOwner    `json:"rewardOwner,omitempty"`
+	PotentialReward *json.Uint64 `json:"potentialReward,omitempty"`
 }
 
 func (v *APIStaker) weight() uint64 {
@@ -119,24 +107,14 @@
 // [Chains] are the chains that exist at genesis.
 // [Time] is the Platform Chain's time at network genesis.
 type BuildGenesisArgs struct {
-<<<<<<< HEAD
-	AvaxAssetID ids.ID                `json:"avaxAssetID"`
-	NetworkID   json.Uint32           `json:"address"`
-	UTXOs       []APIUTXO             `json:"utxos"`
-	Validators  []APIPrimaryValidator `json:"primaryNetworkValidators"`
-	Chains      []APIChain            `json:"chains"`
-	Time        json.Uint64           `json:"time"`
-	Message     string                `json:"message"`
-=======
-	AvaxAssetID   ids.ID                         `json:"avaxAssetID"`
-	NetworkID     json.Uint32                    `json:"address"`
-	UTXOs         []APIUTXO                      `json:"utxos"`
-	Validators    []FormattedAPIPrimaryValidator `json:"primaryNetworkValidators"`
-	Chains        []APIChain                     `json:"chains"`
-	Time          json.Uint64                    `json:"time"`
-	InitialSupply json.Uint64                    `json:"initialSupply"`
-	Message       string                         `json:"message"`
->>>>>>> 58d93875
+	AvaxAssetID   ids.ID                `json:"avaxAssetID"`
+	NetworkID     json.Uint32           `json:"address"`
+	UTXOs         []APIUTXO             `json:"utxos"`
+	Validators    []APIPrimaryValidator `json:"primaryNetworkValidators"`
+	Chains        []APIChain            `json:"chains"`
+	Time          json.Uint64           `json:"time"`
+	InitialSupply json.Uint64           `json:"initialSupply"`
+	Message       string                `json:"message"`
 }
 
 // BuildGenesisReply is the reply from BuildGenesis
