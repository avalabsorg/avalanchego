// Copyright (C) 2019-2021, Ava Labs, Inc. All rights reserved.
// See the file LICENSE for licensing terms.

package executor

import (
	"errors"
	"fmt"

	"github.com/ava-labs/avalanchego/chains/atomic"
	"github.com/ava-labs/avalanchego/ids"
	"github.com/ava-labs/avalanchego/vms/platformvm/blocks"
	"github.com/ava-labs/avalanchego/vms/platformvm/state"
	"github.com/ava-labs/avalanchego/vms/platformvm/status"
	"github.com/ava-labs/avalanchego/vms/platformvm/txs"
	"github.com/ava-labs/avalanchego/vms/platformvm/txs/executor"
)

var (
	_ blocks.Visitor = &verifier{}

	errConflictingBatchTxs                   = errors.New("block contains conflicting transactions")
	errConflictingParentTxs                  = errors.New("block contains a transaction that conflicts with a transaction in a parent block")
	errAdvanceTimeTxCannotBeIncluded         = errors.New("advance time tx cannot be included in BlueberryProposalBlock")
	errOptionBlockTimestampNotMatchingParent = errors.New("option block proposed timestamp not matching parent block one")
)

// verifier handles the logic for verifying a block.
type verifier struct {
	*backend
	txExecutorBackend *executor.Backend
	forkChecker       *forkChecker
}

func (v *verifier) BlueberryAbortBlock(b *blocks.BlueberryAbortBlock) error {
	blkID := b.ID()

	if _, ok := v.blkIDToState[blkID]; ok {
		// This block has already been verified.
		return nil
	}

	if err := v.verifyCommonBlock(b); err != nil {
		return err
	}
	if err := v.validateBlockTimestamp(b); err != nil {
		return err
	}

	parentID := b.Parent()
	parentState, ok := v.blkIDToState[parentID]
	if !ok {
		return fmt.Errorf("could not retrieve state for %s, parent of %s", parentID, blkID)
	}
	onAcceptState := parentState.onAbortState

	blkState := &blockState{
		statelessBlock: b,
		timestamp:      b.BlockTimestamp(),
		onAcceptState:  onAcceptState,
	}
	v.blkIDToState[blkID] = blkState
	return nil
}

func (v *verifier) BlueberryCommitBlock(b *blocks.BlueberryCommitBlock) error {
	blkID := b.ID()

	if _, ok := v.blkIDToState[blkID]; ok {
		// This block has already been verified.
		return nil
	}

	if err := v.verifyCommonBlock(b); err != nil {
		return fmt.Errorf("couldn't verify common block of %s: %s", blkID, err)
	}
	if err := v.validateBlockTimestamp(b); err != nil {
		return err
	}

	parentID := b.Parent()
	parentState, ok := v.blkIDToState[parentID]
	if !ok {
		return fmt.Errorf("could not retrieve state for %s, parent of %s", parentID, blkID)
	}
	onAcceptState := parentState.onCommitState

	blkState := &blockState{
		statelessBlock: b,
		onAcceptState:  onAcceptState,
		timestamp:      b.BlockTimestamp(),
	}
	v.blkIDToState[blkID] = blkState
	return nil
}

func (v *verifier) BlueberryProposalBlock(b *blocks.BlueberryProposalBlock) error {
	blkID := b.ID()

	if _, ok := v.blkIDToState[blkID]; ok {
		// This block has already been verified.
		return nil
	}

	if err := v.verifyCommonBlock(b); err != nil {
		return err
	}
	if err := v.validateBlockTimestamp(b); err != nil {
		return err
	}

	if _, ok := b.Tx.Unsigned.(*txs.AdvanceTimeTx); ok {
		return errAdvanceTimeTxCannotBeIncluded
	}

	blkState := &blockState{
		statelessBlock: b,
	}

	parentID := b.Parent()
	parentState, ok := v.GetState(parentID)
	if !ok {
		return fmt.Errorf("could not retrieve state for %s, parent of %s", parentID, blkID)
	}
	nextChainTime := b.BlockTimestamp()

	// Having verifier block timestamp, we update staker set
	// before processing block transaction
	currentValidatorsToAdd,
		currentValidatorsToRemove,
		pendingValidatorsToRemove,
		currentDelegatorsToAdd,
		pendingDelegatorsToRemove,
		updatedSupply,
		err := executor.UpdateStakerSet(parentState, nextChainTime, v.txExecutorBackend.Rewards)
	if err != nil {
		return err
	}

	onAcceptState, err := state.NewDiff(parentID, v.backend)
	if err != nil {
		return err
	}
	onAcceptState.SetTimestamp(nextChainTime)
	onAcceptState.SetCurrentSupply(updatedSupply)

	for _, currentValidatorToAdd := range currentValidatorsToAdd {
		onAcceptState.PutCurrentValidator(currentValidatorToAdd)
	}
	for _, pendingValidatorToRemove := range pendingValidatorsToRemove {
		onAcceptState.DeletePendingValidator(pendingValidatorToRemove)
	}
	for _, currentDelegatorToAdd := range currentDelegatorsToAdd {
		onAcceptState.PutCurrentDelegator(currentDelegatorToAdd)
	}
	for _, pendingDelegatorToRemove := range pendingDelegatorsToRemove {
		onAcceptState.DeletePendingDelegator(pendingDelegatorToRemove)
	}
	for _, currentValidatorToRemove := range currentValidatorsToRemove {
		onAcceptState.DeleteCurrentValidator(currentValidatorToRemove)
	}
	blkState.onAcceptState = onAcceptState

	// Finally we process block transaction
	// Unlike ApricotProposalBlock,we register an entry for BlueberryProposalBlock in stateVersions.
	// We do it before processing the proposal block tx, since it needs the state for correct verification.
	v.blkIDToState[blkID] = blkState

	txExecutor := executor.ProposalTxExecutor{
		Backend:          v.txExecutorBackend,
		ReferenceBlockID: blkID,
		StateVersions:    v.backend,
		Tx:               b.Tx,
	}

	if err := b.Tx.Unsigned.Visit(&txExecutor); err != nil {
		txID := b.Tx.ID()
		v.MarkDropped(txID, err.Error()) // cache tx as dropped
		return err
	}

	onCommitState := txExecutor.OnCommit
	onCommitState.AddTx(b.Tx, status.Committed)
	blkState.onCommitState = onCommitState

	onAbortState := txExecutor.OnAbort
	onAbortState.AddTx(b.Tx, status.Aborted)
	blkState.onAbortState = onAbortState

	blkState.timestamp = b.BlockTimestamp()
	blkState.initiallyPreferCommit = txExecutor.PrefersCommit

	v.blkIDToState[blkID] = blkState
	v.Mempool.RemoveProposalTx(b.Tx)
	return nil
}

func (v *verifier) BlueberryStandardBlock(b *blocks.BlueberryStandardBlock) error {
	blkID := b.ID()

	if _, ok := v.blkIDToState[blkID]; ok {
		// This block has already been verified.
		return nil
	}

	if err := v.verifyCommonBlock(b); err != nil {
		return err
	}
	if err := v.validateBlockTimestamp(b); err != nil {
		return err
	}

	blkState := &blockState{
		statelessBlock: b,
		atomicRequests: make(map[ids.ID]*atomic.Requests),
	}

	parentID := b.Parent()
	parentState, ok := v.GetState(parentID)
	if !ok {
		return fmt.Errorf("could not retrieve state for %s, parent of %s", parentID, blkID)
	}
	nextChainTime := b.BlockTimestamp()

	// Having verifier block timestamp, we update staker set
	// before processing block transaction
	currentValidatorsToAdd,
		currentValidatorsToRemove,
		pendingValidatorsToRemove,
		currentDelegatorsToAdd,
		pendingDelegatorsToRemove,
		updatedSupply,
		err := executor.UpdateStakerSet(parentState, nextChainTime, v.txExecutorBackend.Rewards)
	if err != nil {
		return err
	}

	onAcceptState, err := state.NewDiff(parentID, v.backend)
	if err != nil {
		return err
	}
	onAcceptState.SetTimestamp(nextChainTime)
	onAcceptState.SetCurrentSupply(updatedSupply)

	for _, currentValidatorToAdd := range currentValidatorsToAdd {
		onAcceptState.PutCurrentValidator(currentValidatorToAdd)
	}
	for _, pendingValidatorToRemove := range pendingValidatorsToRemove {
		onAcceptState.DeletePendingValidator(pendingValidatorToRemove)
	}
	for _, currentDelegatorToAdd := range currentDelegatorsToAdd {
		onAcceptState.PutCurrentDelegator(currentDelegatorToAdd)
	}
	for _, pendingDelegatorToRemove := range pendingDelegatorsToRemove {
		onAcceptState.DeletePendingDelegator(pendingDelegatorToRemove)
	}
	for _, currentValidatorToRemove := range currentValidatorsToRemove {
		onAcceptState.DeleteCurrentValidator(currentValidatorToRemove)
	}

	// Finally we process block transaction
	funcs := make([]func(), 0, len(b.Transactions))
	for _, tx := range b.Transactions {
		txExecutor := executor.StandardTxExecutor{
			Backend: v.txExecutorBackend,
			State:   onAcceptState,
			Tx:      tx,
		}
		if err := tx.Unsigned.Visit(&txExecutor); err != nil {
			txID := tx.ID()
			v.MarkDropped(txID, err.Error()) // cache tx as dropped
			return err
		}
		// ensure it doesn't overlap with current input batch
		if blkState.inputs.Overlaps(txExecutor.Inputs) {
			return errConflictingBatchTxs
		}
		// Add UTXOs to batch
		blkState.inputs.Union(txExecutor.Inputs)

		onAcceptState.AddTx(tx, status.Committed)
		if txExecutor.OnAccept != nil {
			funcs = append(funcs, txExecutor.OnAccept)
		}

		for chainID, txRequests := range txExecutor.AtomicRequests {
			// Add/merge in the atomic requests represented by [tx]
			chainRequests, exists := blkState.atomicRequests[chainID]
			if !exists {
				blkState.atomicRequests[chainID] = txRequests
				continue
			}

			chainRequests.PutRequests = append(chainRequests.PutRequests, txRequests.PutRequests...)
			chainRequests.RemoveRequests = append(chainRequests.RemoveRequests, txRequests.RemoveRequests...)
		}
	}

	// Check for conflicts in ancestors.
	if blkState.inputs.Len() > 0 {
		var nextBlock blocks.Block = b
		for {
			parentID := nextBlock.Parent()
			parentState := v.blkIDToState[parentID]
			if parentState == nil {
				// The parent state isn't pinned in memory.
				// This means the parent must be accepted already.
				break
			}
			if parentState.inputs.Overlaps(blkState.inputs) {
				return errConflictingParentTxs
			}
			var parent blocks.Block
			if parentState, ok := v.blkIDToState[parentID]; ok {
				// The parent is in memory.
				parent = parentState.statelessBlock
			} else {
				var err error
				parent, _, err = v.state.GetStatelessBlock(parentID)
				if err != nil {
					return err
				}
			}
			nextBlock = parent
		}
	}

	if numFuncs := len(funcs); numFuncs == 1 {
		blkState.onAcceptFunc = funcs[0]
	} else if numFuncs > 1 {
		blkState.onAcceptFunc = func() {
			for _, f := range funcs {
				f()
			}
		}
	}

	blkState.timestamp = nextChainTime
	blkState.onAcceptState = onAcceptState

	v.blkIDToState[blkID] = blkState
	v.Mempool.RemoveDecisionTxs(b.Transactions)
	return nil
}

func (v *verifier) ApricotAbortBlock(b *blocks.ApricotAbortBlock) error {
	blkID := b.ID()

	if _, ok := v.blkIDToState[blkID]; ok {
		// This block has already been verified.
		return nil
	}

	if err := v.verifyCommonBlock(b); err != nil {
		return err
	}

	parentID := b.Parent()
	parentState, ok := v.blkIDToState[parentID]
	if !ok {
		return fmt.Errorf("could not retrieve state for %s, parent of %s", parentID, blkID)
	}
	onAcceptState := parentState.onAbortState

	blkState := &blockState{
		statelessBlock: b,
		timestamp:      onAcceptState.GetTimestamp(),
		onAcceptState:  onAcceptState,
	}
	v.blkIDToState[blkID] = blkState
	return nil
}

func (v *verifier) ApricotCommitBlock(b *blocks.ApricotCommitBlock) error {
	blkID := b.ID()

	if _, ok := v.blkIDToState[blkID]; ok {
		// This block has already been verified.
		return nil
	}

	if err := v.verifyCommonBlock(b); err != nil {
		return fmt.Errorf("couldn't verify common block of %s: %s", blkID, err)
	}

	parentID := b.Parent()
	parentState, ok := v.blkIDToState[parentID]
	if !ok {
		return fmt.Errorf("could not retrieve state for %s, parent of %s", parentID, blkID)
	}
	onAcceptState := parentState.onCommitState

	blkState := &blockState{
		statelessBlock: b,
		onAcceptState:  onAcceptState,
		timestamp:      onAcceptState.GetTimestamp(),
	}
	v.blkIDToState[blkID] = blkState
	return nil
}

<<<<<<< HEAD
func (v *verifier) ApricotProposalBlock(b *blocks.ApricotProposalBlock) error {
	blkID := b.ID()

	if _, ok := v.blkIDToState[blkID]; ok {
		// This block has already been verified.
		return nil
	}

	if err := v.verifyCommonBlock(b); err != nil {
		return err
	}

	txExecutor := &executor.ProposalTxExecutor{
		Backend:          v.txExecutorBackend,
		ReferenceBlockID: b.Parent(),
		StateVersions:    v.backend,
		Tx:               b.Tx,
	}
	if err := b.Tx.Unsigned.Visit(txExecutor); err != nil {
		txID := b.Tx.ID()
		v.MarkDropped(txID, err.Error()) // cache tx as dropped
		return err
	}

	onCommitState := txExecutor.OnCommit
	onCommitState.AddTx(b.Tx, status.Committed)

	onAbortState := txExecutor.OnAbort
	onAbortState.AddTx(b.Tx, status.Aborted)

	v.blkIDToState[blkID] = &blockState{
		statelessBlock: b,
		proposalBlockState: proposalBlockState{
			onCommitState:         onCommitState,
			onAbortState:          onAbortState,
			initiallyPreferCommit: txExecutor.PrefersCommit,
		},

		// It is safe to use [pb.onAbortState] here because the timestamp will
		// never be modified by an Abort block.
		timestamp: onAbortState.GetTimestamp(),
	}

	v.Mempool.RemoveProposalTx(b.Tx)
	return nil
}

func (v *verifier) ApricotStandardBlock(b *blocks.ApricotStandardBlock) error {
	blkID := b.ID()

	if _, ok := v.blkIDToState[blkID]; ok {
		// This block has already been verified.
		return nil
	}
	blkState := &blockState{
		statelessBlock: b,
		atomicRequests: make(map[ids.ID]*atomic.Requests),
	}

	if err := v.verifyCommonBlock(b); err != nil {
		return err
	}

	onAcceptState, err := state.NewDiff(b.Parent(), v)
	if err != nil {
		return err
	}

	funcs := make([]func(), 0, len(b.Transactions))
	for _, tx := range b.Transactions {
		txExecutor := &executor.StandardTxExecutor{
			Backend: v.txExecutorBackend,
			State:   onAcceptState,
			Tx:      tx,
		}
		if err := tx.Unsigned.Visit(txExecutor); err != nil {
			txID := tx.ID()
			v.MarkDropped(txID, err.Error()) // cache tx as dropped
			return err
		}
		// ensure it doesn't overlap with current input batch
		if blkState.inputs.Overlaps(txExecutor.Inputs) {
			return errConflictingBatchTxs
		}
		// Add UTXOs to batch
		blkState.inputs.Union(txExecutor.Inputs)

		onAcceptState.AddTx(tx, status.Committed)
		if txExecutor.OnAccept != nil {
			funcs = append(funcs, txExecutor.OnAccept)
		}

		for chainID, txRequests := range txExecutor.AtomicRequests {
			// Add/merge in the atomic requests represented by [tx]
			chainRequests, exists := blkState.atomicRequests[chainID]
			if !exists {
				blkState.atomicRequests[chainID] = txRequests
				continue
			}

			chainRequests.PutRequests = append(chainRequests.PutRequests, txRequests.PutRequests...)
			chainRequests.RemoveRequests = append(chainRequests.RemoveRequests, txRequests.RemoveRequests...)
		}
	}

	if err := v.verifyUniqueInputs(b, blkState.inputs); err != nil {
		return err
	}

	if numFuncs := len(funcs); numFuncs == 1 {
		blkState.onAcceptFunc = funcs[0]
	} else if numFuncs > 1 {
		blkState.onAcceptFunc = func() {
			for _, f := range funcs {
				f()
			}
		}
	}
	blkState.timestamp = onAcceptState.GetTimestamp()
	blkState.onAcceptState = onAcceptState

	v.blkIDToState[blkID] = blkState
	v.Mempool.RemoveDecisionTxs(b.Transactions)
	return nil
}

func (v *verifier) verifyCommonBlock(b blocks.Block) error {
	var (
		parentID           = b.Parent()
		parentStatelessBlk blocks.Block
	)
	// Check if the parent is in memory.
	if parent, ok := v.blkIDToState[parentID]; ok {
		parentStatelessBlk = parent.statelessBlock
	} else {
		// The parent isn't in memory.
		var err error
		parentStatelessBlk, _, err = v.state.GetStatelessBlock(parentID)
		if err != nil {
			return err
		}
	}

	if expectedHeight := parentStatelessBlk.Height() + 1; expectedHeight != b.Height() {
=======
func (v *verifier) verifyCommonBlock(b *blocks.CommonBlock) error {
	parentID := b.Parent()
	parent, err := v.GetBlock(parentID)
	if err != nil {
		return err
	}
	if expectedHeight := parent.Height() + 1; expectedHeight != b.Height() {
>>>>>>> dc158d1c
		return fmt.Errorf(
			"expected block to have height %d, but found %d",
			expectedHeight,
			b.Height(),
		)
	}

	// check whether block type is allowed in current fork
	return b.Visit(v.forkChecker)
}

func (v *verifier) validateBlockTimestamp(b blocks.Block) error {
	parentID := b.Parent()
	parentBlk, err := v.getStatelessBlock(parentID)
	if err != nil {
		return err
	}
	parentBlkTime := parentBlk.BlockTimestamp()
	blkTime := b.BlockTimestamp()

	switch b.(type) {
	case *blocks.BlueberryAbortBlock,
		*blocks.BlueberryCommitBlock:
		if !blkTime.Equal(parentBlkTime) {
			return fmt.Errorf(
				"%w parent block timestamp (%s) option block timestamp (%s)",
				errOptionBlockTimestampNotMatchingParent,
				parentBlkTime,
				blkTime,
			)
		}
		return nil

	case *blocks.BlueberryStandardBlock,
		*blocks.BlueberryProposalBlock:
		parentID := b.Parent()
		parentState, ok := v.GetState(parentID)
		if !ok {
			return fmt.Errorf("could not retrieve state for %s, parent of %s", parentID, b.ID())
		}
		nextStakerChangeTime, err := executor.GetNextStakerChangeTime(parentState)
		if err != nil {
			return fmt.Errorf("could not verify block timestamp: %w", err)
		}
		localTime := v.txExecutorBackend.Clk.Time()

		return executor.ValidateProposedChainTime(
			blkTime,
			parentBlkTime,
			nextStakerChangeTime,
			localTime,
			false, /*enforceStrictness*/
		)

	default:
		return fmt.Errorf("cannot not validate block timestamp for block type %T", b)
	}
}

func (v *verifier) ApricotAtomicBlock(b *blocks.ApricotAtomicBlock) error {
	blkID := b.ID()

	if _, ok := v.blkIDToState[blkID]; ok {
		// This block has already been verified.
		return nil
	}

	if err := v.verifyCommonBlock(b); err != nil {
		return err
	}

	parentID := b.Parent()
	parentState, ok := v.GetState(parentID)
	if !ok {
		return fmt.Errorf("could not retrieve state for %s, parent of %s", parentID, blkID)
	}

	cfg := v.txExecutorBackend.Config
	currentTimestamp := parentState.GetTimestamp()
	if enbledAP5 := !currentTimestamp.Before(cfg.ApricotPhase5Time); enbledAP5 {
		return fmt.Errorf(
			"the chain timestamp (%d) is after the apricot phase 5 time (%d), hence atomic transactions should go through the standard block",
			currentTimestamp.Unix(),
			cfg.ApricotPhase5Time.Unix(),
		)
	}

	atomicExecutor := &executor.AtomicTxExecutor{
		Backend:       v.txExecutorBackend,
		ParentID:      parentID,
		StateVersions: v.backend,
		Tx:            b.Tx,
	}

	if err := b.Tx.Unsigned.Visit(atomicExecutor); err != nil {
		txID := b.Tx.ID()
		v.MarkDropped(txID, err.Error()) // cache tx as dropped
		return fmt.Errorf("tx %s failed semantic verification: %w", txID, err)
	}

	atomicExecutor.OnAccept.AddTx(b.Tx, status.Committed)

	// Check for conflicts in atomic inputs.
	if len(atomicExecutor.Inputs) > 0 {
		var nextBlock blocks.Block = b
		for {
			parentID := nextBlock.Parent()
			parentState := v.blkIDToState[parentID]
			if parentState == nil {
				// The parent state isn't pinned in memory.
				// This means the parent must be accepted already.
				break
			}
			if parentState.inputs.Overlaps(atomicExecutor.Inputs) {
				return errConflictingParentTxs
			}
			nextBlock = parentState.statelessBlock
		}
	}

	blkState := &blockState{
		statelessBlock: b,
		onAcceptState:  atomicExecutor.OnAccept,
		standardBlockState: standardBlockState{
			inputs: atomicExecutor.Inputs,
		},
		atomicRequests: atomicExecutor.AtomicRequests,
		timestamp:      atomicExecutor.OnAccept.GetTimestamp(),
	}
	v.blkIDToState[blkID] = blkState
	v.Mempool.RemoveDecisionTxs([]*txs.Tx{b.Tx})
	return nil
}

// verifyUniqueInputs verifies that the inputs of the given block are not
// duplicated in any of the parent blocks pinned in memory.
func (v *verifier) verifyUniqueInputs(block blocks.Block, inputs ids.Set) error {
	if inputs.Len() == 0 {
		return nil
	}

	// Check for conflicts in ancestors.
	for {
		parentID := block.Parent()
		parentState, ok := v.blkIDToState[parentID]
		if !ok {
			// The parent state isn't pinned in memory.
			// This means the parent must be accepted already.
			return nil
		}

		if parentState.inputs.Overlaps(inputs) {
			return errConflictingParentTxs
		}

		block = parentState.statelessBlock
	}
}<|MERGE_RESOLUTION|>--- conflicted
+++ resolved
@@ -399,7 +399,6 @@
 	return nil
 }
 
-<<<<<<< HEAD
 func (v *verifier) ApricotProposalBlock(b *blocks.ApricotProposalBlock) error {
 	blkID := b.ID()
 
@@ -527,32 +526,13 @@
 }
 
 func (v *verifier) verifyCommonBlock(b blocks.Block) error {
-	var (
-		parentID           = b.Parent()
-		parentStatelessBlk blocks.Block
-	)
-	// Check if the parent is in memory.
-	if parent, ok := v.blkIDToState[parentID]; ok {
-		parentStatelessBlk = parent.statelessBlock
-	} else {
-		// The parent isn't in memory.
-		var err error
-		parentStatelessBlk, _, err = v.state.GetStatelessBlock(parentID)
-		if err != nil {
-			return err
-		}
-	}
-
-	if expectedHeight := parentStatelessBlk.Height() + 1; expectedHeight != b.Height() {
-=======
-func (v *verifier) verifyCommonBlock(b *blocks.CommonBlock) error {
 	parentID := b.Parent()
 	parent, err := v.GetBlock(parentID)
 	if err != nil {
 		return err
 	}
+
 	if expectedHeight := parent.Height() + 1; expectedHeight != b.Height() {
->>>>>>> dc158d1c
 		return fmt.Errorf(
 			"expected block to have height %d, but found %d",
 			expectedHeight,
