// Copyright (C) 2019-2021, Ava Labs, Inc. All rights reserved.
// See the file LICENSE for licensing terms.

package stateful

import (
	"errors"
	"fmt"

	"github.com/ava-labs/avalanchego/chains/atomic"
	"github.com/ava-labs/avalanchego/ids"
	"github.com/ava-labs/avalanchego/snow/choices"
	"github.com/ava-labs/avalanchego/vms/platformvm/blocks/stateless"
	"github.com/ava-labs/avalanchego/vms/platformvm/status"
	"github.com/ava-labs/avalanchego/vms/platformvm/txs"
	"github.com/ava-labs/avalanchego/vms/platformvm/txs/executor"
)

var (
	ErrConflictingParentTxs = errors.New("block contains a transaction that conflicts with a transaction in a parent block")

	_ Block    = &AtomicBlock{}
	_ Decision = &AtomicBlock{}
)

// AtomicBlock being accepted results in the atomic transaction contained in the
// block to be accepted and committed to the chain.
type AtomicBlock struct {
	stateless.AtomicBlockIntf
	*decisionBlock

	// inputs are the atomic inputs that are consumed by this block's atomic
	// transaction
	inputs ids.Set

	atomicRequests map[ids.ID]*atomic.Requests
}

// NewAtomicBlock returns a new *AtomicBlock where the block's parent, a
// decision block, has ID [parentID].
func NewAtomicBlock(
	verifier Verifier,
	txExecutorBackend executor.Backend,
	parentID ids.ID,
	height uint64,
	tx txs.Tx,
) (*AtomicBlock, error) {
	statelessBlk, err := stateless.NewAtomicBlock(parentID, height, tx)
	if err != nil {
		return nil, err
	}
	return toStatefulAtomicBlock(statelessBlk, verifier, txExecutorBackend, choices.Processing)
}

func toStatefulAtomicBlock(
	statelessBlk stateless.AtomicBlockIntf,
	verifier Verifier,
	txExecutorBackend executor.Backend,
	status choices.Status,
) (*AtomicBlock, error) {
	ab := &AtomicBlock{
		AtomicBlockIntf: statelessBlk,
		decisionBlock: &decisionBlock{
			commonBlock: &commonBlock{
				commonStatelessBlk: statelessBlk,
				status:             status,
				verifier:           verifier,
				txExecutorBackend:  txExecutorBackend,
			},
		},
	}

	ab.AtomicTx().Unsigned.InitCtx(ab.txExecutorBackend.Ctx)
	return ab, nil
}

// conflicts checks to see if the provided input set contains any conflicts with
// any of this block's non-accepted ancestors or itself.
func (ab *AtomicBlock) conflicts(s ids.Set) (bool, error) {
	if ab.Status() == choices.Accepted {
		return false, nil
	}
	if ab.inputs.Overlaps(s) {
		return true, nil
	}
	parent, err := ab.parentBlock()
	if err != nil {
		return false, err
	}
	return parent.conflicts(s)
}

// Verify this block performs a valid state transition.
//
// The parent block must be a decision block
//
// This function also sets onAcceptDB database if the verification passes.
func (ab *AtomicBlock) Verify() error {
	err := ab.verify()
	if err != nil {
		return err
	}

	parentIntf, err := ab.parentBlock()
	if err != nil {
		return err
	}

	// AtomicBlock is not a modifier on a proposal block, so its parent must be
	// a decision.
	parent, ok := parentIntf.(Decision)
	if !ok {
		return fmt.Errorf("expected Decision block but got %T", parentIntf)
	}

	parentState := parent.OnAccept()

	cfg := ab.txExecutorBackend.Cfg
	currentTimestamp := parentState.GetTimestamp()
	enabledAP5 := !currentTimestamp.Before(cfg.ApricotPhase5Time)

	if enabledAP5 {
		return fmt.Errorf(
			"the chain timestamp (%d) is after the apricot phase 5 time (%d), hence atomic transactions should go through the standard block",
			currentTimestamp.Unix(),
			cfg.ApricotPhase5Time.Unix(),
		)
	}

	tx := ab.AtomicTx()
	atomicExecutor := executor.AtomicTxExecutor{
		Backend:     &ab.txExecutorBackend,
		ParentState: parentState,
		Tx:          tx,
	}
	err = tx.Unsigned.Visit(&atomicExecutor)
	if err != nil {
		txID := tx.ID()
		ab.verifier.MarkDropped(txID, err.Error()) // cache tx as dropped
		return fmt.Errorf("tx %s failed semantic verification: %w", txID, err)
	}

	atomicExecutor.OnAccept.AddTx(tx, status.Committed)

	ab.onAcceptState = atomicExecutor.OnAccept
	ab.inputs = atomicExecutor.Inputs
	ab.atomicRequests = atomicExecutor.AtomicRequests

	conflicts, err := parentIntf.conflicts(ab.inputs)
	if err != nil {
		return err
	}
	if conflicts {
		return ErrConflictingParentTxs
	}

	ab.SetTimestamp(ab.onAcceptState.GetTimestamp())
	ab.verifier.RemoveDecisionTxs([]*txs.Tx{tx})
	ab.verifier.CacheVerifiedBlock(ab)
	parentIntf.addChild(ab)
	return nil
}

func (ab *AtomicBlock) Accept() error {
<<<<<<< HEAD
	var (
		blkID = ab.ID()
		tx    = ab.AtomicTx()
		txID  = tx.ID()
	)
=======
	blkID := ab.ID()
>>>>>>> 2129e4b3

	ab.txExecutorBackend.Ctx.Log.Verbo(
		"Accepting Atomic Block %s at height %d with parent %s",
		blkID,
		ab.Height(),
		ab.Parent(),
	)

	ab.accept()
	ab.verifier.AddStatelessBlock(ab.AtomicBlockIntf, ab.Status())
	if err := ab.verifier.RegisterBlock(ab.AtomicBlockIntf); err != nil {
		return fmt.Errorf("failed to accept atomic block %s: %w", blkID, err)
	}

	// Update the state of the chain in the database
	ab.onAcceptState.Apply(ab.verifier)

	defer ab.verifier.Abort()
	batch, err := ab.verifier.CommitBatch()
	if err != nil {
		return fmt.Errorf(
			"failed to commit VM's database for block %s: %w",
			blkID,
			err,
		)
	}

	if err = ab.txExecutorBackend.Ctx.SharedMemory.Apply(ab.atomicRequests, batch); err != nil {
		return fmt.Errorf(
			"failed to atomically accept tx %s in block %s: %w",
			ab.AtomicBlock.Tx.ID(),
			blkID,
			err,
		)
	}

	for _, child := range ab.children {
		child.setBaseState()
	}
	if ab.onAcceptFunc != nil {
		if err := ab.onAcceptFunc(); err != nil {
			return fmt.Errorf(
				"failed to execute onAcceptFunc of %s: %w",
				blkID,
				err,
			)
		}
	}

	ab.free()
	return nil
}

func (ab *AtomicBlock) Reject() error {
	tx := ab.AtomicTx()
	ab.txExecutorBackend.Ctx.Log.Verbo(
		"Rejecting Atomic Block %s at height %d with parent %s",
		ab.ID(),
		ab.Height(),
		ab.Parent(),
	)

	if err := ab.verifier.Add(tx); err != nil {
		ab.txExecutorBackend.Ctx.Log.Debug(
			"failed to reissue tx %q due to: %s",
			tx.ID(),
			err,
		)
	}

	defer ab.reject()
	ab.verifier.AddStatelessBlock(ab.AtomicBlockIntf, ab.Status())
	return ab.verifier.Commit()
}<|MERGE_RESOLUTION|>--- conflicted
+++ resolved
@@ -162,15 +162,7 @@
 }
 
 func (ab *AtomicBlock) Accept() error {
-<<<<<<< HEAD
-	var (
-		blkID = ab.ID()
-		tx    = ab.AtomicTx()
-		txID  = tx.ID()
-	)
-=======
 	blkID := ab.ID()
->>>>>>> 2129e4b3
 
 	ab.txExecutorBackend.Ctx.Log.Verbo(
 		"Accepting Atomic Block %s at height %d with parent %s",
@@ -201,7 +193,7 @@
 	if err = ab.txExecutorBackend.Ctx.SharedMemory.Apply(ab.atomicRequests, batch); err != nil {
 		return fmt.Errorf(
 			"failed to atomically accept tx %s in block %s: %w",
-			ab.AtomicBlock.Tx.ID(),
+			ab.AtomicTx().ID(),
 			blkID,
 			err,
 		)
