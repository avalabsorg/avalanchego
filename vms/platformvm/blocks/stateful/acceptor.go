// Copyright (C) 2019-2022, Ava Labs, Inc. All rights reserved.
// See the file LICENSE for licensing terms.

package stateful

import (
	"fmt"

	"github.com/ava-labs/avalanchego/ids"
	"github.com/ava-labs/avalanchego/snow/choices"
	"github.com/ava-labs/avalanchego/utils/window"
	"github.com/ava-labs/avalanchego/vms/platformvm/blocks/stateless"
	"github.com/ava-labs/avalanchego/vms/platformvm/metrics"
)

var _ stateless.Visitor = &acceptor{}

// acceptor handles the logic for accepting a block.
type acceptor struct {
	*backend
	metrics          metrics.Metrics
	recentlyAccepted *window.Window
}

func (a *acceptor) VisitProposalBlock(b *stateless.ProposalBlock) error {
	blkID := b.ID()
	// Note that we don't free the proposal block here.
	// It is freed when its child is accepted.
	// We need to keep this block's state in memory for its child to use.

	a.ctx.Log.Verbo(
		"Accepting Proposal Block %s at height %d with parent %s",
		blkID,
		b.Height(),
		b.Parent(),
	)

	if err := a.metrics.MarkAccepted(b); err != nil {
		return fmt.Errorf("failed to accept proposal block %s: %w", b.ID(), err)
	}

	// Note that we do not write this block to state here.
	// That is done when this block's child (a CommitBlock or AbortBlock) is accepted.
	// We do this so that in the event that the node shuts down, the proposal block
	// is not written to disk unless its child is.
	// (The VM's Shutdown method commits the database.)
	// The snowman.Engine requires that the last committed block is a decision block.
	a.backend.lastAccepted = blkID
	return nil
}

func (a *acceptor) VisitAtomicBlock(b *stateless.AtomicBlock) error {
	blkID := b.ID()
	defer a.free(blkID)

	a.ctx.Log.Verbo(
		"Accepting Atomic Block %s at height %d with parent %s",
		blkID,
		b.Height(),
		b.Parent(),
	)

	blkState, ok := a.blkIDToState[blkID]
	if !ok {
		return fmt.Errorf("couldn't find state of block %s", blkID)
	}

	a.commonAccept(b)
	a.state.AddStatelessBlock(b, choices.Accepted)
	if err := a.metrics.MarkAccepted(b); err != nil {
		return fmt.Errorf("failed to accept atomic block %s: %w", blkID, err)
	}

	blkState.onAcceptState.Apply(a.state)

	defer a.state.Abort()
	batch, err := a.state.CommitBatch()
	if err != nil {
		return fmt.Errorf(
			"failed to commit VM's database for block %s: %w",
			blkID,
			err,
		)
	}

	if err := a.ctx.SharedMemory.Apply(blkState.atomicRequests, batch); err != nil {
		return fmt.Errorf(
			"failed to atomically accept tx %s in block %s: %w",
			b.Tx.ID(),
			blkID,
			err,
		)
	}

	for _, childID := range blkState.children {
		childState, ok := a.blkIDToState[childID]
		if !ok {
			return fmt.Errorf("couldn't find state of block %s, child of %s", childID, blkID)
		}
		if childState.onCommitState != nil {
			childState.onCommitState.SetBase(a.state)
		}
		if childState.onAbortState != nil {
			childState.onAbortState.SetBase(a.state)
		}
		if childState.onAcceptState != nil {
			childState.onAcceptState.Apply(a.state)
		}
	}
	return nil
}

func (a *acceptor) VisitStandardBlock(b *stateless.StandardBlock) error {
	blkID := b.ID()
	defer a.free(blkID)

	a.ctx.Log.Verbo("accepting block with ID %s", blkID)

	blkState, ok := a.blkIDToState[blkID]
	if !ok {
		return fmt.Errorf("couldn't find state of block %s", blkID)
	}

	a.commonAccept(b)
	a.state.AddStatelessBlock(b, choices.Accepted)
	if err := a.metrics.MarkAccepted(b); err != nil {
		return fmt.Errorf("failed to accept standard block %s: %w", blkID, err)
	}

	// Update the state of the chain in the database
	blkState.onAcceptState.Apply(a.state)

	defer a.state.Abort()
	batch, err := a.state.CommitBatch()
	if err != nil {
		return fmt.Errorf(
			"failed to commit VM's database for block %s: %w",
			blkID,
			err,
		)
	}

	if err := a.ctx.SharedMemory.Apply(blkState.atomicRequests, batch); err != nil {
		return fmt.Errorf("failed to apply vm's state to shared memory: %w", err)
	}

	for _, childID := range blkState.children {
		childState, ok := a.blkIDToState[childID]
		if !ok {
			return fmt.Errorf("couldn't find state of block %s, child of %s", childID, blkID)
		}
		if childState.onCommitState != nil {
			childState.onCommitState.SetBase(a.state)
		}
		if childState.onAbortState != nil {
			childState.onAbortState.SetBase(a.state)
		}
		if childState.onAcceptState != nil {
			childState.onAcceptState.Apply(a.state)
		}
	}
	if onAcceptFunc := blkState.onAcceptFunc; onAcceptFunc != nil {
		onAcceptFunc()
	}
	return nil
}

func (a *acceptor) VisitCommitBlock(b *stateless.CommitBlock) error {
	blkID := b.ID()
	defer a.free(blkID)

	parentID := b.Parent()
	// Note: we assume this block's sibling, an Abort block, doesn't
	// need the parent's state when it's rejected.
	defer a.free(parentID)

	a.ctx.Log.Verbo("accepting block %s", blkID)

	parentState, ok := a.blkIDToState[parentID]
	if !ok {
		return fmt.Errorf("couldn't find state of block %s, parent of %s", parentID, blkID)
	}
	a.commonAccept(parentState.statelessBlock)
	a.state.AddStatelessBlock(parentState.statelessBlock, choices.Accepted)

	a.commonAccept(b)
	a.state.AddStatelessBlock(b, choices.Accepted)

	// Update metrics
	if a.bootstrapped.GetValue() {
		wasPreferred := parentState.initiallyPreferCommit
		if wasPreferred {
			a.metrics.MarkVoteWon()
		} else {
			a.metrics.MarkVoteLost()
		}
	}
	if err := a.metrics.MarkAccepted(b); err != nil {
		return fmt.Errorf("failed to accept commit option block %s: %w", b.ID(), err)
	}

	return a.updateStateOptionBlock(blkID)
}

func (a *acceptor) VisitAbortBlock(b *stateless.AbortBlock) error {
	blkID := b.ID()
	defer a.free(blkID)

	parentID := b.Parent()
	// Note: we assume this block's sibling, a Commit block, doesn't
	// need the parent's state when it's rejected.
	defer a.free(parentID)

	a.ctx.Log.Verbo("Accepting block with ID %s", blkID)

	parentState := a.blkIDToState[parentID]
	a.commonAccept(parentState.statelessBlock)
	a.state.AddStatelessBlock(parentState.statelessBlock, choices.Accepted)

	a.commonAccept(b)
	a.state.AddStatelessBlock(b, choices.Accepted)

	// Update metrics
	wasPreferred := parentState.initiallyPreferCommit
	if a.bootstrapped.GetValue() {
		if wasPreferred {
			a.metrics.MarkVoteWon()
		} else {
			a.metrics.MarkVoteLost()
		}
	}
	if err := a.metrics.MarkAccepted(b); err != nil {
		return fmt.Errorf("failed to accept abort option block %s: %w", b.ID(), err)
	}

	return a.updateStateOptionBlock(blkID)
}

func (a *acceptor) updateStateOptionBlock(blkID ids.ID) error {
	blkState, ok := a.blkIDToState[blkID]
	if !ok {
		return fmt.Errorf("couldn't find state of block %s", blkID)
	}

	// Update the state of the chain in the database
	blkState.onAcceptState.Apply(a.state)
	if err := a.state.Commit(); err != nil {
		return fmt.Errorf("failed to commit vm's state: %w", err)
	}

	for _, childID := range blkState.children {
		childState, ok := a.blkIDToState[childID]
		if !ok {
			return fmt.Errorf("couldn't find state of block %s, child of %s", childID, blkID)
		}
		if childState.onCommitState != nil {
			childState.onCommitState.SetBase(a.state)
		}
		if childState.onAbortState != nil {
			childState.onAbortState.SetBase(a.state)
		}
		if childState.onAcceptState != nil {
			childState.onAcceptState.Apply(a.state)
		}
	}
	return nil
}

func (a *acceptor) commonAccept(b stateless.Block) {
	blkID := b.ID()
<<<<<<< HEAD
	a.state.SetLastAccepted(blkID, true /*persist*/)
=======
	a.backend.lastAccepted = blkID
	a.state.SetLastAccepted(blkID)
>>>>>>> 03680e6f
	a.state.SetHeight(b.Height())
	a.recentlyAccepted.Add(blkID)
}<|MERGE_RESOLUTION|>--- conflicted
+++ resolved
@@ -268,12 +268,8 @@
 
 func (a *acceptor) commonAccept(b stateless.Block) {
 	blkID := b.ID()
-<<<<<<< HEAD
-	a.state.SetLastAccepted(blkID, true /*persist*/)
-=======
 	a.backend.lastAccepted = blkID
 	a.state.SetLastAccepted(blkID)
->>>>>>> 03680e6f
 	a.state.SetHeight(b.Height())
 	a.recentlyAccepted.Add(blkID)
 }