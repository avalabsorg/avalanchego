--- conflicted
+++ resolved
@@ -85,15 +85,9 @@
 	}
 
 	c.accept()
-<<<<<<< HEAD
 	c.verifier.AddStatelessBlock(c.OptionBlock, c.Status())
 	if err := c.verifier.MarkAccepted(c.OptionBlock); err != nil {
-		return fmt.Errorf("failed to accept accept option block %s: %w", c.ID(), err)
-=======
-	c.verifier.AddStatelessBlock(c.CommitBlock, c.Status())
-	if err := c.verifier.MarkAccepted(c.CommitBlock); err != nil {
 		return fmt.Errorf("failed to accept commit block %s: %w", c.ID(), err)
->>>>>>> 31ad7802
 	}
 
 	return c.doubleDecisionBlock.updateState()
