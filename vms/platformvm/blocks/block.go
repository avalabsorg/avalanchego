// Copyright (C) 2019-2021, Ava Labs, Inc. All rights reserved.
// See the file LICENSE for licensing terms.

package blocks

import (
<<<<<<< HEAD
	"time"
=======
	"fmt"
>>>>>>> b77f0885

	"github.com/ava-labs/avalanchego/ids"
	"github.com/ava-labs/avalanchego/vms/platformvm/txs"
)

// Block defines the common stateless interface for all blocks
type Block interface {
	ID() ids.ID
	Parent() ids.ID
	Bytes() []byte
	Height() uint64
	BlockTimestamp() time.Time

	// Txs returns list of transactions contained in the block
	Txs() []*txs.Tx

	Visit(visitor Visitor) error

	// note: initialize does not assume that block transactions
	// are initialized, and initializes them itself if they aren't.
	initialize(bytes []byte) error
}

func initialize(blk Block) error {
	// We serialize this block as a pointer so that it can be deserialized into
	// a Block
	bytes, err := Codec.Marshal(txs.Version, &blk)
	if err != nil {
		return fmt.Errorf("couldn't marshal block: %w", err)
	}
	return blk.initialize(bytes)
}<|MERGE_RESOLUTION|>--- conflicted
+++ resolved
@@ -4,11 +4,8 @@
 package blocks
 
 import (
-<<<<<<< HEAD
+	"fmt"
 	"time"
-=======
-	"fmt"
->>>>>>> b77f0885
 
 	"github.com/ava-labs/avalanchego/ids"
 	"github.com/ava-labs/avalanchego/vms/platformvm/txs"
