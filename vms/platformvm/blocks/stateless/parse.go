// Copyright (C) 2019-2021, Ava Labs, Inc. All rights reserved.
// See the file LICENSE for licensing terms.

package stateless

<<<<<<< HEAD
func Parse(b []byte) (CommonBlockIntf, error) {
	var blk CommonBlockIntf
	v, err := Codec.Unmarshal(b, &blk)
	if err != nil {
=======
import "github.com/ava-labs/avalanchego/codec"

func ParseWithCodec(b []byte, c codec.Manager) (Block, error) {
	var blk Block
	if _, err := c.Unmarshal(b, &blk); err != nil {
>>>>>>> 61fbc9ed
		return nil, err
	}

	return blk, blk.Initialize(v, b)
}<|MERGE_RESOLUTION|>--- conflicted
+++ resolved
@@ -3,18 +3,12 @@
 
 package stateless
 
-<<<<<<< HEAD
-func Parse(b []byte) (CommonBlockIntf, error) {
-	var blk CommonBlockIntf
-	v, err := Codec.Unmarshal(b, &blk)
-	if err != nil {
-=======
 import "github.com/ava-labs/avalanchego/codec"
 
-func ParseWithCodec(b []byte, c codec.Manager) (Block, error) {
-	var blk Block
-	if _, err := c.Unmarshal(b, &blk); err != nil {
->>>>>>> 61fbc9ed
+func ParseWithCodec(b []byte, c codec.Manager) (CommonBlockIntf, error) {
+	var blk CommonBlockIntf
+	v, err := c.Unmarshal(b, &blk)
+	if err != nil {
 		return nil, err
 	}
 
