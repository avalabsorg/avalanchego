// Copyright (C) 2019-2021, Ava Labs, Inc. All rights reserved.
// See the file LICENSE for licensing terms.

package stateless

type Metrics interface {
	MarkAcceptedOptionVote()
	MarkRejectedOptionVote()
<<<<<<< HEAD
	RegisterBlock(b CommonBlockIntf) error
=======
	MarkAccepted(b Block) error
>>>>>>> 360d858f
}<|MERGE_RESOLUTION|>--- conflicted
+++ resolved
@@ -6,9 +6,5 @@
 type Metrics interface {
 	MarkAcceptedOptionVote()
 	MarkRejectedOptionVote()
-<<<<<<< HEAD
-	RegisterBlock(b CommonBlockIntf) error
-=======
-	MarkAccepted(b Block) error
->>>>>>> 360d858f
+	MarkAccepted(b CommonBlockIntf) error
 }