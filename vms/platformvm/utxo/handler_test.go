--- conflicted
+++ resolved
@@ -77,11 +77,7 @@
 			ins:             []*avax.TransferableInput{},
 			outs:            []*avax.TransferableOutput{},
 			creds:           []verify.Verifiable{},
-<<<<<<< HEAD
-			producedAmounts: make(map[ids.ID]uint64),
-=======
-			producedAmounts: map[ids.ID]uint64{},
->>>>>>> 189cf832
+			producedAmounts: map[ids.ID]uint64{},
 			shouldErr:       false,
 		},
 		{
@@ -105,8 +101,6 @@
 				h.ctx.AVAXAssetID: 1,
 			},
 			shouldErr: true,
-<<<<<<< HEAD
-=======
 		},
 		{
 			description: "wrong utxo assetID, one input, no outputs, no fee",
@@ -228,7 +222,6 @@
 			},
 			producedAmounts: map[ids.ID]uint64{},
 			shouldErr:       true,
->>>>>>> 189cf832
 		},
 		{
 			description: "one input, no outputs, positive fee",
@@ -313,8 +306,6 @@
 			producedAmounts: map[ids.ID]uint64{
 				h.ctx.AVAXAssetID: 1,
 			},
-<<<<<<< HEAD
-=======
 			shouldErr: true,
 		},
 		{
@@ -351,7 +342,6 @@
 			producedAmounts: map[ids.ID]uint64{
 				h.ctx.AVAXAssetID: 1,
 			},
->>>>>>> 189cf832
 			shouldErr: true,
 		},
 		{
@@ -401,11 +391,7 @@
 			creds: []verify.Verifiable{
 				&secp256k1fx.Credential{},
 			},
-<<<<<<< HEAD
-			producedAmounts: make(map[ids.ID]uint64),
-=======
-			producedAmounts: map[ids.ID]uint64{},
->>>>>>> 189cf832
+			producedAmounts: map[ids.ID]uint64{},
 			shouldErr:       false,
 		},
 		{
@@ -581,12 +567,6 @@
 			creds: []verify.Verifiable{
 				&secp256k1fx.Credential{},
 			},
-<<<<<<< HEAD
-			producedAmounts: make(map[ids.ID]uint64),
-			shouldErr:       false,
-		},
-		{
-=======
 			producedAmounts: map[ids.ID]uint64{},
 			shouldErr:       false,
 		},
@@ -916,7 +896,6 @@
 			shouldErr: true,
 		},
 		{
->>>>>>> 189cf832
 			description: "two input, one unlocked output, fee, custom asset",
 			utxos: []*avax.UTXO{
 				{
@@ -926,41 +905,29 @@
 					},
 				},
 				{
-<<<<<<< HEAD
-					Asset: avax.Asset{ID: ids.Empty.Prefix(12345)},
-=======
-					Asset: avax.Asset{ID: customAssetID},
->>>>>>> 189cf832
-					Out: &secp256k1fx.TransferOutput{
-						Amt: 1,
-					},
-				},
-			},
-			ins: []*avax.TransferableInput{
-				{
-					Asset: avax.Asset{ID: h.ctx.AVAXAssetID},
-					In: &secp256k1fx.TransferInput{
-						Amt: 1,
-					},
-				},
-				{
-<<<<<<< HEAD
-					Asset: avax.Asset{ID: ids.Empty.Prefix(12345)},
-=======
-					Asset: avax.Asset{ID: customAssetID},
->>>>>>> 189cf832
-					In: &secp256k1fx.TransferInput{
-						Amt: 1,
-					},
-				},
-			},
-			outs: []*avax.TransferableOutput{
-				{
-<<<<<<< HEAD
-					Asset: avax.Asset{ID: ids.Empty.Prefix(12345)},
-=======
-					Asset: avax.Asset{ID: customAssetID},
->>>>>>> 189cf832
+					Asset: avax.Asset{ID: customAssetID},
+					Out: &secp256k1fx.TransferOutput{
+						Amt: 1,
+					},
+				},
+			},
+			ins: []*avax.TransferableInput{
+				{
+					Asset: avax.Asset{ID: h.ctx.AVAXAssetID},
+					In: &secp256k1fx.TransferInput{
+						Amt: 1,
+					},
+				},
+				{
+					Asset: avax.Asset{ID: customAssetID},
+					In: &secp256k1fx.TransferInput{
+						Amt: 1,
+					},
+				},
+			},
+			outs: []*avax.TransferableOutput{
+				{
+					Asset: avax.Asset{ID: customAssetID},
 					Out: &secp256k1fx.TransferOutput{
 						Amt: 1,
 					},
@@ -974,8 +941,6 @@
 				h.ctx.AVAXAssetID: 1,
 			},
 			shouldErr: false,
-<<<<<<< HEAD
-=======
 		},
 		{
 			description: "one input, fee, custom asset",
@@ -1133,7 +1098,6 @@
 			},
 			producedAmounts: make(map[ids.ID]uint64),
 			shouldErr:       false,
->>>>>>> 189cf832
 		},
 		{
 			description: "one input, fee, custom asset",
