--- conflicted
+++ resolved
@@ -366,11 +366,7 @@
 	signers = append(signers, subnetSigners)
 
 	// Sort the provided fxIDs
-<<<<<<< HEAD
-	utils.SortSliceSortable(fxIDs)
-=======
 	utils.Sort(fxIDs)
->>>>>>> 6c8f89a7
 
 	// Create the tx
 	utx := &txs.CreateChainTx{
@@ -408,11 +404,7 @@
 	}
 
 	// Sort control addresses
-<<<<<<< HEAD
-	utils.SortSliceSortable(ownerAddrs)
-=======
 	utils.Sort(ownerAddrs)
->>>>>>> 6c8f89a7
 
 	// Create the tx
 	utx := &txs.CreateSubnetTx{
