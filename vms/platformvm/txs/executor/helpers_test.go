// Copyright (C) 2019-2021, Ava Labs, Inc. All rights reserved.
// See the file LICENSE for licensing terms.

package executor

import (
	"errors"
	"fmt"
	"time"

	"github.com/ava-labs/avalanchego/chains"
	"github.com/ava-labs/avalanchego/chains/atomic"
	"github.com/ava-labs/avalanchego/codec"
	"github.com/ava-labs/avalanchego/codec/linearcodec"
	"github.com/ava-labs/avalanchego/database"
	"github.com/ava-labs/avalanchego/database/manager"
	"github.com/ava-labs/avalanchego/database/prefixdb"
	"github.com/ava-labs/avalanchego/ids"
	"github.com/ava-labs/avalanchego/snow"
	"github.com/ava-labs/avalanchego/snow/uptime"
	"github.com/ava-labs/avalanchego/snow/validators"
	"github.com/ava-labs/avalanchego/utils"
	"github.com/ava-labs/avalanchego/utils/constants"
	"github.com/ava-labs/avalanchego/utils/crypto"
	"github.com/ava-labs/avalanchego/utils/formatting"
	"github.com/ava-labs/avalanchego/utils/formatting/address"
	"github.com/ava-labs/avalanchego/utils/json"
	"github.com/ava-labs/avalanchego/utils/logging"
	"github.com/ava-labs/avalanchego/utils/timer/mockable"
	"github.com/ava-labs/avalanchego/utils/units"
	"github.com/ava-labs/avalanchego/utils/wrappers"
	"github.com/ava-labs/avalanchego/version"
	"github.com/ava-labs/avalanchego/vms/components/avax"
	"github.com/ava-labs/avalanchego/vms/platformvm/api"
	"github.com/ava-labs/avalanchego/vms/platformvm/config"
	"github.com/ava-labs/avalanchego/vms/platformvm/fx"
	"github.com/ava-labs/avalanchego/vms/platformvm/reward"
	"github.com/ava-labs/avalanchego/vms/platformvm/state"
	"github.com/ava-labs/avalanchego/vms/platformvm/status"
	"github.com/ava-labs/avalanchego/vms/platformvm/txs"
	"github.com/ava-labs/avalanchego/vms/platformvm/txs/builder"
	"github.com/ava-labs/avalanchego/vms/platformvm/utxo"
	"github.com/ava-labs/avalanchego/vms/secp256k1fx"
	"github.com/prometheus/client_golang/prometheus"
)

var (
	defaultMinStakingDuration = 24 * time.Hour
	defaultMaxStakingDuration = 365 * 24 * time.Hour
	defaultGenesisTime        = time.Date(1997, 1, 1, 0, 0, 0, 0, time.UTC)
	defaultValidateStartTime  = defaultGenesisTime
	defaultValidateEndTime    = defaultValidateStartTime.Add(10 * defaultMinStakingDuration)
	defaultMinValidatorStake  = 5 * units.MilliAvax
	defaultBalance            = 100 * defaultMinValidatorStake
	preFundedKeys             []*crypto.PrivateKeySECP256K1R
	avaxAssetID               = ids.ID{'y', 'e', 'e', 't'}
	defaultTxFee              = uint64(100)
	xChainID                  = ids.Empty.Prefix(0)
	cChainID                  = ids.Empty.Prefix(1)

	testSubnet1            *txs.Tx
	testSubnet1ControlKeys []*crypto.PrivateKeySECP256K1R

	// Used to create and use keys.
	testKeyfactory crypto.FactorySECP256K1R
)

const (
	testNetworkID = 10 // To be used in tests
	defaultWeight = 10000
)

type mutableSharedMemory struct {
	atomic.SharedMemory
}

type testHelpersCollection struct {
	isBootstrapped *utils.AtomicBool
	cfg            *config.Config
	clk            *mockable.Clock
	baseDB         database.Database
	ctx            *snow.Context
	msm            *mutableSharedMemory
	fx             fx.Fx
	tState         state.State
	atomicUtxosMan avax.AtomicUTXOManager
	uptimeMan      uptime.Manager
	utxosHandler   utxo.Handler
	txBuilder      builder.TxBuilder
	execBackend    Backend
}

// TODO: snLookup currently duplicated in vm_test.go. Remove duplication
type snLookup struct {
	chainsToSubnet map[ids.ID]ids.ID
}

func (sn *snLookup) SubnetID(chainID ids.ID) (ids.ID, error) {
	subnetID, ok := sn.chainsToSubnet[chainID]
	if !ok {
		return ids.ID{}, errors.New("")
	}
	return subnetID, nil
}

func init() {
	preFundedKeys = crypto.BuildTestKeys()
	testSubnet1ControlKeys = preFundedKeys[0:3]
}

func newTestHelpersCollection() *testHelpersCollection {
	var isBootstrapped utils.AtomicBool
	isBootstrapped.SetValue(true)

	cfg := defaultCfg()
	clk := defaultClock()

	baseDBManager := manager.NewMemDB(version.CurrentDatabase)
	db := baseDBManager.Current().Database
	ctx, msm := defaultCtx(db)

	fx := defaultFx(&clk, ctx.Log, isBootstrapped.GetValue())

	rewardsCalc := reward.NewCalculator(cfg.RewardConfig)
	tState := defaultState(&cfg, ctx, db, rewardsCalc)

	atomicUtxosMan := avax.NewAtomicUTXOManager(ctx.SharedMemory, txs.Codec)
	uptimeMan := uptime.NewManager(tState)
	utxosMan := utxo.NewHandler(ctx, &clk, tState, fx)

	txBuilder := builder.NewTxBuilder(
		ctx, cfg, &clk, fx,
		tState, atomicUtxosMan,
		utxosMan)

	execBackend := Backend{
		Cfg:          &cfg,
		Ctx:          ctx,
		Clk:          &clk,
		Bootstrapped: &isBootstrapped,
		Fx:           fx,
		SpendHandler: utxosMan,
		UptimeMan:    uptimeMan,
		Rewards:      rewardsCalc,
	}

	addSubnet(tState, txBuilder, execBackend)

	return &testHelpersCollection{
		isBootstrapped: &isBootstrapped,
		cfg:            &cfg,
		clk:            &clk,
		baseDB:         db,
		ctx:            ctx,
		msm:            msm,
		fx:             fx,
		tState:         tState,
		atomicUtxosMan: atomicUtxosMan,
		uptimeMan:      uptimeMan,
		utxosHandler:   utxosMan,
		txBuilder:      txBuilder,
		execBackend:    execBackend,
	}
}

func addSubnet(
	tState state.State,
	txBuilder builder.TxBuilder,
	execBackend Backend,
) {
	// Create a subnet
	var err error
	testSubnet1, err = txBuilder.NewCreateSubnetTx(
		2, // threshold; 2 sigs from keys[0], keys[1], keys[2] needed to add validator to this subnet
		[]ids.ShortID{ // control keys
			preFundedKeys[0].PublicKey().Address(),
			preFundedKeys[1].PublicKey().Address(),
			preFundedKeys[2].PublicKey().Address(),
		},
		[]*crypto.PrivateKeySECP256K1R{preFundedKeys[0]},
		preFundedKeys[0].PublicKey().Address(),
	)
	if err != nil {
		panic(err)
	}

	// store it
	versionedState := state.NewDiff(
		tState,
		tState.CurrentStakers(),
		tState.PendingStakers(),
	)

	executor := StandardTxExecutor{
		Backend: &execBackend,
		State:   versionedState,
		Tx:      testSubnet1,
	}
	err = testSubnet1.Unsigned.Visit(&executor)
	if err != nil {
		panic(err)
	}

	versionedState.AddTx(testSubnet1, status.Committed)
	versionedState.Apply(tState)
}

func defaultState(
	cfg *config.Config,
	ctx *snow.Context,
	db database.Database,
	rewardsCalc reward.Calculator,
) state.State {
	dummyLocalStake := prometheus.NewGauge(prometheus.GaugeOpts{
		Namespace: "uts",
		Name:      "local_staked",
		Help:      "Total amount of AVAX on this node staked",
	})
	dummyTotalStake := prometheus.NewGauge(prometheus.GaugeOpts{
		Namespace: "uts",
		Name:      "total_staked",
		Help:      "Total amount of AVAX staked",
	})

	genesisBytes := buildGenesisTest(ctx)
	tState, err := state.New(
		db,
		genesisBytes,
		prometheus.NewRegistry(),
		cfg,
		ctx,
		dummyLocalStake,
		dummyTotalStake,
		rewardsCalc,
		genesisBytes,
	)
	if err != nil {
		panic(err)
	}

	// persist and reload to init a bunch of in-memory stuff
<<<<<<< HEAD
=======
	tState.SetHeight(0)
	if err := tState.Commit(); err != nil {
		panic(err)
	}
	tState.SetHeight( /*height*/ 0)
>>>>>>> d2fb0e68
	if err := tState.Commit(); err != nil {
		panic(err)
	}
	if err := tState.Load(); err != nil {
		panic(err)
	}
	return tState
}

func defaultCtx(db database.Database) (*snow.Context, *mutableSharedMemory) {
	ctx := snow.DefaultContextTest()
	ctx.NetworkID = 10
	ctx.XChainID = xChainID
	ctx.AVAXAssetID = avaxAssetID

	atomicDB := prefixdb.New([]byte{1}, db)
	m := &atomic.Memory{}
	err := m.Initialize(logging.NoLog{}, atomicDB)
	if err != nil {
		panic(err)
	}

	msm := &mutableSharedMemory{
		SharedMemory: m.NewSharedMemory(ctx.ChainID),
	}
	ctx.SharedMemory = msm

	ctx.SNLookup = &snLookup{
		chainsToSubnet: map[ids.ID]ids.ID{
			constants.PlatformChainID: constants.PrimaryNetworkID,
			xChainID:                  constants.PrimaryNetworkID,
			cChainID:                  constants.PrimaryNetworkID,
		},
	}

	return ctx, msm
}

func defaultCfg() config.Config {
	return config.Config{
		Chains:                 chains.MockManager{},
		UptimeLockedCalculator: uptime.NewLockedCalculator(),
		Validators:             validators.NewManager(),
		TxFee:                  defaultTxFee,
		CreateSubnetTxFee:      100 * defaultTxFee,
		CreateBlockchainTxFee:  100 * defaultTxFee,
		MinValidatorStake:      5 * units.MilliAvax,
		MaxValidatorStake:      500 * units.MilliAvax,
		MinDelegatorStake:      1 * units.MilliAvax,
		MinStakeDuration:       defaultMinStakingDuration,
		MaxStakeDuration:       defaultMaxStakingDuration,
		RewardConfig: reward.Config{
			MaxConsumptionRate: .12 * reward.PercentDenominator,
			MinConsumptionRate: .10 * reward.PercentDenominator,
			MintingPeriod:      365 * 24 * time.Hour,
			SupplyCap:          720 * units.MegaAvax,
		},
		ApricotPhase3Time: defaultValidateEndTime,
		ApricotPhase4Time: defaultValidateEndTime,
		ApricotPhase5Time: defaultValidateEndTime,
	}
}

func defaultClock() mockable.Clock {
	clk := mockable.Clock{}
	clk.Set(defaultGenesisTime)
	return clk
}

type fxVMInt struct {
	registry codec.Registry
	clk      *mockable.Clock
	log      logging.Logger
}

func (fvi *fxVMInt) CodecRegistry() codec.Registry { return fvi.registry }
func (fvi *fxVMInt) Clock() *mockable.Clock        { return fvi.clk }
func (fvi *fxVMInt) Logger() logging.Logger        { return fvi.log }

func defaultFx(clk *mockable.Clock, log logging.Logger, isBootstrapped bool) fx.Fx {
	fxVMInt := &fxVMInt{
		registry: linearcodec.NewDefault(),
		clk:      clk,
		log:      log,
	}
	res := &secp256k1fx.Fx{}
	if err := res.Initialize(fxVMInt); err != nil {
		panic(err)
	}
	if isBootstrapped {
		if err := res.Bootstrapped(); err != nil {
			panic(err)
		}
	}
	return res
}

func buildGenesisTest(ctx *snow.Context) []byte {
	genesisUTXOs := make([]api.UTXO, len(preFundedKeys))
	hrp := constants.NetworkIDToHRP[testNetworkID]
	for i, key := range preFundedKeys {
		id := key.PublicKey().Address()
		addr, err := address.FormatBech32(hrp, id.Bytes())
		if err != nil {
			panic(err)
		}
		genesisUTXOs[i] = api.UTXO{
			Amount:  json.Uint64(defaultBalance),
			Address: addr,
		}
	}

	genesisValidators := make([]api.PrimaryValidator, len(preFundedKeys))
	for i, key := range preFundedKeys {
		nodeID := ids.NodeID(key.PublicKey().Address())
		addr, err := address.FormatBech32(hrp, nodeID.Bytes())
		if err != nil {
			panic(err)
		}
		genesisValidators[i] = api.PrimaryValidator{
			Staker: api.Staker{
				StartTime: json.Uint64(defaultValidateStartTime.Unix()),
				EndTime:   json.Uint64(defaultValidateEndTime.Unix()),
				NodeID:    nodeID,
			},
			RewardOwner: &api.Owner{
				Threshold: 1,
				Addresses: []string{addr},
			},
			Staked: []api.UTXO{{
				Amount:  json.Uint64(defaultWeight),
				Address: addr,
			}},
			DelegationFee: reward.PercentDenominator,
		}
	}

	buildGenesisArgs := api.BuildGenesisArgs{
		NetworkID:     json.Uint32(testNetworkID),
		AvaxAssetID:   ctx.AVAXAssetID,
		UTXOs:         genesisUTXOs,
		Validators:    genesisValidators,
		Chains:        nil,
		Time:          json.Uint64(defaultGenesisTime.Unix()),
		InitialSupply: json.Uint64(360 * units.MegaAvax),
		Encoding:      formatting.Hex,
	}

	buildGenesisResponse := api.BuildGenesisReply{}
	platformvmSS := api.StaticService{}
	if err := platformvmSS.BuildGenesis(nil, &buildGenesisArgs, &buildGenesisResponse); err != nil {
		panic(fmt.Errorf("problem while building platform chain's genesis state: %v", err))
	}

	genesisBytes, err := formatting.Decode(buildGenesisResponse.Encoding, buildGenesisResponse.Bytes)
	if err != nil {
		panic(err)
	}

	return genesisBytes
}

func internalStateShutdown(t *testHelpersCollection) error {
	if t.isBootstrapped.GetValue() {
		primaryValidatorSet, exist := t.cfg.Validators.GetValidators(constants.PrimaryNetworkID)
		if !exist {
			return errors.New("no default subnet validators")
		}
		primaryValidators := primaryValidatorSet.List()

		validatorIDs := make([]ids.NodeID, len(primaryValidators))
		for i, vdr := range primaryValidators {
			validatorIDs[i] = vdr.ID()
		}

		if err := t.uptimeMan.Shutdown(validatorIDs); err != nil {
			return err
		}
<<<<<<< HEAD
=======
		t.tState.SetHeight( /*height*/ math.MaxUint64)
>>>>>>> d2fb0e68
		if err := t.tState.Commit(); err != nil {
			return err
		}
	}

	errs := wrappers.Errs{}
	errs.Add(
		t.tState.Close(),
		t.baseDB.Close(),
	)
	return errs.Err
}<|MERGE_RESOLUTION|>--- conflicted
+++ resolved
@@ -6,6 +6,7 @@
 import (
 	"errors"
 	"fmt"
+	"math"
 	"time"
 
 	"github.com/ava-labs/avalanchego/chains"
@@ -232,21 +233,13 @@
 		dummyLocalStake,
 		dummyTotalStake,
 		rewardsCalc,
-		genesisBytes,
 	)
 	if err != nil {
 		panic(err)
 	}
 
 	// persist and reload to init a bunch of in-memory stuff
-<<<<<<< HEAD
-=======
 	tState.SetHeight(0)
-	if err := tState.Commit(); err != nil {
-		panic(err)
-	}
-	tState.SetHeight( /*height*/ 0)
->>>>>>> d2fb0e68
 	if err := tState.Commit(); err != nil {
 		panic(err)
 	}
@@ -425,10 +418,7 @@
 		if err := t.uptimeMan.Shutdown(validatorIDs); err != nil {
 			return err
 		}
-<<<<<<< HEAD
-=======
 		t.tState.SetHeight( /*height*/ math.MaxUint64)
->>>>>>> d2fb0e68
 		if err := t.tState.Commit(); err != nil {
 			return err
 		}
