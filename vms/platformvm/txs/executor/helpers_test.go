// Copyright (C) 2019-2021, Ava Labs, Inc. All rights reserved.
// See the file LICENSE for licensing terms.

package executor

import (
	"errors"
	"fmt"
	"math"
	"time"

	"github.com/prometheus/client_golang/prometheus"

	"github.com/ava-labs/avalanchego/chains"
	"github.com/ava-labs/avalanchego/chains/atomic"
	"github.com/ava-labs/avalanchego/codec"
	"github.com/ava-labs/avalanchego/codec/linearcodec"
	"github.com/ava-labs/avalanchego/database"
	"github.com/ava-labs/avalanchego/database/manager"
	"github.com/ava-labs/avalanchego/database/prefixdb"
	"github.com/ava-labs/avalanchego/database/versiondb"
	"github.com/ava-labs/avalanchego/ids"
	"github.com/ava-labs/avalanchego/snow"
	"github.com/ava-labs/avalanchego/snow/uptime"
	"github.com/ava-labs/avalanchego/snow/validators"
	"github.com/ava-labs/avalanchego/utils"
	"github.com/ava-labs/avalanchego/utils/constants"
	"github.com/ava-labs/avalanchego/utils/crypto"
	"github.com/ava-labs/avalanchego/utils/formatting"
	"github.com/ava-labs/avalanchego/utils/formatting/address"
	"github.com/ava-labs/avalanchego/utils/json"
	"github.com/ava-labs/avalanchego/utils/logging"
	"github.com/ava-labs/avalanchego/utils/timer/mockable"
	"github.com/ava-labs/avalanchego/utils/units"
	"github.com/ava-labs/avalanchego/utils/wrappers"
	"github.com/ava-labs/avalanchego/version"
	"github.com/ava-labs/avalanchego/vms/components/avax"
	"github.com/ava-labs/avalanchego/vms/platformvm/api"
	"github.com/ava-labs/avalanchego/vms/platformvm/config"
	"github.com/ava-labs/avalanchego/vms/platformvm/fx"
	"github.com/ava-labs/avalanchego/vms/platformvm/reward"
	"github.com/ava-labs/avalanchego/vms/platformvm/state"
	"github.com/ava-labs/avalanchego/vms/platformvm/status"
	"github.com/ava-labs/avalanchego/vms/platformvm/txs"
	"github.com/ava-labs/avalanchego/vms/platformvm/utxo"
	"github.com/ava-labs/avalanchego/vms/secp256k1fx"

	tx_builder "github.com/ava-labs/avalanchego/vms/platformvm/txs/builder"
)

var (
	defaultMinStakingDuration = 24 * time.Hour
	defaultMaxStakingDuration = 365 * 24 * time.Hour
	defaultGenesisTime        = time.Date(1997, 1, 1, 0, 0, 0, 0, time.UTC)
	defaultValidateStartTime  = defaultGenesisTime
	defaultValidateEndTime    = defaultValidateStartTime.Add(10 * defaultMinStakingDuration)
	defaultMinValidatorStake  = 5 * units.MilliAvax
	defaultBalance            = 100 * defaultMinValidatorStake
	preFundedKeys             = crypto.BuildTestKeys()
	avaxAssetID               = ids.ID{'y', 'e', 'e', 't'}
	defaultTxFee              = uint64(100)
	xChainID                  = ids.Empty.Prefix(0)
	cChainID                  = ids.Empty.Prefix(1)
	lastAcceptedID            = ids.GenerateTestID()

	testSubnet1            *txs.Tx
	testSubnet1ControlKeys = preFundedKeys[0:3]

	// Used to create and use keys.
	testKeyfactory crypto.FactorySECP256K1R
)

const (
	testNetworkID = 10 // To be used in tests
	defaultWeight = 10000
)

type mutableSharedMemory struct {
	atomic.SharedMemory
}

type environment struct {
	isBootstrapped *utils.AtomicBool
	config         *config.Config
	clk            *mockable.Clock
	baseDB         *versiondb.Database
	ctx            *snow.Context
	msm            *mutableSharedMemory
	fx             fx.Fx
	state          state.State
	atomicUTXOs    avax.AtomicUTXOManager
	uptimes        uptime.Manager
	utxosHandler   utxo.Handler
	txBuilder      tx_builder.Builder
	backend        Backend
}

// TODO: snLookup currently duplicated in vm_test.go. Remove duplication
type snLookup struct {
	chainsToSubnet map[ids.ID]ids.ID
}

func (sn *snLookup) SubnetID(chainID ids.ID) (ids.ID, error) {
	subnetID, ok := sn.chainsToSubnet[chainID]
	if !ok {
		return ids.ID{}, errors.New("")
	}
	return subnetID, nil
}

func newEnvironment() *environment {
	var isBootstrapped utils.AtomicBool
	isBootstrapped.SetValue(true)

	config := defaultConfig()
	clk := defaultClock()

	baseDBManager := manager.NewMemDB(version.CurrentDatabase)
	baseDB := versiondb.New(baseDBManager.Current().Database)
	ctx, msm := defaultCtx(baseDB)

	fx := defaultFx(&clk, ctx.Log, isBootstrapped.GetValue())

	rewards := reward.NewCalculator(config.RewardConfig)
	baseState := defaultState(&config, ctx, baseDB, rewards)

	atomicUTXOs := avax.NewAtomicUTXOManager(ctx.SharedMemory, txs.Codec)
	uptimes := uptime.NewManager(baseState)
	utxoHandler := utxo.NewHandler(ctx, &clk, baseState, fx)

	txBuilder := tx_builder.New(
		ctx,
		config,
		&clk,
		fx,
		baseState,
		atomicUTXOs,
		utxoHandler,
	)

	backend := Backend{
		Config:        &config,
		Ctx:           ctx,
		Clk:           &clk,
		Bootstrapped:  &isBootstrapped,
		Fx:            fx,
		FlowChecker:   utxoHandler,
		Uptimes:       uptimes,
		Rewards:       rewards,
		StateVersions: state.NewVersions(lastAcceptedID, baseState),
	}

	addSubnet(baseState, txBuilder, backend)

	return &environment{
		isBootstrapped: &isBootstrapped,
		config:         &config,
		clk:            &clk,
		baseDB:         baseDB,
		ctx:            ctx,
		msm:            msm,
		fx:             fx,
		state:          baseState,
		atomicUTXOs:    atomicUTXOs,
		uptimes:        uptimes,
		utxosHandler:   utxoHandler,
		txBuilder:      txBuilder,
		backend:        backend,
	}
}

func addSubnet(
	baseState state.State,
<<<<<<< HEAD
	txBuilder tx_builder.Builder,
	execBackend Backend,
=======
	txBuilder builder.TxBuilder,
	backend Backend,
>>>>>>> 6c447d57
) {
	// Create a subnet
	var err error
	testSubnet1, err = txBuilder.NewCreateSubnetTx(
		2, // threshold; 2 sigs from keys[0], keys[1], keys[2] needed to add validator to this subnet
		[]ids.ShortID{ // control keys
			preFundedKeys[0].PublicKey().Address(),
			preFundedKeys[1].PublicKey().Address(),
			preFundedKeys[2].PublicKey().Address(),
		},
		[]*crypto.PrivateKeySECP256K1R{preFundedKeys[0]},
		preFundedKeys[0].PublicKey().Address(),
	)
	if err != nil {
		panic(err)
	}

	// store it
	stateDiff, err := state.NewDiff(lastAcceptedID, backend.StateVersions)
	if err != nil {
		panic(err)
	}

	executor := StandardTxExecutor{
		Backend: &backend,
		State:   stateDiff,
		Tx:      testSubnet1,
	}
	err = testSubnet1.Unsigned.Visit(&executor)
	if err != nil {
		panic(err)
	}

	stateDiff.AddTx(testSubnet1, status.Committed)
	stateDiff.Apply(baseState)
}

func defaultState(
	cfg *config.Config,
	ctx *snow.Context,
	db database.Database,
	rewards reward.Calculator,
) state.State {
	dummyLocalStake := prometheus.NewGauge(prometheus.GaugeOpts{
		Namespace: "uts",
		Name:      "local_staked",
		Help:      "Total amount of AVAX on this node staked",
	})
	dummyTotalStake := prometheus.NewGauge(prometheus.GaugeOpts{
		Namespace: "uts",
		Name:      "total_staked",
		Help:      "Total amount of AVAX staked",
	})

	genesisBytes := buildGenesisTest(ctx)
	state, err := state.New(
		db,
		genesisBytes,
		prometheus.NewRegistry(),
		cfg,
		ctx,
		dummyLocalStake,
		dummyTotalStake,
		rewards,
	)
	if err != nil {
		panic(err)
	}

	// persist and reload to init a bunch of in-memory stuff
	state.SetHeight(0)
	if err := state.Commit(); err != nil {
		panic(err)
	}
	state.SetHeight( /*height*/ 0)
	if err := state.Commit(); err != nil {
		panic(err)
	}
	if err := state.Load(); err != nil {
		panic(err)
	}
	return state
}

func defaultCtx(db database.Database) (*snow.Context, *mutableSharedMemory) {
	ctx := snow.DefaultContextTest()
	ctx.NetworkID = 10
	ctx.XChainID = xChainID
	ctx.AVAXAssetID = avaxAssetID

	atomicDB := prefixdb.New([]byte{1}, db)
	m := &atomic.Memory{}
	err := m.Initialize(atomicDB)
	if err != nil {
		panic(err)
	}

	msm := &mutableSharedMemory{
		SharedMemory: m.NewSharedMemory(ctx.ChainID),
	}
	ctx.SharedMemory = msm

	ctx.SNLookup = &snLookup{
		chainsToSubnet: map[ids.ID]ids.ID{
			constants.PlatformChainID: constants.PrimaryNetworkID,
			xChainID:                  constants.PrimaryNetworkID,
			cChainID:                  constants.PrimaryNetworkID,
		},
	}

	return ctx, msm
}

func defaultConfig() config.Config {
	return config.Config{
		Chains:                 chains.MockManager{},
		UptimeLockedCalculator: uptime.NewLockedCalculator(),
		Validators:             validators.NewManager(),
		TxFee:                  defaultTxFee,
		CreateSubnetTxFee:      100 * defaultTxFee,
		CreateBlockchainTxFee:  100 * defaultTxFee,
		MinValidatorStake:      5 * units.MilliAvax,
		MaxValidatorStake:      500 * units.MilliAvax,
		MinDelegatorStake:      1 * units.MilliAvax,
		MinStakeDuration:       defaultMinStakingDuration,
		MaxStakeDuration:       defaultMaxStakingDuration,
		RewardConfig: reward.Config{
			MaxConsumptionRate: .12 * reward.PercentDenominator,
			MinConsumptionRate: .10 * reward.PercentDenominator,
			MintingPeriod:      365 * 24 * time.Hour,
			SupplyCap:          720 * units.MegaAvax,
		},
		ApricotPhase3Time: defaultValidateEndTime,
		ApricotPhase4Time: defaultValidateEndTime,
		ApricotPhase5Time: defaultValidateEndTime,
	}
}

func defaultClock() mockable.Clock {
	clk := mockable.Clock{}
	clk.Set(defaultGenesisTime)
	return clk
}

type fxVMInt struct {
	registry codec.Registry
	clk      *mockable.Clock
	log      logging.Logger
}

func (fvi *fxVMInt) CodecRegistry() codec.Registry { return fvi.registry }
func (fvi *fxVMInt) Clock() *mockable.Clock        { return fvi.clk }
func (fvi *fxVMInt) Logger() logging.Logger        { return fvi.log }

func defaultFx(clk *mockable.Clock, log logging.Logger, isBootstrapped bool) fx.Fx {
	fxVMInt := &fxVMInt{
		registry: linearcodec.NewDefault(),
		clk:      clk,
		log:      log,
	}
	res := &secp256k1fx.Fx{}
	if err := res.Initialize(fxVMInt); err != nil {
		panic(err)
	}
	if isBootstrapped {
		if err := res.Bootstrapped(); err != nil {
			panic(err)
		}
	}
	return res
}

func buildGenesisTest(ctx *snow.Context) []byte {
	genesisUTXOs := make([]api.UTXO, len(preFundedKeys))
	hrp := constants.NetworkIDToHRP[testNetworkID]
	for i, key := range preFundedKeys {
		id := key.PublicKey().Address()
		addr, err := address.FormatBech32(hrp, id.Bytes())
		if err != nil {
			panic(err)
		}
		genesisUTXOs[i] = api.UTXO{
			Amount:  json.Uint64(defaultBalance),
			Address: addr,
		}
	}

	genesisValidators := make([]api.PrimaryValidator, len(preFundedKeys))
	for i, key := range preFundedKeys {
		nodeID := ids.NodeID(key.PublicKey().Address())
		addr, err := address.FormatBech32(hrp, nodeID.Bytes())
		if err != nil {
			panic(err)
		}
		genesisValidators[i] = api.PrimaryValidator{
			Staker: api.Staker{
				StartTime: json.Uint64(defaultValidateStartTime.Unix()),
				EndTime:   json.Uint64(defaultValidateEndTime.Unix()),
				NodeID:    nodeID,
			},
			RewardOwner: &api.Owner{
				Threshold: 1,
				Addresses: []string{addr},
			},
			Staked: []api.UTXO{{
				Amount:  json.Uint64(defaultWeight),
				Address: addr,
			}},
			DelegationFee: reward.PercentDenominator,
		}
	}

	buildGenesisArgs := api.BuildGenesisArgs{
		NetworkID:     json.Uint32(testNetworkID),
		AvaxAssetID:   ctx.AVAXAssetID,
		UTXOs:         genesisUTXOs,
		Validators:    genesisValidators,
		Chains:        nil,
		Time:          json.Uint64(defaultGenesisTime.Unix()),
		InitialSupply: json.Uint64(360 * units.MegaAvax),
		Encoding:      formatting.Hex,
	}

	buildGenesisResponse := api.BuildGenesisReply{}
	platformvmSS := api.StaticService{}
	if err := platformvmSS.BuildGenesis(nil, &buildGenesisArgs, &buildGenesisResponse); err != nil {
		panic(fmt.Errorf("problem while building platform chain's genesis state: %v", err))
	}

	genesisBytes, err := formatting.Decode(buildGenesisResponse.Encoding, buildGenesisResponse.Bytes)
	if err != nil {
		panic(err)
	}

	return genesisBytes
}

func shutdownEnvironment(env *environment) error {
	if env.isBootstrapped.GetValue() {
		primaryValidatorSet, exist := env.config.Validators.GetValidators(constants.PrimaryNetworkID)
		if !exist {
			return errors.New("no default subnet validators")
		}
		primaryValidators := primaryValidatorSet.List()

		validatorIDs := make([]ids.NodeID, len(primaryValidators))
		for i, vdr := range primaryValidators {
			validatorIDs[i] = vdr.ID()
		}

		if err := env.uptimes.Shutdown(validatorIDs); err != nil {
			return err
		}
		env.state.SetHeight( /*height*/ math.MaxUint64)
		if err := env.state.Commit(); err != nil {
			return err
		}
	}

	errs := wrappers.Errs{}
	errs.Add(
		env.state.Close(),
		env.baseDB.Close(),
	)
	return errs.Err
}<|MERGE_RESOLUTION|>--- conflicted
+++ resolved
@@ -171,13 +171,8 @@
 
 func addSubnet(
 	baseState state.State,
-<<<<<<< HEAD
 	txBuilder tx_builder.Builder,
-	execBackend Backend,
-=======
-	txBuilder builder.TxBuilder,
 	backend Backend,
->>>>>>> 6c447d57
 ) {
 	// Create a subnet
 	var err error
