--- conflicted
+++ resolved
@@ -322,13 +322,7 @@
 		return err
 	}
 
-<<<<<<< HEAD
-	// If the reward is aborted, then the current supply should be decreased.
-	currentSupply := e.OnAbortState.GetCurrentSupply()
-	newSupply, err := math.Sub(currentSupply, stakerToRemove.PotentialReward)
-=======
 	stakerTx, _, err := e.OnCommitState.GetTx(stakerToRemove.TxID)
->>>>>>> 836ae338
 	if err != nil {
 		return fmt.Errorf("failed to get next removed staker tx: %w", err)
 	}
@@ -513,7 +507,7 @@
 	if err != nil {
 		return err
 	}
-	newSupply, err := math.Sub64(currentSupply, stakerToRemove.PotentialReward)
+	newSupply, err := math.Sub(currentSupply, stakerToRemove.PotentialReward)
 	if err != nil {
 		return err
 	}
@@ -621,7 +615,7 @@
 	if err != nil {
 		return false, err
 	}
-	newMaxWeight, err := math.Add(maxWeight, delegator.Weight)
+	newMaxWeight, err := math.Add64(maxWeight, delegator.Weight)
 	if err != nil {
 		return false, err
 	}
@@ -655,7 +649,7 @@
 	for currentDelegatorIterator.Next() {
 		currentDelegator := currentDelegatorIterator.Value()
 
-		currentWeight, err = math.Add(currentWeight, currentDelegator.Weight)
+		currentWeight, err = math.Add64(currentWeight, currentDelegator.Weight)
 		if err != nil {
 			currentDelegatorIterator.Release()
 			return 0, err
@@ -698,7 +692,7 @@
 
 		var op func(uint64, uint64) (uint64, error)
 		if isAdded {
-			op = math.Add[uint64]
+			op = math.Add64
 		} else {
 			op = math.Sub[uint64]
 		}
