// Copyright (C) 2019-2021, Ava Labs, Inc. All rights reserved.
// See the file LICENSE for licensing terms.

package executor

import (
	"errors"
	"fmt"
	"math"
	"time"

	"github.com/ava-labs/avalanchego/chains"
	"github.com/ava-labs/avalanchego/chains/atomic"
	"github.com/ava-labs/avalanchego/codec"
	"github.com/ava-labs/avalanchego/codec/linearcodec"
	"github.com/ava-labs/avalanchego/database/manager"
	"github.com/ava-labs/avalanchego/database/prefixdb"
	"github.com/ava-labs/avalanchego/database/versiondb"
	"github.com/ava-labs/avalanchego/ids"
	"github.com/ava-labs/avalanchego/snow"
	"github.com/ava-labs/avalanchego/snow/uptime"
	"github.com/ava-labs/avalanchego/snow/validators"
	"github.com/ava-labs/avalanchego/utils"
	"github.com/ava-labs/avalanchego/utils/constants"
	"github.com/ava-labs/avalanchego/utils/crypto"
	"github.com/ava-labs/avalanchego/utils/formatting"
	"github.com/ava-labs/avalanchego/utils/formatting/address"
	"github.com/ava-labs/avalanchego/utils/json"
	"github.com/ava-labs/avalanchego/utils/logging"
	"github.com/ava-labs/avalanchego/utils/timer/mockable"
	"github.com/ava-labs/avalanchego/utils/units"
	"github.com/ava-labs/avalanchego/utils/wrappers"
	"github.com/ava-labs/avalanchego/version"
	"github.com/ava-labs/avalanchego/vms/components/avax"
	"github.com/ava-labs/avalanchego/vms/platformvm/api"
	"github.com/ava-labs/avalanchego/vms/platformvm/config"
	"github.com/ava-labs/avalanchego/vms/platformvm/fx"
	"github.com/ava-labs/avalanchego/vms/platformvm/reward"
	"github.com/ava-labs/avalanchego/vms/platformvm/state"
	"github.com/ava-labs/avalanchego/vms/platformvm/status"
	"github.com/ava-labs/avalanchego/vms/platformvm/txs"
	"github.com/ava-labs/avalanchego/vms/platformvm/txs/builder"
	"github.com/ava-labs/avalanchego/vms/platformvm/utxos"
	"github.com/ava-labs/avalanchego/vms/secp256k1fx"
	"github.com/prometheus/client_golang/prometheus"
)

var (
	defaultMinStakingDuration = 24 * time.Hour
	defaultMaxStakingDuration = 365 * 24 * time.Hour
	defaultGenesisTime        = time.Date(1997, 1, 1, 0, 0, 0, 0, time.UTC)
	defaultValidateStartTime  = defaultGenesisTime
	defaultValidateEndTime    = defaultValidateStartTime.Add(10 * defaultMinStakingDuration)
	defaultMinValidatorStake  = 5 * units.MilliAvax
	defaultBalance            = 100 * defaultMinValidatorStake
	preFundedKeys             []*crypto.PrivateKeySECP256K1R
	avaxAssetID               = ids.ID{'y', 'e', 'e', 't'}
	defaultTxFee              = uint64(100)
	xChainID                  = ids.Empty.Prefix(0)
	cChainID                  = ids.Empty.Prefix(1)

	testSubnet1            *txs.Tx
	testSubnet1ControlKeys []*crypto.PrivateKeySECP256K1R

	// Used to create and use keys.
	testKeyfactory crypto.FactorySECP256K1R
)

const (
	testNetworkID = 10 // To be used in tests
	defaultWeight = 10000
)

type testHelpersCollection struct {
	isBootstrapped *utils.AtomicBool
	cfg            *config.Config
	clk            *mockable.Clock
	baseDB         *versiondb.Database
	ctx            *snow.Context
	fx             fx.Fx
	tState         state.State
	atomicUtxosMan avax.AtomicUTXOManager
	uptimeMan      uptime.Manager
	utxosMan       utxos.SpendHandler
	txBuilder      builder.TxBuilder
	execBackend    Backend
}

// TODO: snLookup currently duplicated in vm_test.go. Remove duplication
type snLookup struct {
	chainsToSubnet map[ids.ID]ids.ID
}

func (sn *snLookup) SubnetID(chainID ids.ID) (ids.ID, error) {
	subnetID, ok := sn.chainsToSubnet[chainID]
	if !ok {
		return ids.ID{}, errors.New("")
	}
	return subnetID, nil
}

func init() {
	preFundedKeys = defaultKeys()
	testSubnet1ControlKeys = preFundedKeys[0:3]
}

func newTestHelpersCollection() *testHelpersCollection {
	var isBootstrapped utils.AtomicBool
	isBootstrapped.SetValue(true)

	cfg := defaultCfg()
	clk := defaultClock()

	baseDBManager := manager.NewMemDB(version.DefaultVersion1_0_0)
	baseDB := versiondb.New(baseDBManager.Current().Database)
	ctx := defaultCtx(baseDB)

	fx := defaultFx(&clk, ctx.Log, isBootstrapped.GetValue())

	rewardsCalc := reward.NewCalculator(cfg.RewardConfig)
	tState := defaultState(&cfg, ctx, baseDB, rewardsCalc)

	atomicUtxosMan := avax.NewAtomicUTXOManager(ctx.SharedMemory, txs.Codec)
	uptimeMan := uptime.NewManager(tState)
	utxosMan := utxos.NewHandler(ctx, clk, tState, fx)

	txBuilder := builder.NewTxBuilder(
		ctx, cfg, clk, fx,
		tState, atomicUtxosMan,
		utxosMan, rewardsCalc)

	execBackend := Backend{
		Cfg:          &cfg,
		Ctx:          ctx,
		Clk:          &clk,
		Bootstrapped: &isBootstrapped,
		Fx:           fx,
		SpendHandler: utxosMan,
		UptimeMan:    uptimeMan,
		Rewards:      rewardsCalc,
	}

	addSubnet(tState, txBuilder, execBackend)

	return &testHelpersCollection{
		isBootstrapped: &isBootstrapped,
		cfg:            &cfg,
		clk:            &clk,
		baseDB:         baseDB,
		ctx:            ctx,
		fx:             fx,
		tState:         tState,
		atomicUtxosMan: atomicUtxosMan,
		uptimeMan:      uptimeMan,
		utxosMan:       utxosMan,
		txBuilder:      txBuilder,
		execBackend:    execBackend,
	}
}

func addSubnet(
	tState state.State,
	txBuilder builder.TxBuilder,
	execBackend Backend,
) {
	// Create a subnet
	var err error
	testSubnet1, err = txBuilder.NewCreateSubnetTx(
		2, // threshold; 2 sigs from keys[0], keys[1], keys[2] needed to add validator to this subnet
		[]ids.ShortID{ // control keys
			preFundedKeys[0].PublicKey().Address(),
			preFundedKeys[1].PublicKey().Address(),
			preFundedKeys[2].PublicKey().Address(),
		},
		[]*crypto.PrivateKeySECP256K1R{preFundedKeys[0]},
		preFundedKeys[0].PublicKey().Address(),
	)
	if err != nil {
		panic(err)
	}

	// store it
	versionedState := state.NewDiff(
		tState,
		tState.CurrentStakers(),
		tState.PendingStakers(),
	)

	executor := StandardTxExecutor{
		Backend: &execBackend,
		State:   versionedState,
		Tx:      testSubnet1,
	}
	err = testSubnet1.Unsigned.Visit(&executor)
	if err != nil {
		panic(err)
	}

	versionedState.AddTx(testSubnet1, status.Committed)
	versionedState.Apply(tState)
}

func defaultState(
	cfg *config.Config,
	ctx *snow.Context,
	baseDB *versiondb.Database,
	rewardsCalc reward.Calculator,
) state.State {
	dummyLocalStake := prometheus.NewGauge(prometheus.GaugeOpts{
		Namespace: "uts",
		Name:      "local_staked",
		Help:      "Total amount of AVAX on this node staked",
	})
	dummyTotalStake := prometheus.NewGauge(prometheus.GaugeOpts{
		Namespace: "uts",
		Name:      "total_staked",
		Help:      "Total amount of AVAX staked",
	})

<<<<<<< HEAD
	genesisBytes := buildGenesisTest(ctx)
	tState, err := state.New(
		baseDB,
=======
	tState, err := state.New(
		baseDB,
		prometheus.NewRegistry(),
>>>>>>> aaf1cabe
		cfg,
		ctx,
		dummyLocalStake,
		dummyTotalStake,
		rewardsCalc,
<<<<<<< HEAD
		genesisBytes,
	)
	if err != nil {
=======
	)
	if err != nil {
		panic(err)
	}

	// setup initial data as if we are storing genesis
	initializeState(tState, ctx)

	// persist and reload to init a bunch of in-memory stuff
	if err := tState.Write( /*height*/ 0); err != nil {
		panic(err)
	}
	if err := tState.Load(); err != nil {
>>>>>>> aaf1cabe
		panic(err)
	}
	return tState
}

func defaultCtx(baseDB *versiondb.Database) *snow.Context {
	ctx := snow.DefaultContextTest()
	ctx.NetworkID = 10
	ctx.XChainID = xChainID
	ctx.AVAXAssetID = avaxAssetID

	atomicDB := prefixdb.New([]byte{1}, baseDB)
	m := &atomic.Memory{}
	err := m.Initialize(logging.NoLog{}, atomicDB)
	if err != nil {
		panic(err)
	}

	ctx.SharedMemory = m.NewSharedMemory(ctx.ChainID)

	ctx.SNLookup = &snLookup{
		chainsToSubnet: map[ids.ID]ids.ID{
			constants.PlatformChainID: constants.PrimaryNetworkID,
			xChainID:                  constants.PrimaryNetworkID,
			cChainID:                  constants.PrimaryNetworkID,
		},
	}

	return ctx
}

func defaultCfg() config.Config {
	return config.Config{
		Chains:                 chains.MockManager{},
		UptimeLockedCalculator: uptime.NewLockedCalculator(),
		Validators:             validators.NewManager(),
		TxFee:                  defaultTxFee,
		CreateSubnetTxFee:      100 * defaultTxFee,
		CreateBlockchainTxFee:  100 * defaultTxFee,
		MinValidatorStake:      5 * units.MilliAvax,
		MaxValidatorStake:      500 * units.MilliAvax,
		MinDelegatorStake:      1 * units.MilliAvax,
		MinStakeDuration:       defaultMinStakingDuration,
		MaxStakeDuration:       defaultMaxStakingDuration,
		RewardConfig: reward.Config{
			MaxConsumptionRate: .12 * reward.PercentDenominator,
			MinConsumptionRate: .10 * reward.PercentDenominator,
			MintingPeriod:      365 * 24 * time.Hour,
			SupplyCap:          720 * units.MegaAvax,
		},
		ApricotPhase3Time: defaultValidateEndTime,
		ApricotPhase4Time: defaultValidateEndTime,
		ApricotPhase5Time: defaultValidateEndTime,
	}
}

func defaultClock() mockable.Clock {
	clk := mockable.Clock{}
	clk.Set(defaultGenesisTime)
	return clk
}

type fxVMInt struct {
	registry codec.Registry
	clk      *mockable.Clock
	log      logging.Logger
}

func (fvi *fxVMInt) CodecRegistry() codec.Registry { return fvi.registry }
func (fvi *fxVMInt) Clock() *mockable.Clock        { return fvi.clk }
func (fvi *fxVMInt) Logger() logging.Logger        { return fvi.log }

func defaultFx(clk *mockable.Clock, log logging.Logger, isBootstrapped bool) fx.Fx {
	fxVMInt := &fxVMInt{
		registry: linearcodec.NewDefault(),
		clk:      clk,
		log:      log,
	}
	res := &secp256k1fx.Fx{}
	if err := res.Initialize(fxVMInt); err != nil {
		panic(err)
	}
	if isBootstrapped {
		if err := res.Bootstrapped(); err != nil {
			panic(err)
		}
	}
	return res
}

func defaultKeys() []*crypto.PrivateKeySECP256K1R {
	dummyCtx := snow.DefaultContextTest()
	res := make([]*crypto.PrivateKeySECP256K1R, 0)
	factory := crypto.FactorySECP256K1R{}
	for _, key := range []string{
		"24jUJ9vZexUM6expyMcT48LBx27k1m7xpraoV62oSQAHdziao5",
		"2MMvUMsxx6zsHSNXJdFD8yc5XkancvwyKPwpw4xUK3TCGDuNBY",
		"cxb7KpGWhDMALTjNNSJ7UQkkomPesyWAPUaWRGdyeBNzR6f35",
		"ewoqjP7PxY4yr3iLTpLisriqt94hdyDFNgchSxGGztUrTXtNN",
		"2RWLv6YVEXDiWLpaCbXhhqxtLbnFaKQsWPSSMSPhpWo47uJAeV",
	} {
		privKeyBytes, err := formatting.Decode(formatting.CB58, key)
		dummyCtx.Log.AssertNoError(err)
		pk, err := factory.ToPrivateKey(privKeyBytes)
		dummyCtx.Log.AssertNoError(err)
		res = append(res, pk.(*crypto.PrivateKeySECP256K1R))
	}
	return res
}

func buildGenesisTest(ctx *snow.Context) []byte {
	genesisUTXOs := make([]api.UTXO, len(preFundedKeys))
	hrp := constants.NetworkIDToHRP[testNetworkID]
	for i, key := range preFundedKeys {
		id := key.PublicKey().Address()
		addr, err := address.FormatBech32(hrp, id.Bytes())
		if err != nil {
			panic(err)
		}
		genesisUTXOs[i] = api.UTXO{
			Amount:  json.Uint64(defaultBalance),
			Address: addr,
		}
	}

	genesisValidators := make([]api.PrimaryValidator, len(preFundedKeys))
	for i, key := range preFundedKeys {
		nodeID := ids.NodeID(key.PublicKey().Address())
		addr, err := address.FormatBech32(hrp, nodeID.Bytes())
		if err != nil {
			panic(err)
		}
		genesisValidators[i] = api.PrimaryValidator{
			Staker: api.Staker{
				StartTime: json.Uint64(defaultValidateStartTime.Unix()),
				EndTime:   json.Uint64(defaultValidateEndTime.Unix()),
				NodeID:    nodeID,
			},
			RewardOwner: &api.Owner{
				Threshold: 1,
				Addresses: []string{addr},
			},
			Staked: []api.UTXO{{
				Amount:  json.Uint64(defaultWeight),
				Address: addr,
			}},
			DelegationFee: reward.PercentDenominator,
		}
	}

	buildGenesisArgs := api.BuildGenesisArgs{
		NetworkID:     json.Uint32(testNetworkID),
		AvaxAssetID:   ctx.AVAXAssetID,
		UTXOs:         genesisUTXOs,
		Validators:    genesisValidators,
		Chains:        nil,
		Time:          json.Uint64(defaultGenesisTime.Unix()),
		InitialSupply: json.Uint64(360 * units.MegaAvax),
		Encoding:      formatting.CB58,
	}

	buildGenesisResponse := api.BuildGenesisReply{}
	platformvmSS := api.StaticService{}
	if err := platformvmSS.BuildGenesis(nil, &buildGenesisArgs, &buildGenesisResponse); err != nil {
		panic(fmt.Errorf("problem while building platform chain's genesis state: %v", err))
	}

	genesisBytes, err := formatting.Decode(buildGenesisResponse.Encoding, buildGenesisResponse.Bytes)
	if err != nil {
		panic(err)
	}

	return genesisBytes
}

func internalStateShutdown(t *testHelpersCollection) error {
	if t.isBootstrapped.GetValue() {
		primaryValidatorSet, exist := t.cfg.Validators.GetValidators(constants.PrimaryNetworkID)
		if !exist {
			return errors.New("no default subnet validators")
		}
		primaryValidators := primaryValidatorSet.List()

		validatorIDs := make([]ids.NodeID, len(primaryValidators))
		for i, vdr := range primaryValidators {
			validatorIDs[i] = vdr.ID()
		}

		if err := t.uptimeMan.Shutdown(validatorIDs); err != nil {
			return err
		}
		if err := t.tState.Write( /*height*/ math.MaxUint64); err != nil {
			return err
		}
	}

	errs := wrappers.Errs{}
	errs.Add(
		t.tState.Close(),
		t.baseDB.Close(),
	)
	return errs.Err
}<|MERGE_RESOLUTION|>--- conflicted
+++ resolved
@@ -217,27 +217,18 @@
 		Help:      "Total amount of AVAX staked",
 	})
 
-<<<<<<< HEAD
 	genesisBytes := buildGenesisTest(ctx)
 	tState, err := state.New(
 		baseDB,
-=======
-	tState, err := state.New(
-		baseDB,
 		prometheus.NewRegistry(),
->>>>>>> aaf1cabe
 		cfg,
 		ctx,
 		dummyLocalStake,
 		dummyTotalStake,
 		rewardsCalc,
-<<<<<<< HEAD
 		genesisBytes,
 	)
 	if err != nil {
-=======
-	)
-	if err != nil {
 		panic(err)
 	}
 
@@ -249,7 +240,6 @@
 		panic(err)
 	}
 	if err := tState.Load(); err != nil {
->>>>>>> aaf1cabe
 		panic(err)
 	}
 	return tState
