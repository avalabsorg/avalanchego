--- conflicted
+++ resolved
@@ -136,13 +136,8 @@
 		bytesAvailable:       maxMempoolSize,
 		unissuedDecisionTxs:  unissuedDecisionTxs,
 		unissuedStakerTxs:    unissuedStakerTxs,
-<<<<<<< HEAD
 		droppedTxIDs:         &cache.LRU[ids.ID, string]{Size: droppedTxIDsCacheSize},
-		consumedUTXOs:        ids.NewSet(initialConsumedUTXOsSize),
-=======
-		droppedTxIDs:         &cache.LRU{Size: droppedTxIDsCacheSize},
 		consumedUTXOs:        set.NewSet[ids.ID](initialConsumedUTXOsSize),
->>>>>>> 1613c467
 		dropIncoming:         false, // enable tx adding by default
 		blkTimer:             blkTimer,
 	}, nil
