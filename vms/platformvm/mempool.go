// (c) 2021, Ava Labs, Inc. All rights reserved.
// See the file LICENSE for licensing terms.

package platformvm

import (
	"errors"

	"github.com/ava-labs/avalanchego/cache"
	"github.com/ava-labs/avalanchego/ids"
	"github.com/ava-labs/avalanchego/utils/units"
)

const (
	// droppedTxIDsCacheSize is the maximum number of dropped txIDs to cache
	droppedTxIDsCacheSize = 50

	initialConsumedUTXOsSize = 512

	// maxMempoolSize is the maximum number of bytes allowed in the mempool
	maxMempoolSize = 64 * units.MiB
)

var (
	errUnknownTxType = errors.New("unknown transaction type")
	errDuplicatedTx  = errors.New("duplicated transaction")
	errConflictingTx = errors.New("conflicting transaction")
	errMempoolFull   = errors.New("mempool is full")

	_ Mempool = &mempool{}
)

type Mempool interface {
	Add(tx *Tx) error
	Has(txID ids.ID) bool
	Get(txID ids.ID) *Tx

	AddDecisionTx(tx *Tx)
	AddAtomicTx(tx *Tx)
	AddProposalTx(tx *Tx)

	HasDecisionTxs() bool
	HasAtomicTx() bool
	HasProposalTx() bool

	RemoveDecisionTxs(txs []*Tx)
	RemoveAtomicTx(tx *Tx)
	RemoveProposalTx(tx *Tx)

	PopDecisionTxs(numTxs int) []*Tx
	PopAtomicTx() *Tx
	PopProposalTx() *Tx

	MarkDropped(txID ids.ID)
	WasDropped(txID ids.ID) bool
}

// Transactions from clients that have not yet been put into blocks and added to
// consensus
type mempool struct {
	unissuedProposalTxs TxHeap
	unissuedDecisionTxs TxHeap
	unissuedAtomicTxs   TxHeap
	totalBytesSize      int

	droppedTxIDs *cache.LRU

	consumedUTXOs ids.Set
}

func NewMempool() Mempool {
	return &mempool{
		unissuedProposalTxs: NewTxHeapByStartTime(),
		unissuedDecisionTxs: NewTxHeapByAge(),
		unissuedAtomicTxs:   NewTxHeapByAge(),
		droppedTxIDs:        &cache.LRU{Size: droppedTxIDsCacheSize},
		consumedUTXOs:       ids.NewSet(initialConsumedUTXOsSize),
	}
}

func (m *mempool) Add(tx *Tx) error {
	// Note: a previously dropped tx can be re-added
	txID := tx.ID()
	if m.Has(txID) {
		return errDuplicatedTx
	}
	if txBytes := tx.Bytes(); m.totalBytesSize+len(txBytes) > maxMempoolSize {
		return errMempoolFull
	}

	inputs := tx.InputIDs()
	if m.consumedUTXOs.Overlaps(inputs) {
		return errConflictingTx
	}

	switch tx.UnsignedTx.(type) {
	case TimedTx:
		m.AddProposalTx(tx)
	case UnsignedDecisionTx:
		m.AddDecisionTx(tx)
	case UnsignedAtomicTx:
		m.AddAtomicTx(tx)
	default:
		return errUnknownTxType
	}

	// Mark these UTXOs as consumed in the mempool
	m.consumedUTXOs.Union(inputs)

	// ensure that a mempool tx is either dropped or available (not both)
	m.droppedTxIDs.Evict(txID)
	return nil
}

func (m *mempool) Has(txID ids.ID) bool {
	return m.Get(txID) != nil
}

<<<<<<< HEAD
	preferredID := preferred.ID()
	nextHeight := preferred.Height() + 1

	// If there are pending decision txs, build a block with a batch of them
	if len(m.unissuedDecisionTxs) > 0 {
		numTxs := BatchSize
		if numTxs > len(m.unissuedDecisionTxs) {
			numTxs = len(m.unissuedDecisionTxs)
		}
		var txs []*Tx
		txs, m.unissuedDecisionTxs = m.unissuedDecisionTxs[:numTxs], m.unissuedDecisionTxs[numTxs:]
		for _, tx := range txs {
			m.unissuedTxIDs.Remove(tx.ID())
		}
		blk, err := m.vm.newStandardBlock(preferredID, nextHeight, txs)
		if err != nil {
			m.ResetTimer()
			return nil, err
		}

		if err := blk.Verify(); err != nil {
			m.ResetTimer()
			return nil, err
		}

		return blk, nil
	}

	// If there is a pending atomic tx, build a block with it
	if len(m.unissuedAtomicTxs) > 0 {
		tx := m.unissuedAtomicTxs[0]
		m.unissuedAtomicTxs = m.unissuedAtomicTxs[1:]
		m.unissuedTxIDs.Remove(tx.ID())
		blk, err := m.vm.newAtomicBlock(preferredID, nextHeight, *tx)
		if err != nil {
			m.ResetTimer()
			return nil, err
		}

		if err := blk.Verify(); err != nil {
			m.ResetTimer()
			return nil, err
		}

		return blk, nil
=======
func (m *mempool) Get(txID ids.ID) *Tx {
	if tx := m.unissuedDecisionTxs.Get(txID); tx != nil {
		return tx
	}
	if tx := m.unissuedAtomicTxs.Get(txID); tx != nil {
		return tx
>>>>>>> beb7ef94
	}
	return m.unissuedProposalTxs.Get(txID)
}

func (m *mempool) AddDecisionTx(tx *Tx) {
	m.unissuedDecisionTxs.Add(tx)
	m.register(tx)
}

func (m *mempool) AddAtomicTx(tx *Tx) {
	m.unissuedAtomicTxs.Add(tx)
	m.register(tx)
}

func (m *mempool) AddProposalTx(tx *Tx) {
	m.unissuedProposalTxs.Add(tx)
	m.register(tx)
}

<<<<<<< HEAD
	// If the chain time would be the time for the next primary network staker
	// to leave, then we create a block that removes the staker and proposes
	// they receive a staker reward
	tx, _, err := currentStakers.GetNextStaker()
	if err != nil {
		return nil, err
	}
	staker, ok := tx.UnsignedTx.(TimedTx)
	if !ok {
		return nil, fmt.Errorf("expected staker tx to be TimedTx but got %T", tx.UnsignedTx)
	}
	nextValidatorEndtime := staker.EndTime()
	if currentChainTimestamp.Equal(nextValidatorEndtime) {
		rewardValidatorTx, err := m.vm.newRewardValidatorTx(tx.ID())
		if err != nil {
			return nil, err
		}
		blk, err := m.vm.newProposalBlock(preferredID, nextHeight, *rewardValidatorTx)
		if err != nil {
			return nil, err
		}

		return blk, nil
	}
=======
func (m *mempool) HasDecisionTxs() bool { return m.unissuedDecisionTxs.Len() > 0 }
>>>>>>> beb7ef94

func (m *mempool) HasAtomicTx() bool { return m.unissuedAtomicTxs.Len() > 0 }

<<<<<<< HEAD
	localTime := m.vm.clock.Time()
	if !localTime.Before(nextStakerChangeTime) {
		// local time is at or after the time for the next staker to start/stop
		advanceTimeTx, err := m.vm.newAdvanceTimeTx(nextStakerChangeTime)
		if err != nil {
			return nil, err
		}
		blk, err := m.vm.newProposalBlock(preferredID, nextHeight, *advanceTimeTx)
		if err != nil {
			return nil, err
		}

		return blk, nil
	}
=======
func (m *mempool) HasProposalTx() bool { return m.unissuedProposalTxs.Len() > 0 }
>>>>>>> beb7ef94

func (m *mempool) RemoveDecisionTxs(txs []*Tx) {
	for _, tx := range txs {
		txID := tx.ID()
<<<<<<< HEAD
		utx := tx.UnsignedTx.(TimedTx)
		startTime := utx.StartTime()
		if startTime.Before(syncTime) {
			m.unissuedProposalTxs.Remove()
			m.unissuedTxIDs.Remove(txID)
			errMsg := fmt.Sprintf(
				"synchrony bound (%s) is later than staker start time (%s)",
				syncTime,
				startTime,
			)
			m.vm.droppedTxCache.Put(txID, errMsg) // cache tx as dropped
			m.vm.ctx.Log.Debug("dropping tx %s: %s", txID, errMsg)
			continue
		}

		maxLocalStartTime := localTime.Add(maxFutureStartTime)
		// If the start time is too far in the future relative to local time
		// drop the transaction and continue
		if startTime.After(maxLocalStartTime) {
			m.unissuedProposalTxs.Remove()
			m.unissuedTxIDs.Remove(txID)
			continue
		}

		// If the chain timestamp is too far in the past to issue this
		// transaction but according to local time, it's ready to be issued,
		// then attempt to advance the timestamp, so it can be issued.
		maxChainStartTime := currentChainTimestamp.Add(maxFutureStartTime)
		if startTime.After(maxChainStartTime) {
			advanceTimeTx, err := m.vm.newAdvanceTimeTx(localTime)
			if err != nil {
				return nil, err
			}
			blk, err := m.vm.newProposalBlock(preferredID, nextHeight, *advanceTimeTx)
			if err != nil {
				return nil, err
			}

			return blk, nil
		}

		// Attempt to issue the transaction
		m.unissuedProposalTxs.Remove()
		m.unissuedTxIDs.Remove(txID)
		blk, err := m.vm.newProposalBlock(preferredID, nextHeight, *tx)
		if err != nil {
			m.ResetTimer()
			return nil, err
		}

		if err := blk.Verify(); err != nil {
			m.ResetTimer()
			return nil, err
		}

		return blk, nil
=======
		m.unissuedDecisionTxs.Remove(txID)
		m.deregister(tx)
>>>>>>> beb7ef94
	}
}

func (m *mempool) RemoveAtomicTx(tx *Tx) {
	txID := tx.ID()
	m.unissuedAtomicTxs.Remove(txID)
	m.deregister(tx)
}

func (m *mempool) RemoveProposalTx(tx *Tx) {
	txID := tx.ID()
	m.unissuedProposalTxs.Remove(txID)
	m.deregister(tx)
}

func (m *mempool) PopDecisionTxs(numTxs int) []*Tx {
	if maxLen := m.unissuedDecisionTxs.Len(); numTxs > maxLen {
		numTxs = maxLen
	}

	txs := make([]*Tx, numTxs)
	for i := range txs {
		tx := m.unissuedDecisionTxs.RemoveTop()
		m.deregister(tx)
		txs[i] = tx
	}
	return txs
}

func (m *mempool) PopAtomicTx() *Tx {
	tx := m.unissuedAtomicTxs.RemoveTop()
	m.deregister(tx)
	return tx
}

func (m *mempool) PopProposalTx() *Tx {
	tx := m.unissuedProposalTxs.RemoveTop()
	m.deregister(tx)
	return tx
}

func (m *mempool) MarkDropped(txID ids.ID) {
	m.droppedTxIDs.Put(txID, struct{}{})
}

func (m *mempool) WasDropped(txID ids.ID) bool {
	_, exist := m.droppedTxIDs.Get(txID)
	return exist
}

func (m *mempool) register(tx *Tx) {
	txBytes := tx.Bytes()
	m.totalBytesSize += len(txBytes)
}

func (m *mempool) deregister(tx *Tx) {
	txBytes := tx.Bytes()
	m.totalBytesSize -= len(txBytes)

	inputs := tx.InputIDs()
	m.consumedUTXOs.Difference(inputs)
}<|MERGE_RESOLUTION|>--- conflicted
+++ resolved
@@ -116,60 +116,12 @@
 	return m.Get(txID) != nil
 }
 
-<<<<<<< HEAD
-	preferredID := preferred.ID()
-	nextHeight := preferred.Height() + 1
-
-	// If there are pending decision txs, build a block with a batch of them
-	if len(m.unissuedDecisionTxs) > 0 {
-		numTxs := BatchSize
-		if numTxs > len(m.unissuedDecisionTxs) {
-			numTxs = len(m.unissuedDecisionTxs)
-		}
-		var txs []*Tx
-		txs, m.unissuedDecisionTxs = m.unissuedDecisionTxs[:numTxs], m.unissuedDecisionTxs[numTxs:]
-		for _, tx := range txs {
-			m.unissuedTxIDs.Remove(tx.ID())
-		}
-		blk, err := m.vm.newStandardBlock(preferredID, nextHeight, txs)
-		if err != nil {
-			m.ResetTimer()
-			return nil, err
-		}
-
-		if err := blk.Verify(); err != nil {
-			m.ResetTimer()
-			return nil, err
-		}
-
-		return blk, nil
-	}
-
-	// If there is a pending atomic tx, build a block with it
-	if len(m.unissuedAtomicTxs) > 0 {
-		tx := m.unissuedAtomicTxs[0]
-		m.unissuedAtomicTxs = m.unissuedAtomicTxs[1:]
-		m.unissuedTxIDs.Remove(tx.ID())
-		blk, err := m.vm.newAtomicBlock(preferredID, nextHeight, *tx)
-		if err != nil {
-			m.ResetTimer()
-			return nil, err
-		}
-
-		if err := blk.Verify(); err != nil {
-			m.ResetTimer()
-			return nil, err
-		}
-
-		return blk, nil
-=======
 func (m *mempool) Get(txID ids.ID) *Tx {
 	if tx := m.unissuedDecisionTxs.Get(txID); tx != nil {
 		return tx
 	}
 	if tx := m.unissuedAtomicTxs.Get(txID); tx != nil {
 		return tx
->>>>>>> beb7ef94
 	}
 	return m.unissuedProposalTxs.Get(txID)
 }
@@ -189,120 +141,17 @@
 	m.register(tx)
 }
 
-<<<<<<< HEAD
-	// If the chain time would be the time for the next primary network staker
-	// to leave, then we create a block that removes the staker and proposes
-	// they receive a staker reward
-	tx, _, err := currentStakers.GetNextStaker()
-	if err != nil {
-		return nil, err
-	}
-	staker, ok := tx.UnsignedTx.(TimedTx)
-	if !ok {
-		return nil, fmt.Errorf("expected staker tx to be TimedTx but got %T", tx.UnsignedTx)
-	}
-	nextValidatorEndtime := staker.EndTime()
-	if currentChainTimestamp.Equal(nextValidatorEndtime) {
-		rewardValidatorTx, err := m.vm.newRewardValidatorTx(tx.ID())
-		if err != nil {
-			return nil, err
-		}
-		blk, err := m.vm.newProposalBlock(preferredID, nextHeight, *rewardValidatorTx)
-		if err != nil {
-			return nil, err
-		}
-
-		return blk, nil
-	}
-=======
 func (m *mempool) HasDecisionTxs() bool { return m.unissuedDecisionTxs.Len() > 0 }
->>>>>>> beb7ef94
 
 func (m *mempool) HasAtomicTx() bool { return m.unissuedAtomicTxs.Len() > 0 }
 
-<<<<<<< HEAD
-	localTime := m.vm.clock.Time()
-	if !localTime.Before(nextStakerChangeTime) {
-		// local time is at or after the time for the next staker to start/stop
-		advanceTimeTx, err := m.vm.newAdvanceTimeTx(nextStakerChangeTime)
-		if err != nil {
-			return nil, err
-		}
-		blk, err := m.vm.newProposalBlock(preferredID, nextHeight, *advanceTimeTx)
-		if err != nil {
-			return nil, err
-		}
-
-		return blk, nil
-	}
-=======
 func (m *mempool) HasProposalTx() bool { return m.unissuedProposalTxs.Len() > 0 }
->>>>>>> beb7ef94
 
 func (m *mempool) RemoveDecisionTxs(txs []*Tx) {
 	for _, tx := range txs {
 		txID := tx.ID()
-<<<<<<< HEAD
-		utx := tx.UnsignedTx.(TimedTx)
-		startTime := utx.StartTime()
-		if startTime.Before(syncTime) {
-			m.unissuedProposalTxs.Remove()
-			m.unissuedTxIDs.Remove(txID)
-			errMsg := fmt.Sprintf(
-				"synchrony bound (%s) is later than staker start time (%s)",
-				syncTime,
-				startTime,
-			)
-			m.vm.droppedTxCache.Put(txID, errMsg) // cache tx as dropped
-			m.vm.ctx.Log.Debug("dropping tx %s: %s", txID, errMsg)
-			continue
-		}
-
-		maxLocalStartTime := localTime.Add(maxFutureStartTime)
-		// If the start time is too far in the future relative to local time
-		// drop the transaction and continue
-		if startTime.After(maxLocalStartTime) {
-			m.unissuedProposalTxs.Remove()
-			m.unissuedTxIDs.Remove(txID)
-			continue
-		}
-
-		// If the chain timestamp is too far in the past to issue this
-		// transaction but according to local time, it's ready to be issued,
-		// then attempt to advance the timestamp, so it can be issued.
-		maxChainStartTime := currentChainTimestamp.Add(maxFutureStartTime)
-		if startTime.After(maxChainStartTime) {
-			advanceTimeTx, err := m.vm.newAdvanceTimeTx(localTime)
-			if err != nil {
-				return nil, err
-			}
-			blk, err := m.vm.newProposalBlock(preferredID, nextHeight, *advanceTimeTx)
-			if err != nil {
-				return nil, err
-			}
-
-			return blk, nil
-		}
-
-		// Attempt to issue the transaction
-		m.unissuedProposalTxs.Remove()
-		m.unissuedTxIDs.Remove(txID)
-		blk, err := m.vm.newProposalBlock(preferredID, nextHeight, *tx)
-		if err != nil {
-			m.ResetTimer()
-			return nil, err
-		}
-
-		if err := blk.Verify(); err != nil {
-			m.ResetTimer()
-			return nil, err
-		}
-
-		return blk, nil
-=======
 		m.unissuedDecisionTxs.Remove(txID)
 		m.deregister(tx)
->>>>>>> beb7ef94
 	}
 }
 
