--- conflicted
+++ resolved
@@ -98,11 +98,7 @@
 	// subnet that exists at genesis in defaultVM
 	// Its controlKeys are keys[0], keys[1], keys[2]
 	// Its threshold is 2
-<<<<<<< HEAD
 	testSubnet1            *unsigned.CreateSubnetTx
-=======
-	testSubnet1            *UnsignedCreateSubnetTx
->>>>>>> d712061d
 	testSubnet1ControlKeys = keys[0:3]
 
 	xChainID = ids.Empty.Prefix(0)
