// Copyright (C) 2019-2021, Ava Labs, Inc. All rights reserved.
// See the file LICENSE for licensing terms.

package platformvm

import (
	"bytes"
	"errors"
	"fmt"
	"testing"
	"time"

	"github.com/stretchr/testify/assert"

	"github.com/prometheus/client_golang/prometheus"

	"github.com/ava-labs/avalanchego/chains"
	"github.com/ava-labs/avalanchego/chains/atomic"
	"github.com/ava-labs/avalanchego/database"
	"github.com/ava-labs/avalanchego/database/manager"
	"github.com/ava-labs/avalanchego/database/prefixdb"
	"github.com/ava-labs/avalanchego/ids"
	"github.com/ava-labs/avalanchego/message"
	"github.com/ava-labs/avalanchego/snow"
	"github.com/ava-labs/avalanchego/snow/choices"
	"github.com/ava-labs/avalanchego/snow/consensus/snowball"
	"github.com/ava-labs/avalanchego/snow/engine/common"
	"github.com/ava-labs/avalanchego/snow/engine/common/queue"
	"github.com/ava-labs/avalanchego/snow/engine/common/tracker"
	"github.com/ava-labs/avalanchego/snow/engine/snowman/bootstrap"
	"github.com/ava-labs/avalanchego/snow/networking/benchlist"
	"github.com/ava-labs/avalanchego/snow/networking/handler"
	"github.com/ava-labs/avalanchego/snow/networking/router"
	"github.com/ava-labs/avalanchego/snow/networking/sender"
	"github.com/ava-labs/avalanchego/snow/networking/timeout"
	"github.com/ava-labs/avalanchego/snow/uptime"
	"github.com/ava-labs/avalanchego/snow/validators"
	"github.com/ava-labs/avalanchego/utils/constants"
	"github.com/ava-labs/avalanchego/utils/crypto"
	"github.com/ava-labs/avalanchego/utils/formatting"
	"github.com/ava-labs/avalanchego/utils/formatting/address"
	"github.com/ava-labs/avalanchego/utils/json"
	"github.com/ava-labs/avalanchego/utils/logging"
	"github.com/ava-labs/avalanchego/utils/math/meter"
	"github.com/ava-labs/avalanchego/utils/resource"
	"github.com/ava-labs/avalanchego/utils/timer"
	"github.com/ava-labs/avalanchego/utils/units"
	"github.com/ava-labs/avalanchego/utils/wrappers"
	"github.com/ava-labs/avalanchego/version"
	"github.com/ava-labs/avalanchego/vms/components/avax"
	"github.com/ava-labs/avalanchego/vms/platformvm/api"
	"github.com/ava-labs/avalanchego/vms/platformvm/blocks/stateful"
	"github.com/ava-labs/avalanchego/vms/platformvm/blocks/stateless"
	"github.com/ava-labs/avalanchego/vms/platformvm/config"
	"github.com/ava-labs/avalanchego/vms/platformvm/reward"
	"github.com/ava-labs/avalanchego/vms/platformvm/state"
	"github.com/ava-labs/avalanchego/vms/platformvm/status"
	"github.com/ava-labs/avalanchego/vms/platformvm/txs"
	"github.com/ava-labs/avalanchego/vms/platformvm/txs/executor"
	"github.com/ava-labs/avalanchego/vms/secp256k1fx"

	smcon "github.com/ava-labs/avalanchego/snow/consensus/snowman"
	smeng "github.com/ava-labs/avalanchego/snow/engine/snowman"
	snowgetter "github.com/ava-labs/avalanchego/snow/engine/snowman/getter"
	timetracker "github.com/ava-labs/avalanchego/snow/networking/tracker"
)

var (
	defaultMinStakingDuration = 24 * time.Hour
	defaultMaxStakingDuration = 365 * 24 * time.Hour

	defaultRewardConfig = reward.Config{
		MaxConsumptionRate: .12 * reward.PercentDenominator,
		MinConsumptionRate: .10 * reward.PercentDenominator,
		MintingPeriod:      365 * 24 * time.Hour,
		SupplyCap:          720 * units.MegaAvax,
	}

	// AVAX asset ID in tests
	avaxAssetID = ids.ID{'y', 'e', 'e', 't'}

	defaultTxFee = uint64(100)

	// chain timestamp at genesis
	defaultGenesisTime = time.Date(1997, 1, 1, 0, 0, 0, 0, time.UTC)

	// time that genesis validators start validating
	defaultValidateStartTime = defaultGenesisTime

	// time that genesis validators stop validating
	defaultValidateEndTime = defaultValidateStartTime.Add(10 * defaultMinStakingDuration)

	// each key controls an address that has [defaultBalance] AVAX at genesis
	keys = crypto.BuildTestKeys()

	defaultMinValidatorStake = 5 * units.MilliAvax
	defaultMaxValidatorStake = 500 * units.MilliAvax
	defaultMinDelegatorStake = 1 * units.MilliAvax

	// amount all genesis validators have in defaultVM
	defaultBalance = 100 * defaultMinValidatorStake

	// subnet that exists at genesis in defaultVM
	// Its controlKeys are keys[0], keys[1], keys[2]
	// Its threshold is 2
	testSubnet1            *txs.Tx
	testSubnet1ControlKeys = keys[0:3]

	xChainID = ids.Empty.Prefix(0)
	cChainID = ids.Empty.Prefix(1)

	// Used to create and use keys.
	testKeyfactory crypto.FactorySECP256K1R
)

var (
	errShouldPrefCommit = errors.New("should prefer to commit proposal")
	errShouldPrefAbort  = errors.New("should prefer to abort proposal")
)

const (
	testNetworkID = 10 // To be used in tests
	defaultWeight = 10000
)

type snLookup struct {
	chainsToSubnet map[ids.ID]ids.ID
}

func (sn *snLookup) SubnetID(chainID ids.ID) (ids.ID, error) {
	subnetID, ok := sn.chainsToSubnet[chainID]
	if !ok {
		return ids.ID{}, errors.New("missing subnet associated with requested chainID")
	}
	return subnetID, nil
}

type mutableSharedMemory struct {
	atomic.SharedMemory
}

func defaultContext() *snow.Context {
	ctx := snow.DefaultContextTest()
	ctx.NetworkID = testNetworkID
	ctx.XChainID = xChainID
	ctx.AVAXAssetID = avaxAssetID
	aliaser := ids.NewAliaser()

	errs := wrappers.Errs{}
	errs.Add(
		aliaser.Alias(constants.PlatformChainID, "P"),
		aliaser.Alias(constants.PlatformChainID, constants.PlatformChainID.String()),
		aliaser.Alias(xChainID, "X"),
		aliaser.Alias(xChainID, xChainID.String()),
		aliaser.Alias(cChainID, "C"),
		aliaser.Alias(cChainID, cChainID.String()),
	)
	if errs.Errored() {
		panic(errs.Err)
	}
	ctx.BCLookup = aliaser

	ctx.SNLookup = &snLookup{
		chainsToSubnet: map[ids.ID]ids.ID{
			constants.PlatformChainID: constants.PrimaryNetworkID,
			xChainID:                  constants.PrimaryNetworkID,
			cChainID:                  constants.PrimaryNetworkID,
		},
	}
	return ctx
}

// Returns:
// 1) The genesis state
// 2) The byte representation of the default genesis for tests
func defaultGenesis() (*api.BuildGenesisArgs, []byte) {
	genesisUTXOs := make([]api.UTXO, len(keys))
	hrp := constants.NetworkIDToHRP[testNetworkID]
	for i, key := range keys {
		id := key.PublicKey().Address()
		addr, err := address.FormatBech32(hrp, id.Bytes())
		if err != nil {
			panic(err)
		}
		genesisUTXOs[i] = api.UTXO{
			Amount:  json.Uint64(defaultBalance),
			Address: addr,
		}
	}

	genesisValidators := make([]api.PrimaryValidator, len(keys))
	for i, key := range keys {
		nodeID := ids.NodeID(key.PublicKey().Address())
		addr, err := address.FormatBech32(hrp, nodeID.Bytes())
		if err != nil {
			panic(err)
		}
		genesisValidators[i] = api.PrimaryValidator{
			Staker: api.Staker{
				StartTime: json.Uint64(defaultValidateStartTime.Unix()),
				EndTime:   json.Uint64(defaultValidateEndTime.Unix()),
				NodeID:    nodeID,
			},
			RewardOwner: &api.Owner{
				Threshold: 1,
				Addresses: []string{addr},
			},
			Staked: []api.UTXO{{
				Amount:  json.Uint64(defaultWeight),
				Address: addr,
			}},
			DelegationFee: reward.PercentDenominator,
		}
	}

	buildGenesisArgs := api.BuildGenesisArgs{
		Encoding:      formatting.Hex,
		NetworkID:     json.Uint32(testNetworkID),
		AvaxAssetID:   avaxAssetID,
		UTXOs:         genesisUTXOs,
		Validators:    genesisValidators,
		Chains:        nil,
		Time:          json.Uint64(defaultGenesisTime.Unix()),
		InitialSupply: json.Uint64(360 * units.MegaAvax),
	}

	buildGenesisResponse := api.BuildGenesisReply{}
	platformvmSS := api.StaticService{}
	if err := platformvmSS.BuildGenesis(nil, &buildGenesisArgs, &buildGenesisResponse); err != nil {
		panic(fmt.Errorf("problem while building platform chain's genesis state: %w", err))
	}

	genesisBytes, err := formatting.Decode(buildGenesisResponse.Encoding, buildGenesisResponse.Bytes)
	if err != nil {
		panic(err)
	}

	return &buildGenesisArgs, genesisBytes
}

// Returns:
// 1) The genesis state
// 2) The byte representation of the default genesis for tests
func BuildGenesisTest(t *testing.T) (*api.BuildGenesisArgs, []byte) {
	return BuildGenesisTestWithArgs(t, nil)
}

// Returns:
// 1) The genesis state
// 2) The byte representation of the default genesis for tests
func BuildGenesisTestWithArgs(t *testing.T, args *api.BuildGenesisArgs) (*api.BuildGenesisArgs, []byte) {
	genesisUTXOs := make([]api.UTXO, len(keys))
	hrp := constants.NetworkIDToHRP[testNetworkID]
	for i, key := range keys {
		id := key.PublicKey().Address()
		addr, err := address.FormatBech32(hrp, id.Bytes())
		if err != nil {
			t.Fatal(err)
		}
		genesisUTXOs[i] = api.UTXO{
			Amount:  json.Uint64(defaultBalance),
			Address: addr,
		}
	}

	genesisValidators := make([]api.PrimaryValidator, len(keys))
	for i, key := range keys {
		nodeID := ids.NodeID(key.PublicKey().Address())
		addr, err := address.FormatBech32(hrp, nodeID.Bytes())
		if err != nil {
			panic(err)
		}
		genesisValidators[i] = api.PrimaryValidator{
			Staker: api.Staker{
				StartTime: json.Uint64(defaultValidateStartTime.Unix()),
				EndTime:   json.Uint64(defaultValidateEndTime.Unix()),
				NodeID:    nodeID,
			},
			RewardOwner: &api.Owner{
				Threshold: 1,
				Addresses: []string{addr},
			},
			Staked: []api.UTXO{{
				Amount:  json.Uint64(defaultWeight),
				Address: addr,
			}},
			DelegationFee: reward.PercentDenominator,
		}
	}

	buildGenesisArgs := api.BuildGenesisArgs{
		NetworkID:     json.Uint32(testNetworkID),
		AvaxAssetID:   avaxAssetID,
		UTXOs:         genesisUTXOs,
		Validators:    genesisValidators,
		Chains:        nil,
		Time:          json.Uint64(defaultGenesisTime.Unix()),
		InitialSupply: json.Uint64(360 * units.MegaAvax),
		Encoding:      formatting.Hex,
	}

	if args != nil {
		buildGenesisArgs = *args
	}

	buildGenesisResponse := api.BuildGenesisReply{}
	platformvmSS := api.StaticService{}
	if err := platformvmSS.BuildGenesis(nil, &buildGenesisArgs, &buildGenesisResponse); err != nil {
		t.Fatalf("problem while building platform chain's genesis state: %v", err)
	}

	genesisBytes, err := formatting.Decode(buildGenesisResponse.Encoding, buildGenesisResponse.Bytes)
	if err != nil {
		t.Fatal(err)
	}

	return &buildGenesisArgs, genesisBytes
}

func defaultVM() (*VM, database.Database, *common.SenderTest, *mutableSharedMemory) {
	vm := &VM{Factory: Factory{
		Config: config.Config{
			Chains:                 chains.MockManager{},
			UptimeLockedCalculator: uptime.NewLockedCalculator(),
			Validators:             validators.NewManager(),
			TxFee:                  defaultTxFee,
			CreateSubnetTxFee:      100 * defaultTxFee,
			CreateBlockchainTxFee:  100 * defaultTxFee,
			MinValidatorStake:      defaultMinValidatorStake,
			MaxValidatorStake:      defaultMaxValidatorStake,
			MinDelegatorStake:      defaultMinDelegatorStake,
			MinStakeDuration:       defaultMinStakingDuration,
			MaxStakeDuration:       defaultMaxStakingDuration,
			RewardConfig:           defaultRewardConfig,
			ApricotPhase3Time:      defaultValidateEndTime,
			ApricotPhase4Time:      defaultValidateEndTime,
			ApricotPhase5Time:      defaultValidateEndTime,
		},
	}}

	baseDBManager := manager.NewMemDB(version.Semantic1_0_0)
	chainDBManager := baseDBManager.NewPrefixDBManager([]byte{0})
	atomicDB := prefixdb.New([]byte{1}, baseDBManager.Current().Database)

	vm.clock.Set(defaultGenesisTime)
	msgChan := make(chan common.Message, 1)
	ctx := defaultContext()

	m := &atomic.Memory{}
	err := m.Initialize(logging.NoLog{}, atomicDB)
	if err != nil {
		panic(err)
	}
	msm := &mutableSharedMemory{
		SharedMemory: m.NewSharedMemory(ctx.ChainID),
	}
	ctx.SharedMemory = msm

	ctx.Lock.Lock()
	defer ctx.Lock.Unlock()
	_, genesisBytes := defaultGenesis()
	appSender := &common.SenderTest{}
	appSender.CantSendAppGossip = true
	appSender.SendAppGossipF = func([]byte) error { return nil }

	if err := vm.Initialize(ctx, chainDBManager, genesisBytes, nil, nil, msgChan, nil, appSender); err != nil {
		panic(err)
	}
	if err := vm.SetState(snow.NormalOp); err != nil {
		panic(err)
	}

	// Create a subnet and store it in testSubnet1
	testSubnet1, err = vm.txBuilder.NewCreateSubnetTx(
		2, // threshold; 2 sigs from keys[0], keys[1], keys[2] needed to add validator to this subnet
		// control keys are keys[0], keys[1], keys[2]
		[]ids.ShortID{keys[0].PublicKey().Address(), keys[1].PublicKey().Address(), keys[2].PublicKey().Address()},
		[]*crypto.PrivateKeySECP256K1R{keys[0]}, // pays tx fee
		keys[0].PublicKey().Address(),           // change addr
	)
	if err != nil {
		panic(err)
	} else if err := vm.blockBuilder.AddUnverifiedTx(testSubnet1); err != nil {
		panic(err)
	} else if blk, err := vm.BuildBlock(); err != nil {
		panic(err)
	} else if err := blk.Verify(); err != nil {
		panic(err)
	} else if err := blk.Accept(); err != nil {
		panic(err)
	}

	return vm, baseDBManager.Current().Database, appSender, msm
}

func GenesisVMWithArgs(t *testing.T, args *api.BuildGenesisArgs) ([]byte, chan common.Message, *VM, *atomic.Memory) {
	var genesisBytes []byte

	if args != nil {
		_, genesisBytes = BuildGenesisTestWithArgs(t, args)
	} else {
		_, genesisBytes = BuildGenesisTest(t)
	}

	vm := &VM{Factory: Factory{
		Config: config.Config{
			Chains:                 chains.MockManager{},
			Validators:             validators.NewManager(),
			UptimeLockedCalculator: uptime.NewLockedCalculator(),
			TxFee:                  defaultTxFee,
			MinValidatorStake:      defaultMinValidatorStake,
			MaxValidatorStake:      defaultMaxValidatorStake,
			MinDelegatorStake:      defaultMinDelegatorStake,
			MinStakeDuration:       defaultMinStakingDuration,
			MaxStakeDuration:       defaultMaxStakingDuration,
			RewardConfig:           defaultRewardConfig,
		},
	}}

	baseDBManager := manager.NewMemDB(version.Semantic1_0_0)
	chainDBManager := baseDBManager.NewPrefixDBManager([]byte{0})
	atomicDB := prefixdb.New([]byte{1}, baseDBManager.Current().Database)

	vm.clock.Set(defaultGenesisTime)
	msgChan := make(chan common.Message, 1)
	ctx := defaultContext()

	m := &atomic.Memory{}
	err := m.Initialize(logging.NoLog{}, atomicDB)
	if err != nil {
		panic(err)
	}

	ctx.SharedMemory = m.NewSharedMemory(ctx.ChainID)

	ctx.Lock.Lock()
	defer ctx.Lock.Unlock()
	appSender := &common.SenderTest{T: t}
	appSender.CantSendAppGossip = true
	appSender.SendAppGossipF = func([]byte) error { return nil }
	if err := vm.Initialize(ctx, chainDBManager, genesisBytes, nil, nil, msgChan, nil, appSender); err != nil {
		t.Fatal(err)
	}
	if err := vm.SetState(snow.NormalOp); err != nil {
		panic(err)
	}

	// Create a subnet and store it in testSubnet1
	testSubnet1, err = vm.txBuilder.NewCreateSubnetTx(
		2, // threshold; 2 sigs from keys[0], keys[1], keys[2] needed to add validator to this subnet
		// control keys are keys[0], keys[1], keys[2]
		[]ids.ShortID{keys[0].PublicKey().Address(), keys[1].PublicKey().Address(), keys[2].PublicKey().Address()},
		[]*crypto.PrivateKeySECP256K1R{keys[0]}, // pays tx fee
		keys[0].PublicKey().Address(),           // change addr
	)
	if err != nil {
		panic(err)
	} else if err := vm.blockBuilder.AddUnverifiedTx(testSubnet1); err != nil {
		panic(err)
	} else if blk, err := vm.BuildBlock(); err != nil {
		panic(err)
	} else if err := blk.Verify(); err != nil {
		panic(err)
	} else if err := blk.Accept(); err != nil {
		panic(err)
	}

	return genesisBytes, msgChan, vm, m
}

// Ensure genesis state is parsed from bytes and stored correctly
func TestGenesis(t *testing.T) {
	vm, _, _, _ := defaultVM()
	vm.ctx.Lock.Lock()
	defer func() {
		if err := vm.Shutdown(); err != nil {
			t.Fatal(err)
		}
		vm.ctx.Lock.Unlock()
	}()

	// Ensure the genesis block has been accepted and stored
	genesisBlockID, err := vm.LastAccepted() // lastAccepted should be ID of genesis block
	if err != nil {
		t.Fatal(err)
	}
	if genesisBlock, err := vm.GetBlock(genesisBlockID); err != nil {
		t.Fatalf("couldn't get genesis block: %v", err)
	} else if genesisBlock.Status() != choices.Accepted {
		t.Fatal("genesis block should be accepted")
	}

	genesisState, _ := defaultGenesis()
	// Ensure all the genesis UTXOs are there
	for _, utxo := range genesisState.UTXOs {
		_, addrBytes, err := address.ParseBech32(utxo.Address)
		if err != nil {
			t.Fatal(err)
		}
		addr, err := ids.ToShortID(addrBytes)
		if err != nil {
			t.Fatal(err)
		}
		addrs := ids.ShortSet{}
		addrs.Add(addr)
		utxos, err := avax.GetAllUTXOs(vm.state, addrs)
		if err != nil {
			t.Fatal("couldn't find UTXO")
		} else if len(utxos) != 1 {
			t.Fatal("expected each address to have one UTXO")
		} else if out, ok := utxos[0].Out.(*secp256k1fx.TransferOutput); !ok {
			t.Fatal("expected utxo output to be type *secp256k1fx.TransferOutput")
		} else if out.Amount() != uint64(utxo.Amount) {
			id := keys[0].PublicKey().Address()
			hrp := constants.NetworkIDToHRP[testNetworkID]
			addr, err := address.FormatBech32(hrp, id.Bytes())
			if err != nil {
				t.Fatal(err)
			}
			if utxo.Address == addr { // Address that paid tx fee to create testSubnet1 has less tokens
				if out.Amount() != uint64(utxo.Amount)-vm.TxFee {
					t.Fatalf("expected UTXO to have value %d but has value %d", uint64(utxo.Amount)-vm.TxFee, out.Amount())
				}
			} else {
				t.Fatalf("expected UTXO to have value %d but has value %d", uint64(utxo.Amount), out.Amount())
			}
		}
	}

	// Ensure current validator set of primary network is correct
	vdrSet, ok := vm.Validators.GetValidators(constants.PrimaryNetworkID)
	if !ok {
		t.Fatalf("Missing the primary network validator set")
	}
	currentValidators := vdrSet.List()
	if len(currentValidators) != len(genesisState.Validators) {
		t.Fatal("vm's current validator set is wrong")
	}
	for _, key := range keys {
		if addr := key.PublicKey().Address(); !vdrSet.Contains(ids.NodeID(addr)) {
			t.Fatalf("should have had validator with NodeID %s", addr)
		}
	}

	// Ensure genesis timestamp is correct
	if timestamp := vm.state.GetTimestamp(); timestamp.Unix() != int64(genesisState.Time) {
		t.Fatalf("vm's time is incorrect. Expected %v got %v", genesisState.Time, timestamp)
	}

	// Ensure the new subnet we created exists
	if _, _, err := vm.state.GetTx(testSubnet1.ID()); err != nil {
		t.Fatalf("expected subnet %s to exist", testSubnet1.ID())
	}
}

// accept proposal to add validator to primary network
func TestAddValidatorCommit(t *testing.T) {
	vm, _, _, _ := defaultVM()
	vm.ctx.Lock.Lock()
	defer func() {
		if err := vm.Shutdown(); err != nil {
			t.Fatal(err)
		}
		vm.ctx.Lock.Unlock()
	}()

	startTime := defaultGenesisTime.Add(executor.SyncBound).Add(1 * time.Second)
	endTime := startTime.Add(defaultMinStakingDuration)
	key, err := testKeyfactory.NewPrivateKey()
	if err != nil {
		t.Fatal(err)
	}
	nodeID := ids.NodeID(key.PublicKey().Address())

	// create valid tx
	tx, err := vm.txBuilder.NewAddValidatorTx(
		vm.MinValidatorStake,
		uint64(startTime.Unix()),
		uint64(endTime.Unix()),
		nodeID,
		ids.ShortID(nodeID),
		reward.PercentDenominator,
		[]*crypto.PrivateKeySECP256K1R{keys[0]},
		ids.ShortEmpty, // change addr
	)
	if err != nil {
		t.Fatal(err)
	}

	// trigger block creation
	if err := vm.blockBuilder.AddUnverifiedTx(tx); err != nil {
		t.Fatal(err)
	}
	blk, err := vm.BuildBlock()
	if err != nil {
		t.Fatal(err)
	}

	if err := blk.Verify(); err != nil {
		t.Fatal(err)
	}

	// Assert preferences are correct
	block := blk.(smcon.OracleBlock)
	options, err := block.Options()
	if err != nil {
		t.Fatal(err)
	}
	commit, ok := options[0].(*stateful.Block)
	if !ok {
		t.Fatal(errShouldPrefCommit)
	} else if _, ok := commit.Block.(*stateless.CommitBlock); !ok {
		t.Fatal(errShouldPrefCommit)
	}
	if abort, ok := options[1].(*stateful.Block); !ok {
		t.Fatal(errShouldPrefCommit)
	} else if _, ok := abort.Block.(*stateless.AbortBlock); !ok {
		t.Fatal(errShouldPrefCommit)
	} else if err := block.Accept(); err != nil {
		t.Fatal(err)
	} else if err := commit.Verify(); err != nil {
		t.Fatal(err)
	} else if err := commit.Accept(); err != nil { // commit the proposal
		t.Fatal(err)
	} else if _, txStatus, err := vm.state.GetTx(tx.ID()); err != nil {
		t.Fatal(err)
	} else if txStatus != status.Committed {
		t.Fatalf("status of tx should be Committed but is %s", txStatus)
	}

	pendingStakers := vm.state.PendingStakers()

	// Verify that new validator now in pending validator set
	if _, _, err := pendingStakers.GetValidatorTx(nodeID); err != nil {
		t.Fatalf("Should have added validator to the pending queue")
	}
}

// verify invalid proposal to add validator to primary network
func TestInvalidAddValidatorCommit(t *testing.T) {
	vm, _, _, _ := defaultVM()
	vm.ctx.Lock.Lock()
	defer func() {
		if err := vm.Shutdown(); err != nil {
			t.Fatal(err)
		}
		vm.ctx.Lock.Unlock()
	}()

	startTime := defaultGenesisTime.Add(-executor.SyncBound).Add(-1 * time.Second)
	endTime := startTime.Add(defaultMinStakingDuration)
	key, _ := testKeyfactory.NewPrivateKey()
	nodeID := ids.NodeID(key.PublicKey().Address())

	// create invalid tx
	tx, err := vm.txBuilder.NewAddValidatorTx(
		vm.MinValidatorStake,
		uint64(startTime.Unix()),
		uint64(endTime.Unix()),
		nodeID,
		ids.ShortID(nodeID),
		reward.PercentDenominator,
		[]*crypto.PrivateKeySECP256K1R{keys[0]},
		ids.ShortEmpty, // change addr
	)
	if err != nil {
		t.Fatal(err)
	}

	preferred, err := vm.Preferred()
	if err != nil {
		t.Fatal(err)
	}
	preferredID := preferred.ID()
	preferredHeight := preferred.Height()
	statelessBlk, err := stateless.NewProposalBlock(preferredID, preferredHeight+1, tx)
	if err != nil {
		t.Fatal(err)
	}
	blk := vm.manager.NewBlock(statelessBlk)
	if err != nil {
		t.Fatal(err)
	}
	blkBytes := blk.Bytes()

	parsedBlock, err := vm.ParseBlock(blkBytes)
	if err != nil {
		t.Fatal(err)
	}

	if err := parsedBlock.Verify(); err == nil {
		t.Fatalf("Should have errored during verification")
	}
	if _, dropped := vm.blockBuilder.GetDropReason(statelessBlk.Tx.ID()); !dropped {
		t.Fatal("tx should be in dropped tx cache")
	}
}

// Reject proposal to add validator to primary network
func TestAddValidatorReject(t *testing.T) {
	vm, _, _, _ := defaultVM()
	vm.ctx.Lock.Lock()
	defer func() {
		if err := vm.Shutdown(); err != nil {
			t.Fatal(err)
		}
		vm.ctx.Lock.Unlock()
	}()

	startTime := defaultGenesisTime.Add(executor.SyncBound).Add(1 * time.Second)
	endTime := startTime.Add(defaultMinStakingDuration)
	key, _ := testKeyfactory.NewPrivateKey()
	nodeID := ids.NodeID(key.PublicKey().Address())

	// create valid tx
	tx, err := vm.txBuilder.NewAddValidatorTx(
		vm.MinValidatorStake,
		uint64(startTime.Unix()),
		uint64(endTime.Unix()),
		nodeID,
		ids.ShortID(nodeID),
		reward.PercentDenominator,
		[]*crypto.PrivateKeySECP256K1R{keys[0]},
		ids.ShortEmpty, // change addr
	)
	if err != nil {
		t.Fatal(err)
	}

	// trigger block creation
	if err := vm.blockBuilder.AddUnverifiedTx(tx); err != nil {
		t.Fatal(err)
	}
	blk, err := vm.BuildBlock()
	if err != nil {
		t.Fatal(err)
	}

	if err := blk.Verify(); err != nil {
		t.Fatal(err)
	}

	// Assert preferences are correct
	block := blk.(smcon.OracleBlock)
	options, err := block.Options()
	if err != nil {
		t.Fatal(err)
	} else if commit, ok := options[0].(*stateful.Block); !ok {
		t.Fatal(errShouldPrefCommit)
	} else if _, ok := commit.Block.(*stateless.CommitBlock); !ok {
		t.Fatal(errShouldPrefCommit)
	} else if abort, ok := options[1].(*stateful.Block); !ok {
		t.Fatal(errShouldPrefCommit)
	} else if _, ok := abort.Block.(*stateless.AbortBlock); !ok {
		t.Fatal(errShouldPrefCommit)
	} else if err := block.Accept(); err != nil {
		t.Fatal(err)
	} else if err := commit.Verify(); err != nil { // should pass verification
		t.Fatal(err)
	} else if err := abort.Verify(); err != nil { // should pass verification
		t.Fatal(err)
	} else if err := abort.Accept(); err != nil { // reject the proposal
		t.Fatal(err)
	} else if _, txStatus, err := vm.state.GetTx(tx.ID()); err != nil {
		t.Fatal(err)
	} else if txStatus != status.Aborted {
		t.Fatalf("status should be Aborted but is %s", txStatus)
	}

	pendingStakers := vm.state.PendingStakers()

	// Verify that new validator NOT in pending validator set
	if _, _, err := pendingStakers.GetValidatorTx(nodeID); err == nil {
		t.Fatalf("Shouldn't have added validator to the pending queue")
	}
}

// Reject proposal to add validator to primary network
func TestAddValidatorInvalidNotReissued(t *testing.T) {
	vm, _, _, _ := defaultVM()
	vm.ctx.Lock.Lock()
	defer func() {
		if err := vm.Shutdown(); err != nil {
			t.Fatal(err)
		}
		vm.ctx.Lock.Unlock()
	}()

	// Use nodeID that is already in the genesis
	repeatNodeID := ids.NodeID(keys[0].PublicKey().Address())

	startTime := defaultGenesisTime.Add(executor.SyncBound).Add(1 * time.Second)
	endTime := startTime.Add(defaultMinStakingDuration)

	// create valid tx
	tx, err := vm.txBuilder.NewAddValidatorTx(
		vm.MinValidatorStake,
		uint64(startTime.Unix()),
		uint64(endTime.Unix()),
		repeatNodeID,
		ids.ShortID(repeatNodeID),
		reward.PercentDenominator,
		[]*crypto.PrivateKeySECP256K1R{keys[0]},
		ids.ShortEmpty, // change addr
	)
	if err != nil {
		t.Fatal(err)
	}

	// trigger block creation
	if err := vm.blockBuilder.AddUnverifiedTx(tx); err == nil {
		t.Fatal("Expected BuildBlock to error due to adding a validator with a nodeID that is already in the validator set.")
	}
}

// Accept proposal to add validator to subnet
func TestAddSubnetValidatorAccept(t *testing.T) {
	vm, _, _, _ := defaultVM()
	vm.ctx.Lock.Lock()
	defer func() {
		if err := vm.Shutdown(); err != nil {
			t.Fatal(err)
		}
		vm.ctx.Lock.Unlock()
	}()

	startTime := defaultValidateStartTime.Add(executor.SyncBound).Add(1 * time.Second)
	endTime := startTime.Add(defaultMinStakingDuration)
	nodeID := ids.NodeID(keys[0].PublicKey().Address())

	// create valid tx
	// note that [startTime, endTime] is a subset of time that keys[0]
	// validates primary network ([defaultValidateStartTime, defaultValidateEndTime])
	tx, err := vm.txBuilder.NewAddSubnetValidatorTx(
		defaultWeight,
		uint64(startTime.Unix()),
		uint64(endTime.Unix()),
		nodeID,
		testSubnet1.ID(),
		[]*crypto.PrivateKeySECP256K1R{testSubnet1ControlKeys[0], testSubnet1ControlKeys[1]},
		ids.ShortEmpty, // change addr
	)
	if err != nil {
		t.Fatal(err)
	}

	// trigger block creation
	if err := vm.blockBuilder.AddUnverifiedTx(tx); err != nil {
		t.Fatal(err)
	}
	blk, err := vm.BuildBlock()
	if err != nil {
		t.Fatal(err)
	}

	if err := blk.Verify(); err != nil {
		t.Fatal(err)
	}

	// Assert preferences are correct
	block := blk.(smcon.OracleBlock)
	options, err := block.Options()
	if err != nil {
		t.Fatal(err)
	}
	commit, ok := options[0].(*stateful.Block)
	if !ok {
		t.Fatal(errShouldPrefCommit)
	} else if _, ok := commit.Block.(*stateless.CommitBlock); !ok {
		t.Fatal(errShouldPrefCommit)
	} else if abort, ok := options[1].(*stateful.Block); !ok {
		t.Fatal(errShouldPrefCommit)
	} else if _, ok := abort.Block.(*stateless.AbortBlock); !ok {
		t.Fatal(errShouldPrefCommit)
	} else if err := block.Accept(); err != nil {
		t.Fatal(err)
	} else if err := commit.Verify(); err != nil {
		t.Fatal(err)
	} else if err := abort.Verify(); err != nil {
		t.Fatal(err)
	} else if _, txStatus, err := vm.manager.OnAccept(abort.ID()).GetTx(tx.ID()); err != nil {
		t.Fatal(err)
	} else if txStatus != status.Aborted {
		t.Fatalf("status should be Aborted but is %s", txStatus)
	} else if err := commit.Accept(); err != nil { // accept the proposal
		t.Fatal(err)
	} else if _, txStatus, err := vm.state.GetTx(tx.ID()); err != nil {
		t.Fatal(err)
	} else if txStatus != status.Committed {
		t.Fatalf("status should be Committed but is %s", txStatus)
	}

	pendingStakers := vm.state.PendingStakers()
	vdr := pendingStakers.GetValidator(nodeID)
	_, exists := vdr.SubnetValidators()[testSubnet1.ID()]

	// Verify that new validator is in pending validator set
	if !exists {
		t.Fatalf("Should have added validator to the pending queue")
	}
}

// Reject proposal to add validator to subnet
func TestAddSubnetValidatorReject(t *testing.T) {
	vm, _, _, _ := defaultVM()
	vm.ctx.Lock.Lock()
	defer func() {
		if err := vm.Shutdown(); err != nil {
			t.Fatal(err)
		}
		vm.ctx.Lock.Unlock()
	}()

	startTime := defaultValidateStartTime.Add(executor.SyncBound).Add(1 * time.Second)
	endTime := startTime.Add(defaultMinStakingDuration)
	nodeID := ids.NodeID(keys[0].PublicKey().Address())

	// create valid tx
	// note that [startTime, endTime] is a subset of time that keys[0]
	// validates primary network ([defaultValidateStartTime, defaultValidateEndTime])
	tx, err := vm.txBuilder.NewAddSubnetValidatorTx(
		defaultWeight,
		uint64(startTime.Unix()),
		uint64(endTime.Unix()),
		nodeID,
		testSubnet1.ID(),
		[]*crypto.PrivateKeySECP256K1R{testSubnet1ControlKeys[1], testSubnet1ControlKeys[2]},
		ids.ShortEmpty, // change addr
	)
	if err != nil {
		t.Fatal(err)
	}

	// trigger block creation
	if err := vm.blockBuilder.AddUnverifiedTx(tx); err != nil {
		t.Fatal(err)
	}
	blk, err := vm.BuildBlock()
	if err != nil {
		t.Fatal(err)
	}

	if err := blk.Verify(); err != nil {
		t.Fatal(err)
	}

	// Assert preferences are correct
	block := blk.(smcon.OracleBlock)
	if options, err := block.Options(); err != nil {
		t.Fatal(err)
	} else if commit, ok := options[0].(*stateful.Block); !ok {
		t.Fatal(errShouldPrefCommit)
	} else if _, ok := commit.Block.(*stateless.CommitBlock); !ok {
		t.Fatal(errShouldPrefCommit)
	} else if abort, ok := options[1].(*stateful.Block); !ok {
		t.Fatal(errShouldPrefCommit)
	} else if _, ok := abort.Block.(*stateless.AbortBlock); !ok {
		t.Fatal(errShouldPrefCommit)
	} else if err := block.Accept(); err != nil {
		t.Fatal(err)
	} else if err := commit.Verify(); err != nil {
		t.Fatal(err)
	} else if _, txStatus, err := vm.manager.OnAccept(commit.ID()).GetTx(tx.ID()); err != nil {
		t.Fatal(err)
	} else if txStatus != status.Committed {
		t.Fatalf("status should be Committed but is %s", txStatus)
	} else if err := abort.Verify(); err != nil {
		t.Fatal(err)
	} else if err := abort.Accept(); err != nil { // reject the proposal
		t.Fatal(err)
	} else if _, txStatus, err := vm.state.GetTx(tx.ID()); err != nil {
		t.Fatal(err)
	} else if txStatus != status.Aborted {
		t.Fatalf("status should be Aborted but is %s", txStatus)
	}

	pendingStakers := vm.state.PendingStakers()
	vdr := pendingStakers.GetValidator(nodeID)
	_, exists := vdr.SubnetValidators()[testSubnet1.ID()]

	// Verify that new validator NOT in pending validator set
	if exists {
		t.Fatalf("Shouldn't have added validator to the pending queue")
	}
}

// Test case where primary network validator rewarded
func TestRewardValidatorAccept(t *testing.T) {
	vm, _, _, _ := defaultVM()
	vm.ctx.Lock.Lock()
	defer func() {
		if err := vm.Shutdown(); err != nil {
			t.Fatal(err)
		}
		vm.ctx.Lock.Unlock()
	}()

	// Fast forward clock to time for genesis validators to leave
	vm.clock.Set(defaultValidateEndTime)

	blk, err := vm.BuildBlock() // should contain proposal to advance time
	if err != nil {
		t.Fatal(err)
	}

	if err := blk.Verify(); err != nil {
		t.Fatal(err)
	}

	// Assert preferences are correct
	block := blk.(smcon.OracleBlock)
	options, err := block.Options()
	if err != nil {
		t.Fatal(err)
	}
	txID := blk.(*stateful.OracleBlock).Block.BlockTxs()[0].ID()

	commit, ok := options[0].(*stateful.Block)
	if !ok {
		t.Fatal(errShouldPrefCommit)
	} else if _, ok := commit.Block.(*stateless.CommitBlock); !ok {
		t.Fatal(errShouldPrefCommit)
	} else if abort, ok := options[1].(*stateful.Block); !ok {
		t.Fatal(errShouldPrefCommit)
	} else if _, ok := abort.Block.(*stateless.AbortBlock); !ok {
		t.Fatal(errShouldPrefCommit)
	} else if err := block.Accept(); err != nil {
		t.Fatal(err)
	} else if err := commit.Verify(); err != nil {
		t.Fatal(err)
	} else if err := abort.Verify(); err != nil {
		t.Fatal(err)
	} else if _, txStatus, err := vm.manager.OnAccept(abort.ID()).GetTx(txID); err != nil {
		t.Fatal(err)
	} else if txStatus != status.Aborted {
		t.Fatalf("status should be Aborted but is %s", txStatus)
	} else if err := commit.Accept(); err != nil { // advance the timestamp
		t.Fatal(err)
<<<<<<< HEAD
	} else if _, txStatus, err := vm.state.GetTx(block.Tx.ID()); err != nil {
=======
	} else if _, txStatus, err := vm.state.GetTx(txID); err != nil {
>>>>>>> ac2c6272
		t.Fatal(err)
	} else if txStatus != status.Committed {
		t.Fatalf("status should be Committed but is %s", txStatus)
	}

	// Verify that chain's timestamp has advanced
	if timestamp := vm.state.GetTimestamp(); !timestamp.Equal(defaultValidateEndTime) {
		t.Fatal("expected timestamp to have advanced")
	}

	blk, err = vm.BuildBlock() // should contain proposal to reward genesis validator
	if err != nil {
		t.Fatal(err)
	} else if err := blk.Verify(); err != nil {
		t.Fatal(err)
	}
	txID = blk.(*stateful.OracleBlock).Block.BlockTxs()[0].ID()

	// Assert preferences are correct
	block = blk.(smcon.OracleBlock)
	options, err = block.Options()
	if err != nil {
		t.Fatal(err)
	}
	commit, ok = options[0].(*stateful.Block)
	if !ok {
		t.Fatal(errShouldPrefCommit)
	} else if _, ok := commit.Block.(*stateless.CommitBlock); !ok {
		t.Fatal(errShouldPrefCommit)
	} else if abort, ok := options[1].(*stateful.Block); !ok {
		t.Fatal(errShouldPrefCommit)
	} else if _, ok := abort.Block.(*stateless.AbortBlock); !ok {
		t.Fatal(errShouldPrefCommit)
	} else if err := block.Accept(); err != nil {
		t.Fatal(err)
	} else if err := commit.Verify(); err != nil {
		t.Fatal(err)
	} else if err := abort.Verify(); err != nil {
		t.Fatal(err)
	} else if _, txStatus, err := vm.manager.OnAccept(abort.ID()).GetTx(txID); err != nil {
		t.Fatal(err)
	} else if txStatus != status.Aborted {
		t.Fatalf("status should be Aborted but is %s", txStatus)
	} else if err := commit.Accept(); err != nil { // reward the genesis validator
		t.Fatal(err)
<<<<<<< HEAD
	} else if _, txStatus, err := vm.state.GetTx(block.Tx.ID()); err != nil {
=======
	} else if _, txStatus, err := vm.state.GetTx(txID); err != nil {
>>>>>>> ac2c6272
		t.Fatal(err)
	} else if txStatus != status.Committed {
		t.Fatalf("status should be Committed but is %s", txStatus)
	}

	currentStakers := vm.state.CurrentStakers()
	if _, err := currentStakers.GetValidator(ids.NodeID(keys[1].PublicKey().Address())); err == nil {
		t.Fatal("should have removed a genesis validator")
	}
}

// Test case where primary network validator not rewarded
func TestRewardValidatorReject(t *testing.T) {
	vm, _, _, _ := defaultVM()
	vm.ctx.Lock.Lock()
	defer func() {
		if err := vm.Shutdown(); err != nil {
			t.Fatal(err)
		}
		vm.ctx.Lock.Unlock()
	}()

	// Fast forward clock to time for genesis validators to leave
	vm.clock.Set(defaultValidateEndTime)

	blk, err := vm.BuildBlock() // should contain proposal to advance time
	if err != nil {
		t.Fatal(err)
	}
	txID := blk.(*stateful.OracleBlock).Block.BlockTxs()[0].ID()

	if err := blk.Verify(); err != nil {
		t.Fatal(err)
	}

	// Assert preferences are correct
	block := blk.(smcon.OracleBlock)
	if options, err := block.Options(); err != nil {
		t.Fatal(err)
	} else if commit, ok := options[0].(*stateful.Block); !ok {
		t.Fatal(errShouldPrefCommit)
	} else if _, ok := commit.Block.(*stateless.CommitBlock); !ok {
		t.Fatal(errShouldPrefCommit)
	} else if abort, ok := options[1].(*stateful.Block); !ok {
		t.Fatal(errShouldPrefCommit)
	} else if _, ok := abort.Block.(*stateless.AbortBlock); !ok {
		t.Fatal(errShouldPrefCommit)
	} else if err := block.Accept(); err != nil {
		t.Fatal(err)
	} else if err := commit.Verify(); err != nil {
		t.Fatal(err)
	} else if err := abort.Verify(); err != nil {
		t.Fatal(err)
	} else if _, txStatus, err := vm.manager.OnAccept(abort.ID()).GetTx(txID); err != nil {
		t.Fatal(err)
	} else if txStatus != status.Aborted {
		t.Fatalf("status should be Aborted but is %s", txStatus)
	} else if err := commit.Accept(); err != nil { // advance the timestamp
		t.Fatal(err)
<<<<<<< HEAD
	} else if _, txStatus, err := vm.state.GetTx(block.Tx.ID()); err != nil {
=======
	} else if _, txStatus, err := vm.state.GetTx(txID); err != nil {
>>>>>>> ac2c6272
		t.Fatal(err)
	} else if txStatus != status.Committed {
		t.Fatalf("status should be Committed but is %s", txStatus)
	} else if timestamp := vm.state.GetTimestamp(); !timestamp.Equal(defaultValidateEndTime) {
		t.Fatal("expected timestamp to have advanced")
	}

	if blk, err = vm.BuildBlock(); err != nil { // should contain proposal to reward genesis validator
		t.Fatal(err)
	} else if err := blk.Verify(); err != nil {
		t.Fatal(err)
	}
	txID = blk.(*stateful.OracleBlock).Block.BlockTxs()[0].ID()

	block = blk.(smcon.OracleBlock)
	if options, err := block.Options(); err != nil {
		t.Fatal(err)
	} else if commit, ok := options[0].(*stateful.Block); !ok {
		t.Fatal(errShouldPrefCommit)
	} else if _, ok := commit.Block.(*stateless.CommitBlock); !ok {
		t.Fatal(errShouldPrefCommit)
	} else if abort, ok := options[1].(*stateful.Block); !ok {
		t.Fatal(errShouldPrefCommit)
	} else if _, ok := abort.Block.(*stateless.AbortBlock); !ok {
		t.Fatal(errShouldPrefCommit)
	} else if err := blk.Accept(); err != nil {
		t.Fatal(err)
	} else if err := commit.Verify(); err != nil {
		t.Fatal(err)
	} else if _, txStatus, err := vm.manager.OnAccept(commit.ID()).GetTx(txID); err != nil {
		t.Fatal(err)
	} else if txStatus != status.Committed {
		t.Fatalf("status should be Committed but is %s", txStatus)
	} else if err := abort.Verify(); err != nil {
		t.Fatal(err)
	} else if err := abort.Accept(); err != nil { // do not reward the genesis validator
		t.Fatal(err)
<<<<<<< HEAD
	} else if _, txStatus, err := vm.state.GetTx(block.Tx.ID()); err != nil {
=======
	} else if _, txStatus, err := vm.state.GetTx(txID); err != nil {
>>>>>>> ac2c6272
		t.Fatal(err)
	} else if txStatus != status.Aborted {
		t.Fatalf("status should be Aborted but is %s", txStatus)
	}

	currentStakers := vm.state.CurrentStakers()
	if _, err := currentStakers.GetValidator(ids.NodeID(keys[1].PublicKey().Address())); err == nil {
		t.Fatal("should have removed a genesis validator")
	}
}

// Test case where primary network validator is preferred to be rewarded
func TestRewardValidatorPreferred(t *testing.T) {
	vm, _, _, _ := defaultVM()
	vm.ctx.Lock.Lock()
	defer func() {
		if err := vm.Shutdown(); err != nil {
			t.Fatal(err)
		}
		vm.ctx.Lock.Unlock()
	}()

	// Fast forward clock to time for genesis validators to leave
	vm.clock.Set(defaultValidateEndTime)

	blk, err := vm.BuildBlock() // should contain proposal to advance time
	if err != nil {
		t.Fatal(err)
	} else if err := blk.Verify(); err != nil {
		t.Fatal(err)
	}
	txID := blk.(*stateful.OracleBlock).Block.BlockTxs()[0].ID()

	// Assert preferences are correct
	block := blk.(smcon.OracleBlock)
	if options, err := block.Options(); err != nil {
		t.Fatal(err)
	} else if commit, ok := options[0].(*stateful.Block); !ok {
		t.Fatal(errShouldPrefCommit)
	} else if _, ok := commit.Block.(*stateless.CommitBlock); !ok {
		t.Fatal(errShouldPrefCommit)
	} else if abort, ok := options[1].(*stateful.Block); !ok {
		t.Fatal(errShouldPrefCommit)
	} else if _, ok := abort.Block.(*stateless.AbortBlock); !ok {
		t.Fatal(errShouldPrefCommit)
	} else if err := block.Accept(); err != nil {
		t.Fatal(err)
	} else if err := commit.Verify(); err != nil {
		t.Fatal(err)
	} else if err := abort.Verify(); err != nil {
		t.Fatal(err)
	} else if _, txStatus, err := vm.manager.OnAccept(abort.ID()).GetTx(txID); err != nil {
		t.Fatal(err)
	} else if txStatus != status.Aborted {
		t.Fatalf("status should be Aborted but is %s", txStatus)
	} else if err := commit.Accept(); err != nil { // advance the timestamp
		t.Fatal(err)
<<<<<<< HEAD
	} else if _, txStatus, err := vm.state.GetTx(block.Tx.ID()); err != nil {
=======
	} else if _, txStatus, err := vm.state.GetTx(txID); err != nil {
>>>>>>> ac2c6272
		t.Fatal(err)
	} else if txStatus != status.Committed {
		t.Fatalf("status should be Committed but is %s", txStatus)
	} else if timestamp := vm.state.GetTimestamp(); !timestamp.Equal(defaultValidateEndTime) {
		t.Fatal("expected timestamp to have advanced")
	}

	if blk, err = vm.BuildBlock(); err != nil { // should contain proposal to reward genesis validator
		t.Fatal(err)
	} else if err := blk.Verify(); err != nil {
		t.Fatal(err)
	}
	txID = blk.(*stateful.OracleBlock).Block.BlockTxs()[0].ID()

	block = blk.(smcon.OracleBlock)
	if options, err := block.Options(); err != nil {
		t.Fatal(err)
	} else if commit, ok := options[0].(*stateful.Block); !ok {
		t.Fatal(errShouldPrefCommit)
	} else if _, ok := commit.Block.(*stateless.CommitBlock); !ok {
		t.Fatal(errShouldPrefCommit)
	} else if abort, ok := options[1].(*stateful.Block); !ok {
		t.Fatal(errShouldPrefCommit)
	} else if _, ok := abort.Block.(*stateless.AbortBlock); !ok {
		t.Fatal(errShouldPrefCommit)
	} else if err := blk.Accept(); err != nil {
		t.Fatal(err)
	} else if err := commit.Verify(); err != nil {
		t.Fatal(err)
	} else if _, txStatus, err := vm.manager.OnAccept(commit.ID()).GetTx(txID); err != nil {
		t.Fatal(err)
	} else if txStatus != status.Committed {
		t.Fatalf("status should be Committed but is %s", txStatus)
	} else if err := abort.Verify(); err != nil {
		t.Fatal(err)
	} else if err := abort.Accept(); err != nil { // do not reward the genesis validator
		t.Fatal(err)
<<<<<<< HEAD
	} else if _, txStatus, err := vm.state.GetTx(block.Tx.ID()); err != nil {
=======
	} else if _, txStatus, err := vm.state.GetTx(txID); err != nil {
>>>>>>> ac2c6272
		t.Fatal(err)
	} else if txStatus != status.Aborted {
		t.Fatalf("status should be Aborted but is %s", txStatus)
	}

	currentStakers := vm.state.CurrentStakers()
	if _, err := currentStakers.GetValidator(ids.NodeID(keys[1].PublicKey().Address())); err == nil {
		t.Fatal("should have removed a genesis validator")
	}
}

// Ensure BuildBlock errors when there is no block to build
func TestUnneededBuildBlock(t *testing.T) {
	vm, _, _, _ := defaultVM()
	vm.ctx.Lock.Lock()
	defer func() {
		if err := vm.Shutdown(); err != nil {
			t.Fatal(err)
		}
		vm.ctx.Lock.Unlock()
	}()
	if _, err := vm.BuildBlock(); err == nil {
		t.Fatalf("Should have errored on BuildBlock")
	}
}

// test acceptance of proposal to create a new chain
func TestCreateChain(t *testing.T) {
	vm, _, _, _ := defaultVM()
	vm.ctx.Lock.Lock()
	defer func() {
		if err := vm.Shutdown(); err != nil {
			t.Fatal(err)
		}
		vm.ctx.Lock.Unlock()
	}()

	tx, err := vm.txBuilder.NewCreateChainTx(
		testSubnet1.ID(),
		nil,
		ids.ID{'t', 'e', 's', 't', 'v', 'm'},
		nil,
		"name",
		[]*crypto.PrivateKeySECP256K1R{testSubnet1ControlKeys[0], testSubnet1ControlKeys[1]},
		ids.ShortEmpty, // change addr
	)
	if err != nil {
		t.Fatal(err)
	} else if err := vm.blockBuilder.AddUnverifiedTx(tx); err != nil {
		t.Fatal(err)
	} else if blk, err := vm.BuildBlock(); err != nil { // should contain proposal to create chain
		t.Fatal(err)
	} else if err := blk.Verify(); err != nil {
		t.Fatal(err)
	} else if err := blk.Accept(); err != nil {
		t.Fatal(err)
	} else if _, txStatus, err := vm.state.GetTx(tx.ID()); err != nil {
		t.Fatal(err)
	} else if txStatus != status.Committed {
		t.Fatalf("status should be Committed but is %s", txStatus)
	}

	// Verify chain was created
	chains, err := vm.state.GetChains(testSubnet1.ID())
	if err != nil {
		t.Fatal(err)
	}
	foundNewChain := false
	for _, chain := range chains {
		if bytes.Equal(chain.Bytes(), tx.Bytes()) {
			foundNewChain = true
		}
	}
	if !foundNewChain {
		t.Fatal("should've created new chain but didn't")
	}
}

// test where we:
// 1) Create a subnet
// 2) Add a validator to the subnet's pending validator set
// 3) Advance timestamp to validator's start time (moving the validator from pending to current)
// 4) Advance timestamp to validator's end time (removing validator from current)
func TestCreateSubnet(t *testing.T) {
	vm, _, _, _ := defaultVM()
	vm.ctx.Lock.Lock()
	defer func() {
		if err := vm.Shutdown(); err != nil {
			t.Fatal(err)
		}
		vm.ctx.Lock.Unlock()
	}()

	nodeID := ids.NodeID(keys[0].PublicKey().Address())

	createSubnetTx, err := vm.txBuilder.NewCreateSubnetTx(
		1, // threshold
		[]ids.ShortID{ // control keys
			keys[0].PublicKey().Address(),
			keys[1].PublicKey().Address(),
		},
		[]*crypto.PrivateKeySECP256K1R{keys[0]}, // payer
		keys[0].PublicKey().Address(),           // change addr
	)
	if err != nil {
		t.Fatal(err)
	} else if err := vm.blockBuilder.AddUnverifiedTx(createSubnetTx); err != nil {
		t.Fatal(err)
	} else if blk, err := vm.BuildBlock(); err != nil { // should contain proposal to create subnet
		t.Fatal(err)
	} else if err := blk.Verify(); err != nil {
		t.Fatal(err)
	} else if err := blk.Accept(); err != nil {
		t.Fatal(err)
	} else if _, txStatus, err := vm.state.GetTx(createSubnetTx.ID()); err != nil {
		t.Fatal(err)
	} else if txStatus != status.Committed {
		t.Fatalf("status should be Committed but is %s", txStatus)
	}

	subnets, err := vm.state.GetSubnets()
	if err != nil {
		t.Fatal(err)
	}

	found := false
	for _, subnet := range subnets {
		if subnet.ID() == createSubnetTx.ID() {
			found = true
			break
		}
	}
	if !found {
		t.Fatalf("should have registered new subnet")
	}

	// Now that we've created a new subnet, add a validator to that subnet
	startTime := defaultValidateStartTime.Add(executor.SyncBound).Add(1 * time.Second)
	endTime := startTime.Add(defaultMinStakingDuration)
	// [startTime, endTime] is subset of time keys[0] validates default subent so tx is valid
	if addValidatorTx, err := vm.txBuilder.NewAddSubnetValidatorTx(
		defaultWeight,
		uint64(startTime.Unix()),
		uint64(endTime.Unix()),
		nodeID,
		createSubnetTx.ID(),
		[]*crypto.PrivateKeySECP256K1R{keys[0]},
		ids.ShortEmpty, // change addr
	); err != nil {
		t.Fatal(err)
	} else if err := vm.blockBuilder.AddUnverifiedTx(addValidatorTx); err != nil {
		t.Fatal(err)
	}

	blk, err := vm.BuildBlock() // should add validator to the new subnet
	if err != nil {
		t.Fatal(err)
	} else if err := blk.Verify(); err != nil {
		t.Fatal(err)
	}
	txID := blk.(*stateful.OracleBlock).Block.BlockTxs()[0].ID()

	// Assert preferences are correct
	// and accept the proposal/commit
	block := blk.(smcon.OracleBlock)

	if options, err := block.Options(); err != nil {
		t.Fatal(err)
	} else if commit, ok := options[0].(*stateful.Block); !ok {
		t.Fatal(errShouldPrefCommit)
	} else if _, ok := commit.Block.(*stateless.CommitBlock); !ok {
		t.Fatal(errShouldPrefCommit)
	} else if abort, ok := options[1].(*stateful.Block); !ok {
		t.Fatal(errShouldPrefCommit)
	} else if _, ok := abort.Block.(*stateless.AbortBlock); !ok {
		t.Fatal(errShouldPrefCommit)
	} else if err := block.Accept(); err != nil { // Accept the block
		t.Fatal(err)
	} else if err := commit.Verify(); err != nil {
		t.Fatal(err)
	} else if err := abort.Verify(); err != nil {
		t.Fatal(err)
	} else if _, txStatus, err := vm.manager.OnAccept(abort.ID()).GetTx(txID); err != nil {
		t.Fatal(err)
	} else if txStatus != status.Aborted {
		t.Fatalf("status should be Aborted but is %s", txStatus)
	} else if err := commit.Accept(); err != nil { // add the validator to pending validator set
		t.Fatal(err)
<<<<<<< HEAD
	} else if _, txStatus, err := vm.state.GetTx(block.Tx.ID()); err != nil {
=======
	} else if _, txStatus, err := vm.state.GetTx(txID); err != nil {
>>>>>>> ac2c6272
		t.Fatal(err)
	} else if txStatus != status.Committed {
		t.Fatalf("status should be Committed but is %s", txStatus)
	}

	pendingStakers := vm.state.PendingStakers()
	vdr := pendingStakers.GetValidator(nodeID)
	_, exists := vdr.SubnetValidators()[createSubnetTx.ID()]
	if !exists {
		t.Fatal("should have added a pending validator")
	}

	// Advance time to when new validator should start validating
	// Create a block with an advance time tx that moves validator
	// from pending to current validator set
	vm.clock.Set(startTime)
	blk, err = vm.BuildBlock() // should be advance time tx
	if err != nil {
		t.Fatal(err)
	} else if err := blk.Verify(); err != nil {
		t.Fatal(err)
	}
	txID = blk.(*stateful.OracleBlock).Block.BlockTxs()[0].ID()

	// Assert preferences are correct
	// and accept the proposal/commit
	block = blk.(smcon.OracleBlock)
	if options, err := block.Options(); err != nil {
		t.Fatal(err)
	} else if commit, ok := options[0].(*stateful.Block); !ok {
		t.Fatal(errShouldPrefCommit)
	} else if _, ok := commit.Block.(*stateless.CommitBlock); !ok {
		t.Fatal(errShouldPrefCommit)
	} else if abort, ok := options[1].(*stateful.Block); !ok {
		t.Fatal(errShouldPrefCommit)
	} else if _, ok := abort.Block.(*stateless.AbortBlock); !ok {
		t.Fatal(errShouldPrefCommit)
	} else if err := block.Accept(); err != nil {
		t.Fatal(err)
	} else if err := commit.Verify(); err != nil {
		t.Fatal(err)
	} else if err := abort.Verify(); err != nil {
		t.Fatal(err)
	} else if _, txStatus, err := vm.manager.OnAccept(abort.ID()).GetTx(txID); err != nil {
		t.Fatal(err)
	} else if txStatus != status.Aborted {
		t.Fatalf("status should be Aborted but is %s", txStatus)
	} else if err := commit.Accept(); err != nil { // move validator addValidatorTx from pending to current
		t.Fatal(err)
<<<<<<< HEAD
	} else if _, txStatus, err := vm.state.GetTx(block.Tx.ID()); err != nil {
=======
	} else if _, txStatus, err := vm.state.GetTx(txID); err != nil {
>>>>>>> ac2c6272
		t.Fatal(err)
	} else if txStatus != status.Committed {
		t.Fatalf("status should be Committed but is %s", txStatus)
	}

	pendingStakers = vm.state.PendingStakers()
	vdr = pendingStakers.GetValidator(nodeID)
	_, exists = vdr.SubnetValidators()[createSubnetTx.ID()]
	if exists {
		t.Fatal("should have removed the pending validator")
	}

	currentStakers := vm.state.CurrentStakers()
	cVDR, err := currentStakers.GetValidator(nodeID)
	if err != nil {
		t.Fatal(err)
	}
	_, exists = cVDR.SubnetValidators()[createSubnetTx.ID()]
	if !exists {
		t.Fatal("should have been added to the validator set")
	}

	// fast forward clock to time validator should stop validating
	vm.clock.Set(endTime)
	blk, err = vm.BuildBlock() // should be advance time tx
	if err != nil {
		t.Fatal(err)
	} else if err := blk.Verify(); err != nil {
		t.Fatal(err)
	}
	txID = blk.(*stateful.OracleBlock).Block.BlockTxs()[0].ID()

	// Assert preferences are correct
	// and accept the proposal/commit
	block = blk.(smcon.OracleBlock)
	if options, err := block.Options(); err != nil {
		t.Fatal(err)
	} else if commit, ok := options[0].(*stateful.Block); !ok {
		t.Fatal(errShouldPrefCommit)
	} else if _, ok := commit.Block.(*stateless.CommitBlock); !ok {
		t.Fatal(errShouldPrefCommit)
	} else if abort, ok := options[1].(*stateful.Block); !ok {
		t.Fatal(errShouldPrefCommit)
	} else if _, ok := abort.Block.(*stateless.AbortBlock); !ok {
		t.Fatal(errShouldPrefCommit)
	} else if err := block.Accept(); err != nil {
		t.Fatal(err)
	} else if err := commit.Verify(); err != nil {
		t.Fatal(err)
	} else if err := abort.Verify(); err != nil {
		t.Fatal(err)
	} else if _, txStatus, err := vm.manager.OnAccept(abort.ID()).GetTx(txID); err != nil {
		t.Fatal(err)
	} else if txStatus != status.Aborted {
		t.Fatalf("status should be Aborted but is %s", txStatus)
	} else if err := commit.Accept(); err != nil { // remove validator from current validator set
		t.Fatal(err)
<<<<<<< HEAD
	} else if _, txStatus, err := vm.state.GetTx(block.Tx.ID()); err != nil {
=======
	} else if _, txStatus, err := vm.state.GetTx(txID); err != nil {
>>>>>>> ac2c6272
		t.Fatal(err)
	} else if txStatus != status.Committed {
		t.Fatalf("status should be Committed but is %s", txStatus)
	}

	pendingStakers = vm.state.PendingStakers()
	vdr = pendingStakers.GetValidator(nodeID)
	_, exists = vdr.SubnetValidators()[createSubnetTx.ID()]
	if exists {
		t.Fatal("should have removed the pending validator")
	}

	currentStakers = vm.state.CurrentStakers()
	cVDR, err = currentStakers.GetValidator(nodeID)
	if err != nil {
		t.Fatal(err)
	}
	_, exists = cVDR.SubnetValidators()[createSubnetTx.ID()]
	if exists {
		t.Fatal("should have removed from the validator set")
	}
}

// test asset import
func TestAtomicImport(t *testing.T) {
	vm, baseDB, _, mutableSharedMemory := defaultVM()
	vm.ctx.Lock.Lock()
	defer func() {
		if err := vm.Shutdown(); err != nil {
			t.Fatal(err)
		}
		vm.ctx.Lock.Unlock()
	}()

	utxoID := avax.UTXOID{
		TxID:        ids.Empty.Prefix(1),
		OutputIndex: 1,
	}
	amount := uint64(50000)
	recipientKey := keys[1]

	m := &atomic.Memory{}
	err := m.Initialize(logging.NoLog{}, prefixdb.New([]byte{5}, baseDB))
	if err != nil {
		t.Fatal(err)
	}

	mutableSharedMemory.SharedMemory = m.NewSharedMemory(vm.ctx.ChainID)
	peerSharedMemory := m.NewSharedMemory(vm.ctx.XChainID)

	if _, err := vm.txBuilder.NewImportTx(
		vm.ctx.XChainID,
		recipientKey.PublicKey().Address(),
		[]*crypto.PrivateKeySECP256K1R{keys[0]},
		ids.ShortEmpty, // change addr
	); err == nil {
		t.Fatalf("should have errored due to missing utxos")
	}

	// Provide the avm UTXO

	utxo := &avax.UTXO{
		UTXOID: utxoID,
		Asset:  avax.Asset{ID: avaxAssetID},
		Out: &secp256k1fx.TransferOutput{
			Amt: amount,
			OutputOwners: secp256k1fx.OutputOwners{
				Threshold: 1,
				Addrs:     []ids.ShortID{recipientKey.PublicKey().Address()},
			},
		},
	}
	utxoBytes, err := txs.Codec.Marshal(txs.Version, utxo)
	if err != nil {
		t.Fatal(err)
	}
	inputID := utxo.InputID()
	if err := peerSharedMemory.Apply(map[ids.ID]*atomic.Requests{vm.ctx.ChainID: {PutRequests: []*atomic.Element{{
		Key:   inputID[:],
		Value: utxoBytes,
		Traits: [][]byte{
			recipientKey.PublicKey().Address().Bytes(),
		},
	}}}}); err != nil {
		t.Fatal(err)
	}

	tx, err := vm.txBuilder.NewImportTx(
		vm.ctx.XChainID,
		recipientKey.PublicKey().Address(),
		[]*crypto.PrivateKeySECP256K1R{recipientKey},
		ids.ShortEmpty, // change addr
	)
	if err != nil {
		t.Fatal(err)
	}

	if err := vm.blockBuilder.AddUnverifiedTx(tx); err != nil {
		t.Fatal(err)
	} else if blk, err := vm.BuildBlock(); err != nil {
		t.Fatal(err)
	} else if err := blk.Verify(); err != nil {
		t.Fatal(err)
	} else if err := blk.Accept(); err != nil {
		t.Fatal(err)
	} else if _, txStatus, err := vm.state.GetTx(tx.ID()); err != nil {
		t.Fatal(err)
	} else if txStatus != status.Committed {
		t.Fatalf("status should be Committed but is %s", txStatus)
	}
	inputID = utxoID.InputID()
	if _, err := vm.ctx.SharedMemory.Get(vm.ctx.XChainID, [][]byte{inputID[:]}); err == nil {
		t.Fatalf("shouldn't have been able to read the utxo")
	}
}

// test optimistic asset import
func TestOptimisticAtomicImport(t *testing.T) {
	vm, _, _, _ := defaultVM()
	vm.ctx.Lock.Lock()
	defer func() {
		if err := vm.Shutdown(); err != nil {
			t.Fatal(err)
		}
		vm.ctx.Lock.Unlock()
	}()

	tx := &txs.Tx{Unsigned: &txs.ImportTx{
		BaseTx: txs.BaseTx{BaseTx: avax.BaseTx{
			NetworkID:    vm.ctx.NetworkID,
			BlockchainID: vm.ctx.ChainID,
		}},
		SourceChain: vm.ctx.XChainID,
		ImportedInputs: []*avax.TransferableInput{{
			UTXOID: avax.UTXOID{
				TxID:        ids.Empty.Prefix(1),
				OutputIndex: 1,
			},
			Asset: avax.Asset{ID: vm.ctx.AVAXAssetID},
			In: &secp256k1fx.TransferInput{
				Amt: 50000,
			},
		}},
	}}
	if err := tx.Sign(txs.Codec, [][]*crypto.PrivateKeySECP256K1R{{}}); err != nil {
		t.Fatal(err)
	}

	preferred, err := vm.Preferred()
	if err != nil {
		t.Fatal(err)
	}
	preferredID := preferred.ID()
	preferredHeight := preferred.Height()

	statelessBlk, err := stateless.NewAtomicBlock(
		preferredID,
		preferredHeight+1,
		tx,
	)
	if err != nil {
		t.Fatal(err)
	}
	blk := vm.manager.NewBlock(statelessBlk)

	if err := blk.Verify(); err == nil {
		t.Fatalf("Block should have failed verification due to missing UTXOs")
	}

	if err := vm.SetState(snow.Bootstrapping); err != nil {
		t.Fatal(err)
	}

	if err := blk.Verify(); err != nil {
		t.Fatal(err)
	}

	if err := blk.Accept(); err != nil {
		t.Fatal(err)
	}

	if err := vm.SetState(snow.NormalOp); err != nil {
		t.Fatal(err)
	}

	_, txStatus, err := vm.state.GetTx(tx.ID())
	if err != nil {
		t.Fatal(err)
	}

	if txStatus != status.Committed {
		t.Fatalf("Wrong status returned. Expected %s; Got %s", status.Committed, txStatus)
	}
}

// test restarting the node
func TestRestartPartiallyAccepted(t *testing.T) {
	_, genesisBytes := defaultGenesis()
	db := manager.NewMemDB(version.Semantic1_0_0)

	firstDB := db.NewPrefixDBManager([]byte{})
	firstVM := &VM{Factory: Factory{
		Config: config.Config{
			Chains:                 chains.MockManager{},
			Validators:             validators.NewManager(),
			UptimeLockedCalculator: uptime.NewLockedCalculator(),
			MinStakeDuration:       defaultMinStakingDuration,
			MaxStakeDuration:       defaultMaxStakingDuration,
			RewardConfig:           defaultRewardConfig,
		},
	}}
	firstVM.clock.Set(defaultGenesisTime)
	firstCtx := defaultContext()
	firstCtx.Lock.Lock()

	firstMsgChan := make(chan common.Message, 1)
	if err := firstVM.Initialize(firstCtx, firstDB, genesisBytes, nil, nil, firstMsgChan, nil, nil); err != nil {
		t.Fatal(err)
	}

	genesisID, err := firstVM.LastAccepted()
	if err != nil {
		t.Fatal(err)
	}

	firstAdvanceTimeTx, err := firstVM.txBuilder.NewAdvanceTimeTx(defaultGenesisTime.Add(time.Second))
	if err != nil {
		t.Fatal(err)
	}

	preferred, err := firstVM.Preferred()
	if err != nil {
		t.Fatal(err)
	}
	preferredID := preferred.ID()
	preferredHeight := preferred.Height()

	statelessBlk, err := stateless.NewProposalBlock(
		preferredID,
		preferredHeight+1,
		firstAdvanceTimeTx,
	)
	if err != nil {
		t.Fatal(err)
	}

	firstAdvanceTimeBlk := firstVM.manager.NewBlock(statelessBlk)

	firstVM.clock.Set(defaultGenesisTime.Add(3 * time.Second))
	if err := firstAdvanceTimeBlk.Verify(); err != nil {
		t.Fatal(err)
	}

	options, err := firstAdvanceTimeBlk.(smcon.OracleBlock).Options()
	if err != nil {
		t.Fatal(err)
	}
	firstOption := options[0]
	secondOption := options[1]

	if err := firstOption.Verify(); err != nil {
		t.Fatal(err)
	} else if err := secondOption.Verify(); err != nil {
		t.Fatal(err)
	} else if err := firstAdvanceTimeBlk.Accept(); err != nil { // time advances to defaultGenesisTime.Add(time.Second)
		t.Fatal(err)
	}

	// Byte representation of block that proposes advancing time to defaultGenesisTime + 2 seconds
	secondAdvanceTimeBlkBytes := []byte{
		0, 0,
		0, 0, 0, 0,
		6, 150, 225, 43, 97, 69, 215, 238,
		150, 164, 249, 184, 2, 197, 216, 49,
		6, 78, 81, 50, 190, 8, 44, 165,
		219, 127, 96, 39, 235, 155, 17, 108,
		0, 0, 0, 0,
		0, 0, 0, 1,
		0, 0, 0, 19,
		0, 0, 0, 0, 95, 34, 234, 149,
		0, 0, 0, 0,
	}
	if _, err := firstVM.ParseBlock(secondAdvanceTimeBlkBytes); err != nil {
		t.Fatal(err)
	}

	if err := firstVM.Shutdown(); err != nil {
		t.Fatal(err)
	}
	firstCtx.Lock.Unlock()

	secondVM := &VM{Factory: Factory{
		Config: config.Config{
			Chains:                 chains.MockManager{},
			Validators:             validators.NewManager(),
			UptimeLockedCalculator: uptime.NewLockedCalculator(),
			MinStakeDuration:       defaultMinStakingDuration,
			MaxStakeDuration:       defaultMaxStakingDuration,
			RewardConfig:           defaultRewardConfig,
		},
	}}

	secondVM.clock.Set(defaultGenesisTime)
	secondCtx := defaultContext()
	secondCtx.Lock.Lock()
	defer func() {
		if err := secondVM.Shutdown(); err != nil {
			t.Fatal(err)
		}
		secondCtx.Lock.Unlock()
	}()

	secondDB := db.NewPrefixDBManager([]byte{})
	secondMsgChan := make(chan common.Message, 1)
	if err := secondVM.Initialize(secondCtx, secondDB, genesisBytes, nil, nil, secondMsgChan, nil, nil); err != nil {
		t.Fatal(err)
	}

	lastAccepted, err := secondVM.LastAccepted()
	if err != nil {
		t.Fatal(err)
	}
	if genesisID != lastAccepted {
		t.Fatalf("Shouldn't have changed the genesis")
	}
}

// test restarting the node
func TestRestartFullyAccepted(t *testing.T) {
	_, genesisBytes := defaultGenesis()

	db := manager.NewMemDB(version.Semantic1_0_0)
	firstDB := db.NewPrefixDBManager([]byte{})
	firstVM := &VM{Factory: Factory{
		Config: config.Config{
			Chains:                 chains.MockManager{},
			Validators:             validators.NewManager(),
			UptimeLockedCalculator: uptime.NewLockedCalculator(),
			MinStakeDuration:       defaultMinStakingDuration,
			MaxStakeDuration:       defaultMaxStakingDuration,
			RewardConfig:           defaultRewardConfig,
		},
	}}

	firstVM.clock.Set(defaultGenesisTime)
	firstCtx := defaultContext()
	firstCtx.Lock.Lock()

	firstMsgChan := make(chan common.Message, 1)
	if err := firstVM.Initialize(firstCtx, firstDB, genesisBytes, nil, nil, firstMsgChan, nil, nil); err != nil {
		t.Fatal(err)
	}

	firstAdvanceTimeTx, err := firstVM.txBuilder.NewAdvanceTimeTx(defaultGenesisTime.Add(time.Second))
	if err != nil {
		t.Fatal(err)
	}

	preferred, err := firstVM.Preferred()
	if err != nil {
		t.Fatal(err)
	}
	preferredID := preferred.ID()
	preferredHeight := preferred.Height()

	statelessBlk, err := stateless.NewProposalBlock(
		preferredID,
		preferredHeight+1,
		firstAdvanceTimeTx,
	)
	if err != nil {
		t.Fatal(err)
	}
	firstAdvanceTimeBlk := firstVM.manager.NewBlock(statelessBlk)
	firstVM.clock.Set(defaultGenesisTime.Add(3 * time.Second))
	if err := firstAdvanceTimeBlk.Verify(); err != nil {
		t.Fatal(err)
	}

	options, err := firstAdvanceTimeBlk.(smcon.OracleBlock).Options()
	if err != nil {
		t.Fatal(err)
	} else if err := options[0].Verify(); err != nil {
		t.Fatal(err)
	} else if err := options[1].Verify(); err != nil {
		t.Fatal(err)
	} else if err := firstAdvanceTimeBlk.Accept(); err != nil {
		t.Fatal(err)
	} else if err := options[0].Accept(); err != nil {
		t.Fatal(err)
	} else if err := options[1].Reject(); err != nil {
		t.Fatal(err)
	}

	// Byte representation of block that proposes advancing time to defaultGenesisTime + 2 seconds
	secondAdvanceTimeBlkBytes := []byte{
		0, 0,
		0, 0, 0, 0,
		6, 150, 225, 43, 97, 69, 215, 238,
		150, 164, 249, 184, 2, 197, 216, 49,
		6, 78, 81, 50, 190, 8, 44, 165,
		219, 127, 96, 39, 235, 155, 17, 108,
		0, 0, 0, 0,
		0, 0, 0, 1,
		0, 0, 0, 19,
		0, 0, 0, 0, 95, 34, 234, 149,
		0, 0, 0, 0,
	}
	if _, err := firstVM.ParseBlock(secondAdvanceTimeBlkBytes); err != nil {
		t.Fatal(err)
	}

	if err := firstVM.Shutdown(); err != nil {
		t.Fatal(err)
	}
	firstCtx.Lock.Unlock()

	secondVM := &VM{Factory: Factory{
		Config: config.Config{
			Chains:                 chains.MockManager{},
			Validators:             validators.NewManager(),
			UptimeLockedCalculator: uptime.NewLockedCalculator(),
			MinStakeDuration:       defaultMinStakingDuration,
			MaxStakeDuration:       defaultMaxStakingDuration,
			RewardConfig:           defaultRewardConfig,
		},
	}}

	secondVM.clock.Set(defaultGenesisTime)
	secondCtx := defaultContext()
	secondCtx.Lock.Lock()
	defer func() {
		if err := secondVM.Shutdown(); err != nil {
			t.Fatal(err)
		}
		secondCtx.Lock.Unlock()
	}()

	secondDB := db.NewPrefixDBManager([]byte{})
	secondMsgChan := make(chan common.Message, 1)
	if err := secondVM.Initialize(secondCtx, secondDB, genesisBytes, nil, nil, secondMsgChan, nil, nil); err != nil {
		t.Fatal(err)
	}
	lastAccepted, err := secondVM.LastAccepted()
	if err != nil {
		t.Fatal(err)
	}
	if options[0].ID() != lastAccepted {
		t.Fatalf("Should have changed the genesis")
	}
}

// test bootstrapping the node
func TestBootstrapPartiallyAccepted(t *testing.T) {
	_, genesisBytes := defaultGenesis()

	baseDBManager := manager.NewMemDB(version.Semantic1_0_0)
	vmDBManager := baseDBManager.NewPrefixDBManager([]byte("vm"))
	bootstrappingDB := prefixdb.New([]byte("bootstrapping"), baseDBManager.Current().Database)

	blocked, err := queue.NewWithMissing(bootstrappingDB, "", prometheus.NewRegistry())
	if err != nil {
		t.Fatal(err)
	}

	vm := &VM{Factory: Factory{
		Config: config.Config{
			Chains:                 chains.MockManager{},
			Validators:             validators.NewManager(),
			UptimeLockedCalculator: uptime.NewLockedCalculator(),
			MinStakeDuration:       defaultMinStakingDuration,
			MaxStakeDuration:       defaultMaxStakingDuration,
			RewardConfig:           defaultRewardConfig,
		},
	}}

	vm.clock.Set(defaultGenesisTime)
	ctx := defaultContext()
	consensusCtx := snow.DefaultConsensusContextTest()
	consensusCtx.Context = ctx
	consensusCtx.SetState(snow.Initializing)
	ctx.Lock.Lock()

	msgChan := make(chan common.Message, 1)
	if err := vm.Initialize(ctx, vmDBManager, genesisBytes, nil, nil, msgChan, nil, nil); err != nil {
		t.Fatal(err)
	}

	preferred, err := vm.Preferred()
	if err != nil {
		t.Fatal(err)
	}
	preferredID := preferred.ID()
	preferredHeight := preferred.Height()

	advanceTimeTx, err := vm.txBuilder.NewAdvanceTimeTx(defaultGenesisTime.Add(time.Second))
	if err != nil {
		t.Fatal(err)
	}
	statelessBlk, err := stateless.NewProposalBlock(
		preferredID,
		preferredHeight+1,
		advanceTimeTx,
	)
	if err != nil {
		t.Fatal(err)
	}
	advanceTimeBlk := vm.manager.NewBlock(statelessBlk)
	if err != nil {
		t.Fatal(err)
	}
	advanceTimeBlkID := advanceTimeBlk.ID()
	advanceTimeBlkBytes := advanceTimeBlk.Bytes()

	peerID := ids.NodeID{1, 2, 3, 4, 5, 4, 3, 2, 1}
	vdrs := validators.NewSet()
	if err := vdrs.AddWeight(peerID, 1); err != nil {
		t.Fatal(err)
	}
	beacons := vdrs

	benchlist := benchlist.NewNoBenchlist()
	timeoutManager, err := timeout.NewManager(
		&timer.AdaptiveTimeoutConfig{
			InitialTimeout:     time.Millisecond,
			MinimumTimeout:     time.Millisecond,
			MaximumTimeout:     10 * time.Second,
			TimeoutHalflife:    5 * time.Minute,
			TimeoutCoefficient: 1.25,
		},
		benchlist,
		"",
		prometheus.NewRegistry(),
	)
	if err != nil {
		t.Fatal(err)
	}
	go timeoutManager.Dispatch()

	chainRouter := &router.ChainRouter{}
	metrics := prometheus.NewRegistry()
	mc, err := message.NewCreator(metrics, true, "dummyNamespace", 10*time.Second)
	assert.NoError(t, err)
	err = chainRouter.Initialize(ids.EmptyNodeID, logging.NoLog{}, mc, timeoutManager, time.Second, ids.Set{}, ids.Set{}, nil, router.HealthConfig{}, "", prometheus.NewRegistry())
	assert.NoError(t, err)

	externalSender := &sender.ExternalSenderTest{TB: t}
	externalSender.Default(true)

	// Passes messages from the consensus engine to the network
	sender, err := sender.New(
		consensusCtx,
		mc,
		externalSender,
		chainRouter,
		timeoutManager,
		sender.GossipConfig{
			AcceptedFrontierPeerSize:  1,
			OnAcceptPeerSize:          1,
			AppGossipValidatorSize:    1,
			AppGossipNonValidatorSize: 1,
		},
	)
	assert.NoError(t, err)

	var reqID uint32
	externalSender.SendF = func(msg message.OutboundMessage, nodeIDs ids.NodeIDSet, subnetID ids.ID, validatorOnly bool) ids.NodeIDSet {
		inMsg, err := mc.Parse(msg.Bytes(), ctx.NodeID, func() {})
		assert.NoError(t, err)
		assert.Equal(t, message.GetAcceptedFrontier, inMsg.Op())

		res := nodeIDs
		requestID, ok := inMsg.Get(message.RequestID).(uint32)
		assert.True(t, ok)

		reqID = requestID
		return res
	}

	isBootstrapped := false
	subnet := &common.SubnetTest{
		T:               t,
		IsBootstrappedF: func() bool { return isBootstrapped },
		BootstrappedF:   func(ids.ID) { isBootstrapped = true },
	}

	peers := tracker.NewPeers()
	startup := tracker.NewStartup(peers, (beacons.Weight()+1)/2)
	beacons.RegisterCallbackListener(startup)

	// The engine handles consensus
	consensus := &smcon.Topological{}
	commonCfg := common.Config{
		Ctx:                            consensusCtx,
		Validators:                     vdrs,
		Beacons:                        beacons,
		SampleK:                        beacons.Len(),
		StartupTracker:                 startup,
		Alpha:                          (beacons.Weight() + 1) / 2,
		Sender:                         sender,
		Subnet:                         subnet,
		AncestorsMaxContainersSent:     2000,
		AncestorsMaxContainersReceived: 2000,
		SharedCfg:                      &common.SharedConfig{},
	}

	snowGetHandler, err := snowgetter.New(vm, commonCfg)
	assert.NoError(t, err)

	bootstrapConfig := bootstrap.Config{
		Config:        commonCfg,
		AllGetsServer: snowGetHandler,
		Blocked:       blocked,
		VM:            vm,
	}

	// Asynchronously passes messages from the network to the consensus engine
	cpuTracker, err := timetracker.NewResourceTracker(prometheus.NewRegistry(), resource.NoUsage, meter.ContinuousFactory{}, time.Second)
	assert.NoError(t, err)
	handler, err := handler.New(
		mc,
		bootstrapConfig.Ctx,
		vdrs,
		msgChan,
		nil,
		time.Hour,
		cpuTracker,
	)
	assert.NoError(t, err)

	engineConfig := smeng.Config{
		Ctx:           bootstrapConfig.Ctx,
		AllGetsServer: snowGetHandler,
		VM:            bootstrapConfig.VM,
		Sender:        bootstrapConfig.Sender,
		Validators:    vdrs,
		Params: snowball.Parameters{
			K:                     1,
			Alpha:                 1,
			BetaVirtuous:          20,
			BetaRogue:             20,
			ConcurrentRepolls:     1,
			OptimalProcessing:     1,
			MaxOutstandingItems:   1,
			MaxItemProcessingTime: 1,
		},
		Consensus: consensus,
	}
	engine, err := smeng.New(engineConfig)
	if err != nil {
		t.Fatal(err)
	}
	handler.SetConsensus(engine)

	bootstrapper, err := bootstrap.New(
		bootstrapConfig,
		engine.Start,
	)
	if err != nil {
		t.Fatal(err)
	}
	handler.SetBootstrapper(bootstrapper)

	// Allow incoming messages to be routed to the new chain
	chainRouter.AddChain(handler)
	ctx.Lock.Unlock()

	handler.Start(false)

	ctx.Lock.Lock()
	if err := bootstrapper.Connected(peerID, version.CurrentApp); err != nil {
		t.Fatal(err)
	}

	externalSender.SendF = func(msg message.OutboundMessage, nodeIDs ids.NodeIDSet, subnetID ids.ID, validatorOnly bool) ids.NodeIDSet {
		inMsg, err := mc.Parse(msg.Bytes(), ctx.NodeID, func() {})
		assert.NoError(t, err)
		assert.Equal(t, message.GetAccepted, inMsg.Op())

		res := nodeIDs
		requestID, ok := inMsg.Get(message.RequestID).(uint32)
		assert.True(t, ok)

		reqID = requestID
		return res
	}

	frontier := []ids.ID{advanceTimeBlkID}
	if err := bootstrapper.AcceptedFrontier(peerID, reqID, frontier); err != nil {
		t.Fatal(err)
	}

	externalSender.SendF = func(msg message.OutboundMessage, nodeIDs ids.NodeIDSet, subnetID ids.ID, validatorOnly bool) ids.NodeIDSet {
		inMsg, err := mc.Parse(msg.Bytes(), ctx.NodeID, func() {})
		assert.NoError(t, err)
		assert.Equal(t, message.GetAncestors, inMsg.Op())

		res := nodeIDs
		requestID, ok := inMsg.Get(message.RequestID).(uint32)
		assert.True(t, ok)
		reqID = requestID

		containerID, err := ids.ToID(inMsg.Get(message.ContainerID).([]byte))
		assert.NoError(t, err)
		if containerID != advanceTimeBlkID {
			t.Fatalf("wrong block requested")
		}

		return res
	}

	if err := bootstrapper.Accepted(peerID, reqID, frontier); err != nil {
		t.Fatal(err)
	}

	externalSender.SendF = nil
	externalSender.CantSend = false

	if err := bootstrapper.Ancestors(peerID, reqID, [][]byte{advanceTimeBlkBytes}); err != nil {
		t.Fatal(err)
	}

	preferred, err = vm.Preferred()
	if err != nil {
		t.Fatal(err)
	}

	options, err := advanceTimeBlk.(smcon.OracleBlock).Options()
	if err != nil {
		t.Fatal(err)
	}

	// TODO is this right?
	// Because the block needs to have been verified for it's preference to be
	// set correctly, we manually select the correct preference here.
	advanceTimePreference := options[0]

	if preferred.ID() != advanceTimePreference.ID() {
		t.Fatalf("wrong preference reported after bootstrapping to proposal block\nPreferred: %s\nExpected: %s\nGenesis: %s",
			preferred.ID(),
			advanceTimePreference.ID(),
			preferredID)
	}
	ctx.Lock.Unlock()

	chainRouter.Shutdown()
}

func TestUnverifiedParent(t *testing.T) {
	_, genesisBytes := defaultGenesis()

	dbManager := manager.NewMemDB(version.Semantic1_0_0)

	vm := &VM{Factory: Factory{
		Config: config.Config{
			Chains:                 chains.MockManager{},
			Validators:             validators.NewManager(),
			UptimeLockedCalculator: uptime.NewLockedCalculator(),
			MinStakeDuration:       defaultMinStakingDuration,
			MaxStakeDuration:       defaultMaxStakingDuration,
			RewardConfig:           defaultRewardConfig,
		},
	}}

	vm.clock.Set(defaultGenesisTime)
	ctx := defaultContext()
	ctx.Lock.Lock()
	defer func() {
		if err := vm.Shutdown(); err != nil {
			t.Fatal(err)
		}
		ctx.Lock.Unlock()
	}()

	msgChan := make(chan common.Message, 1)
	if err := vm.Initialize(ctx, dbManager, genesisBytes, nil, nil, msgChan, nil, nil); err != nil {
		t.Fatal(err)
	}

	firstAdvanceTimeTx, err := vm.txBuilder.NewAdvanceTimeTx(defaultGenesisTime.Add(time.Second))
	if err != nil {
		t.Fatal(err)
	}

	preferred, err := vm.Preferred()
	if err != nil {
		t.Fatal(err)
	}
	preferredID := preferred.ID()
	preferredHeight := preferred.Height()

	statelessBlk, err := stateless.NewProposalBlock(
		preferredID,
		preferredHeight+1,
		firstAdvanceTimeTx,
	)
	if err != nil {
		t.Fatal(err)
	}
	firstAdvanceTimeBlk := vm.manager.NewBlock(statelessBlk)

	vm.clock.Set(defaultGenesisTime.Add(2 * time.Second))
	if err := firstAdvanceTimeBlk.Verify(); err != nil {
		t.Fatal(err)
	}

	options, err := firstAdvanceTimeBlk.(smcon.OracleBlock).Options()
	if err != nil {
		t.Fatal(err)
	}
	firstOption := options[0]
	secondOption := options[1]

	secondAdvanceTimeTx, err := vm.txBuilder.NewAdvanceTimeTx(defaultGenesisTime.Add(2 * time.Second))
	if err != nil {
		t.Fatal(err)
	}
	statelessSecondAdvanceTimeBlk, err := stateless.NewProposalBlock(
		firstOption.ID(),
		firstOption.(*stateful.Block).Height()+1,
		secondAdvanceTimeTx,
	)
	if err != nil {
		t.Fatal(err)
	}

	secondAdvanceTimeBlk := vm.manager.NewBlock(statelessSecondAdvanceTimeBlk)

	if parentBlkID := secondAdvanceTimeBlk.Parent(); parentBlkID != firstOption.ID() {
		t.Fatalf("Wrong parent block ID returned")
	} else if err := firstOption.Verify(); err != nil {
		t.Fatal(err)
	} else if err := secondOption.Verify(); err != nil {
		t.Fatal(err)
	} else if err := secondAdvanceTimeBlk.Verify(); err != nil {
		t.Fatal(err)
	}
}

func TestMaxStakeAmount(t *testing.T) {
	vm, _, _, _ := defaultVM()
	vm.ctx.Lock.Lock()
	defer func() {
		if err := vm.Shutdown(); err != nil {
			t.Fatal(err)
		}
		vm.ctx.Lock.Unlock()
	}()

	tests := []struct {
		description    string
		startTime      time.Time
		endTime        time.Time
		validatorID    ids.NodeID
		expectedAmount uint64
	}{
		{
			description:    "startTime after validation period ends",
			startTime:      defaultValidateEndTime.Add(time.Minute),
			endTime:        defaultValidateEndTime.Add(2 * time.Minute),
			validatorID:    ids.NodeID(keys[0].PublicKey().Address()),
			expectedAmount: 0,
		},
		{
			description:    "startTime when validation period ends",
			startTime:      defaultValidateEndTime,
			endTime:        defaultValidateEndTime.Add(2 * time.Minute),
			validatorID:    ids.NodeID(keys[0].PublicKey().Address()),
			expectedAmount: defaultWeight,
		},
		{
			description:    "startTime before validation period ends",
			startTime:      defaultValidateEndTime.Add(-time.Minute),
			endTime:        defaultValidateEndTime.Add(2 * time.Minute),
			validatorID:    ids.NodeID(keys[0].PublicKey().Address()),
			expectedAmount: defaultWeight,
		},
		{
			description:    "endTime after validation period ends",
			startTime:      defaultValidateStartTime,
			endTime:        defaultValidateEndTime.Add(time.Minute),
			validatorID:    ids.NodeID(keys[0].PublicKey().Address()),
			expectedAmount: defaultWeight,
		},
		{
			description:    "endTime when validation period ends",
			startTime:      defaultValidateStartTime,
			endTime:        defaultValidateEndTime,
			validatorID:    ids.NodeID(keys[0].PublicKey().Address()),
			expectedAmount: defaultWeight,
		},
		{
			description:    "endTime before validation period ends",
			startTime:      defaultValidateStartTime,
			endTime:        defaultValidateEndTime.Add(-time.Minute),
			validatorID:    ids.NodeID(keys[0].PublicKey().Address()),
			expectedAmount: defaultWeight,
		},
	}

	for _, test := range tests {
		t.Run(test.description, func(t *testing.T) {
			amount, err := vm.state.MaxStakeAmount(vm.ctx.SubnetID, test.validatorID, test.startTime, test.endTime)
			if err != nil {
				t.Fatal(err)
			}
			if amount != test.expectedAmount {
				t.Fatalf("wrong max stake amount. Expected %d ; Returned %d",
					test.expectedAmount, amount)
			}
		})
	}
}

// Test that calling Verify on a block with an unverified parent doesn't cause a panic.
func TestUnverifiedParentPanic(t *testing.T) {
	_, genesisBytes := defaultGenesis()

	baseDBManager := manager.NewMemDB(version.Semantic1_0_0)
	atomicDB := prefixdb.New([]byte{1}, baseDBManager.Current().Database)

	vm := &VM{Factory: Factory{
		Config: config.Config{
			Chains:                 chains.MockManager{},
			Validators:             validators.NewManager(),
			UptimeLockedCalculator: uptime.NewLockedCalculator(),
			MinStakeDuration:       defaultMinStakingDuration,
			MaxStakeDuration:       defaultMaxStakingDuration,
			RewardConfig:           defaultRewardConfig,
		},
	}}

	vm.clock.Set(defaultGenesisTime)
	ctx := defaultContext()
	ctx.Lock.Lock()
	defer func() {
		if err := vm.Shutdown(); err != nil {
			t.Fatal(err)
		}
		ctx.Lock.Unlock()
	}()

	msgChan := make(chan common.Message, 1)
	if err := vm.Initialize(ctx, baseDBManager, genesisBytes, nil, nil, msgChan, nil, nil); err != nil {
		t.Fatal(err)
	}
	m := &atomic.Memory{}
	err := m.Initialize(logging.NoLog{}, atomicDB)
	if err != nil {
		panic(err)
	}
	vm.ctx.SharedMemory = m.NewSharedMemory(ctx.ChainID)

	key0 := keys[0]
	key1 := keys[1]
	addr0 := key0.PublicKey().Address()
	addr1 := key1.PublicKey().Address()

	addSubnetTx0, err := vm.txBuilder.NewCreateSubnetTx(
		1,
		[]ids.ShortID{addr0},
		[]*crypto.PrivateKeySECP256K1R{key0},
		addr0,
	)
	if err != nil {
		t.Fatal(err)
	}

	addSubnetTx1, err := vm.txBuilder.NewCreateSubnetTx(
		1,
		[]ids.ShortID{addr1},
		[]*crypto.PrivateKeySECP256K1R{key1},
		addr1,
	)
	if err != nil {
		t.Fatal(err)
	}

	addSubnetTx2, err := vm.txBuilder.NewCreateSubnetTx(
		1,
		[]ids.ShortID{addr1},
		[]*crypto.PrivateKeySECP256K1R{key1},
		addr0,
	)
	if err != nil {
		t.Fatal(err)
	}

	preferred, err := vm.Preferred()
	if err != nil {
		t.Fatal(err)
	}
	preferredID := preferred.ID()
	preferredHeight := preferred.Height()

	statelessAddSubnetBlk0, err := stateless.NewStandardBlock(
		preferredID,
		preferredHeight+1,
		[]*txs.Tx{addSubnetTx0},
	)
	if err != nil {
		t.Fatal(err)
	}
	addSubnetBlk0 := vm.manager.NewBlock(statelessAddSubnetBlk0)

	statelessAddSubnetBlk1, err := stateless.NewStandardBlock(
		preferredID,
		preferredHeight+1,
		[]*txs.Tx{addSubnetTx1},
	)
	if err != nil {
		t.Fatal(err)
	}
	addSubnetBlk1 := vm.manager.NewBlock(statelessAddSubnetBlk1)

	statelessAddSubnetBlk2, err := stateless.NewStandardBlock(
		addSubnetBlk1.ID(),
		preferredHeight+2,
		[]*txs.Tx{addSubnetTx2},
	)
	if err != nil {
		t.Fatal(err)
	}
	addSubnetBlk2 := vm.manager.NewBlock(statelessAddSubnetBlk2)

	if _, err := vm.ParseBlock(addSubnetBlk0.Bytes()); err != nil {
		t.Fatal(err)
	}
	if _, err := vm.ParseBlock(addSubnetBlk1.Bytes()); err != nil {
		t.Fatal(err)
	}
	if _, err := vm.ParseBlock(addSubnetBlk2.Bytes()); err != nil {
		t.Fatal(err)
	}

	if err := addSubnetBlk0.Verify(); err != nil {
		t.Fatal(err)
	}
	if err := addSubnetBlk0.Accept(); err != nil {
		t.Fatal(err)
	}
	// Doesn't matter what verify returns as long as it's not panicking.
	_ = addSubnetBlk2.Verify()
}

func TestRejectedStateRegressionInvalidValidatorTimestamp(t *testing.T) {
	assert := assert.New(t)

	vm, baseDB, _, mutableSharedMemory := defaultVM()
	vm.ctx.Lock.Lock()
	defer func() {
		err := vm.Shutdown()
		assert.NoError(err)

		vm.ctx.Lock.Unlock()
	}()

	newValidatorStartTime := defaultGenesisTime.Add(executor.SyncBound).Add(1 * time.Second)
	newValidatorEndTime := newValidatorStartTime.Add(defaultMinStakingDuration)

	key, err := testKeyfactory.NewPrivateKey()
	assert.NoError(err)

	nodeID := ids.NodeID(key.PublicKey().Address())

	// Create the tx to add a new validator
	addValidatorTx, err := vm.txBuilder.NewAddValidatorTx(
		vm.MinValidatorStake,
		uint64(newValidatorStartTime.Unix()),
		uint64(newValidatorEndTime.Unix()),
		nodeID,
		ids.ShortID(nodeID),
		reward.PercentDenominator,
		[]*crypto.PrivateKeySECP256K1R{keys[0]},
		ids.ShortEmpty,
	)
	assert.NoError(err)

	// Create the proposal block to add the new validator
	preferred, err := vm.Preferred()
	assert.NoError(err)

	preferredID := preferred.ID()
	preferredHeight := preferred.Height()

	statelessBlk, err := stateless.NewProposalBlock(
		preferredID,
		preferredHeight+1,
		addValidatorTx,
	)
	assert.NoError(err)

	addValidatorProposalBlk := vm.manager.NewBlock(statelessBlk)

	err = addValidatorProposalBlk.Verify()
	assert.NoError(err)

	// Get the commit block to add the new validator
	addValidatorProposalOptions, err := addValidatorProposalBlk.(smcon.OracleBlock).Options()
	assert.NoError(err)

	addValidatorProposalCommitIntf := addValidatorProposalOptions[0]
	addValidatorProposalCommit, ok := addValidatorProposalCommitIntf.(*stateful.Block)
	assert.True(ok)

	err = addValidatorProposalCommit.Verify()
	assert.NoError(err)

	// Verify that the new validator now in pending validator set
	{
		onAccept := vm.manager.OnAccept(addValidatorProposalCommit.ID())
		pendingStakers := onAccept.PendingStakers()

		_, _, err := pendingStakers.GetValidatorTx(nodeID)
		assert.NoError(err)
	}

	// Create the UTXO that will be added to shared memory
	utxo := &avax.UTXO{
		UTXOID: avax.UTXOID{
			TxID: ids.GenerateTestID(),
		},
		Asset: avax.Asset{
			ID: vm.ctx.AVAXAssetID,
		},
		Out: &secp256k1fx.TransferOutput{
			Amt:          vm.TxFee,
			OutputOwners: secp256k1fx.OutputOwners{},
		},
	}

	// Create the import tx that will fail verification
	unsignedImportTx := &txs.ImportTx{
		BaseTx: txs.BaseTx{BaseTx: avax.BaseTx{
			NetworkID:    vm.ctx.NetworkID,
			BlockchainID: vm.ctx.ChainID,
		}},
		SourceChain: vm.ctx.XChainID,
		ImportedInputs: []*avax.TransferableInput{
			{
				UTXOID: utxo.UTXOID,
				Asset:  utxo.Asset,
				In: &secp256k1fx.TransferInput{
					Amt: vm.TxFee,
				},
			},
		},
	}
	signedImportTx := &txs.Tx{Unsigned: unsignedImportTx}
	err = signedImportTx.Sign(txs.Codec, [][]*crypto.PrivateKeySECP256K1R{
		{}, // There is one input, with no required signers
	})
	assert.NoError(err)

	// Create the standard block that will fail verification, and then be
	// re-verified.
	preferredID = addValidatorProposalCommit.ID()
	preferredHeight = addValidatorProposalCommit.Height()

	statelessImportBlk, err := stateless.NewStandardBlock(
		preferredID,
		preferredHeight+1,
		[]*txs.Tx{signedImportTx},
	)
	assert.NoError(err)

	importBlk := vm.manager.NewBlock(statelessImportBlk)

	// Because the shared memory UTXO hasn't been populated, this block is
	// currently invalid.
	err = importBlk.Verify()
	assert.Error(err)

	// Because we no longer ever reject a block in verification, the status
	// should remain as processing.
	importBlkStatus := importBlk.Status()
	assert.Equal(choices.Processing, importBlkStatus)

	// Populate the shared memory UTXO.
	m := &atomic.Memory{}
	err = m.Initialize(logging.NoLog{}, prefixdb.New([]byte{5}, baseDB))
	assert.NoError(err)

	mutableSharedMemory.SharedMemory = m.NewSharedMemory(vm.ctx.ChainID)
	peerSharedMemory := m.NewSharedMemory(vm.ctx.XChainID)

	utxoBytes, err := txs.Codec.Marshal(txs.Version, utxo)
	assert.NoError(err)

	inputID := utxo.InputID()
	err = peerSharedMemory.Apply(
		map[ids.ID]*atomic.Requests{
			vm.ctx.ChainID: {
				PutRequests: []*atomic.Element{
					{
						Key:   inputID[:],
						Value: utxoBytes,
					},
				},
			},
		},
	)
	assert.NoError(err)

	// Because the shared memory UTXO has now been populated, the block should
	// pass verification.
	err = importBlk.Verify()
	assert.NoError(err)

	// The status shouldn't have been changed during a successful verification.
	importBlkStatus = importBlk.Status()
	assert.Equal(choices.Processing, importBlkStatus)

	// Create the tx that would have moved the new validator from the pending
	// validator set into the current validator set.
	vm.clock.Set(newValidatorStartTime)
	advanceTimeTx, err := vm.txBuilder.NewAdvanceTimeTx(newValidatorStartTime)
	assert.NoError(err)

	// Create the proposal block that should have moved the new validator from
	// the pending validator set into the current validator set.
	preferredID = importBlk.ID()
	preferredHeight = importBlk.Height()

	statelessAdvanceTimeProposalBlk, err := stateless.NewProposalBlock(
		preferredID,
		preferredHeight+1,
		advanceTimeTx,
	)
	assert.NoError(err)

	advanceTimeProposalBlk := vm.manager.NewBlock(statelessAdvanceTimeProposalBlk)
	err = advanceTimeProposalBlk.Verify()
	assert.NoError(err)

	// Get the commit block that advances the timestamp to the point that the
	// validator should be moved from the pending validator set into the current
	// validator set.
	advanceTimeProposalOptions, err := advanceTimeProposalBlk.(smcon.OracleBlock).Options()
	assert.NoError(err)

	advanceTimeProposalCommitIntf := advanceTimeProposalOptions[0]
	advanceTimeProposalCommit, ok := advanceTimeProposalCommitIntf.(*stateful.Block)
	assert.True(ok)
	_, ok = advanceTimeProposalCommit.Block.(*stateless.CommitBlock)
	assert.True(ok)

	err = advanceTimeProposalCommit.Verify()
	assert.NoError(err)

	// Accept all the blocks
	allBlocks := []smcon.Block{
		addValidatorProposalBlk,
		addValidatorProposalCommit,
		importBlk,
		advanceTimeProposalBlk,
		advanceTimeProposalCommit,
	}
	for _, blk := range allBlocks {
		err = blk.Accept()
		assert.NoError(err)

		status := blk.Status()
		assert.Equal(choices.Accepted, status)
	}

	// Force a reload of the state from the database.
	is, err := state.New(
		vm.dbManager.Current().Database,
		nil, // test does not need syncing genesis
		prometheus.NewRegistry(),
		&vm.Config,
		vm.ctx,
		vm.LocalStake,
		vm.TotalStake,
		vm.rewards,
	)
	assert.NoError(err)
	vm.state = is

	// Verify that new validator is now in the current validator set.
	{
		currentStakers := vm.state.CurrentStakers()
		_, err = currentStakers.GetValidator(nodeID)
		assert.NoError(err)

		pendingStakers := vm.state.PendingStakers()
		_, _, err := pendingStakers.GetValidatorTx(nodeID)
		assert.ErrorIs(err, database.ErrNotFound)

		currentTimestamp := vm.state.GetTimestamp()
		assert.Equal(newValidatorStartTime.Unix(), currentTimestamp.Unix())
	}
}

func TestRejectedStateRegressionInvalidValidatorReward(t *testing.T) {
	assert := assert.New(t)

	vm, baseDB, _, mutableSharedMemory := defaultVM()
	vm.ctx.Lock.Lock()
	defer func() {
		err := vm.Shutdown()
		assert.NoError(err)

		vm.ctx.Lock.Unlock()
	}()

	vm.state.SetCurrentSupply(defaultRewardConfig.SupplyCap / 2)

	newValidatorStartTime0 := defaultGenesisTime.Add(executor.SyncBound).Add(1 * time.Second)
	newValidatorEndTime0 := newValidatorStartTime0.Add(defaultMaxStakingDuration)

	nodeID0 := ids.NodeID(ids.GenerateTestShortID())

	// Create the tx to add the first new validator
	addValidatorTx0, err := vm.txBuilder.NewAddValidatorTx(
		vm.MaxValidatorStake,
		uint64(newValidatorStartTime0.Unix()),
		uint64(newValidatorEndTime0.Unix()),
		nodeID0,
		ids.ShortID(nodeID0),
		reward.PercentDenominator,
		[]*crypto.PrivateKeySECP256K1R{keys[0]},
		ids.ShortEmpty,
	)
	assert.NoError(err)

	// Create the proposal block to add the first new validator
	preferred, err := vm.Preferred()
	assert.NoError(err)

	preferredID := preferred.ID()
	preferredHeight := preferred.Height()

	statelessAddValidatorProposalBlk0, err := stateless.NewProposalBlock(
		preferredID,
		preferredHeight+1,
		addValidatorTx0,
	)
	assert.NoError(err)

	addValidatorProposalBlk0 := vm.manager.NewBlock(statelessAddValidatorProposalBlk0)
	err = addValidatorProposalBlk0.Verify()
	assert.NoError(err)

	// Get the commit block to add the first new validator
	addValidatorProposalOptions0, err := addValidatorProposalBlk0.(smcon.OracleBlock).Options()
	assert.NoError(err)

	addValidatorProposalCommitIntf0 := addValidatorProposalOptions0[0]
	addValidatorProposalCommit0, ok := addValidatorProposalCommitIntf0.(*stateful.Block)
	assert.True(ok)
	_, ok = addValidatorProposalCommit0.Block.(*stateless.CommitBlock)
	assert.True(ok)

	err = addValidatorProposalCommit0.Verify()
	assert.NoError(err)

	// Verify that first new validator now in pending validator set
	{
		onAccept := vm.manager.OnAccept(addValidatorProposalCommit0.ID())
		pendingStakers := onAccept.PendingStakers()

		_, _, err := pendingStakers.GetValidatorTx(nodeID0)
		assert.NoError(err)
	}

	// Create the tx that moves the first new validator from the pending
	// validator set into the current validator set.
	vm.clock.Set(newValidatorStartTime0)
	advanceTimeTx0, err := vm.txBuilder.NewAdvanceTimeTx(newValidatorStartTime0)
	assert.NoError(err)

	// Create the proposal block that moves the first new validator from the
	// pending validator set into the current validator set.
	preferredID = addValidatorProposalCommit0.ID()
	preferredHeight = addValidatorProposalCommit0.Height()

	statelessAdvanceTimeProposalBlk0, err := stateless.NewProposalBlock(
		preferredID,
		preferredHeight+1,
		advanceTimeTx0,
	)
	assert.NoError(err)

	advanceTimeProposalBlk0 := vm.manager.NewBlock(statelessAdvanceTimeProposalBlk0)

	err = advanceTimeProposalBlk0.Verify()
	assert.NoError(err)

	// Get the commit block that advances the timestamp to the point that the
	// first new validator should be moved from the pending validator set into
	// the current validator set.
	advanceTimeProposalOptions0, err := advanceTimeProposalBlk0.(smcon.OracleBlock).Options()
	assert.NoError(err)

	advanceTimeProposalCommitIntf0 := advanceTimeProposalOptions0[0]
	advanceTimeProposalCommit0, ok := advanceTimeProposalCommitIntf0.(*stateful.Block)
	assert.True(ok)
	_, ok = advanceTimeProposalCommit0.Block.(*stateless.CommitBlock)
	assert.True(ok)

	err = advanceTimeProposalCommit0.Verify()
	assert.NoError(err)

	// Verify that the first new validator is now in the current validator set.
	{
		onAccept := vm.manager.OnAccept(advanceTimeProposalCommit0.ID())
		currentStakers := onAccept.CurrentStakers()
		_, err = currentStakers.GetValidator(nodeID0)
		assert.NoError(err)

		pendingStakers := onAccept.PendingStakers()
		_, _, err := pendingStakers.GetValidatorTx(nodeID0)
		assert.ErrorIs(err, database.ErrNotFound)

		currentTimestamp := onAccept.GetTimestamp()
		assert.Equal(newValidatorStartTime0.Unix(), currentTimestamp.Unix())
	}

	// Create the UTXO that will be added to shared memory
	utxo := &avax.UTXO{
		UTXOID: avax.UTXOID{
			TxID: ids.GenerateTestID(),
		},
		Asset: avax.Asset{
			ID: vm.ctx.AVAXAssetID,
		},
		Out: &secp256k1fx.TransferOutput{
			Amt:          vm.TxFee,
			OutputOwners: secp256k1fx.OutputOwners{},
		},
	}

	// Create the import tx that will fail verification
	unsignedImportTx := &txs.ImportTx{
		BaseTx: txs.BaseTx{BaseTx: avax.BaseTx{
			NetworkID:    vm.ctx.NetworkID,
			BlockchainID: vm.ctx.ChainID,
		}},
		SourceChain: vm.ctx.XChainID,
		ImportedInputs: []*avax.TransferableInput{
			{
				UTXOID: utxo.UTXOID,
				Asset:  utxo.Asset,
				In: &secp256k1fx.TransferInput{
					Amt: vm.TxFee,
				},
			},
		},
	}
	signedImportTx := &txs.Tx{Unsigned: unsignedImportTx}
	err = signedImportTx.Sign(txs.Codec, [][]*crypto.PrivateKeySECP256K1R{
		{}, // There is one input, with no required signers
	})
	assert.NoError(err)

	// Create the standard block that will fail verification, and then be
	// re-verified.
	preferredID = advanceTimeProposalCommit0.ID()
	preferredHeight = advanceTimeProposalCommit0.Height()

	statelessImportBlk, err := stateless.NewStandardBlock(
		preferredID,
		preferredHeight+1,
		[]*txs.Tx{signedImportTx},
	)
	assert.NoError(err)

	importBlk := vm.manager.NewBlock(statelessImportBlk)
	// Because the shared memory UTXO hasn't been populated, this block is
	// currently invalid.
	err = importBlk.Verify()
	assert.Error(err)

	// Because we no longer ever reject a block in verification, the status
	// should remain as processing.
	importBlkStatus := importBlk.Status()
	assert.Equal(choices.Processing, importBlkStatus)

	// Populate the shared memory UTXO.
	m := &atomic.Memory{}
	err = m.Initialize(logging.NoLog{}, prefixdb.New([]byte{5}, baseDB))
	assert.NoError(err)

	mutableSharedMemory.SharedMemory = m.NewSharedMemory(vm.ctx.ChainID)
	peerSharedMemory := m.NewSharedMemory(vm.ctx.XChainID)

	utxoBytes, err := txs.Codec.Marshal(txs.Version, utxo)
	assert.NoError(err)

	inputID := utxo.InputID()
	err = peerSharedMemory.Apply(
		map[ids.ID]*atomic.Requests{
			vm.ctx.ChainID: {
				PutRequests: []*atomic.Element{
					{
						Key:   inputID[:],
						Value: utxoBytes,
					},
				},
			},
		},
	)
	assert.NoError(err)

	// Because the shared memory UTXO has now been populated, the block should
	// pass verification.
	err = importBlk.Verify()
	assert.NoError(err)

	// The status shouldn't have been changed during a successful verification.
	importBlkStatus = importBlk.Status()
	assert.Equal(choices.Processing, importBlkStatus)

	newValidatorStartTime1 := newValidatorStartTime0.Add(executor.SyncBound).Add(1 * time.Second)
	newValidatorEndTime1 := newValidatorStartTime1.Add(defaultMaxStakingDuration)

	nodeID1 := ids.NodeID(ids.GenerateTestShortID())

	// Create the tx to add the second new validator
	addValidatorTx1, err := vm.txBuilder.NewAddValidatorTx(
		vm.MaxValidatorStake,
		uint64(newValidatorStartTime1.Unix()),
		uint64(newValidatorEndTime1.Unix()),
		nodeID1,
		ids.ShortID(nodeID1),
		reward.PercentDenominator,
		[]*crypto.PrivateKeySECP256K1R{keys[1]},
		ids.ShortEmpty,
	)
	assert.NoError(err)

	// Create the proposal block to add the second new validator
	preferredID = importBlk.ID()
	preferredHeight = importBlk.Height()

	statelessAddValidatorProposalBlk1, err := stateless.NewProposalBlock(
		preferredID,
		preferredHeight+1,
		addValidatorTx1,
	)
	assert.NoError(err)

	addValidatorProposalBlk1 := vm.manager.NewBlock(statelessAddValidatorProposalBlk1)

	err = addValidatorProposalBlk1.Verify()
	assert.NoError(err)

	// Get the commit block to add the second new validator
	addValidatorProposalOptions1, err := addValidatorProposalBlk1.(smcon.OracleBlock).Options()
	assert.NoError(err)

	addValidatorProposalCommitIntf1 := addValidatorProposalOptions1[0]
	addValidatorProposalCommit1, ok := addValidatorProposalCommitIntf1.(*stateful.Block)
	assert.True(ok)
	_, ok = addValidatorProposalCommit1.Block.(*stateless.CommitBlock)
	assert.True(ok)

	err = addValidatorProposalCommit1.Verify()
	assert.NoError(err)

	// Verify that the second new validator now in pending validator set
	{
		onAccept := vm.manager.OnAccept(addValidatorProposalCommit1.ID())
		pendingStakers := onAccept.PendingStakers()

		_, _, err := pendingStakers.GetValidatorTx(nodeID1)
		assert.NoError(err)
	}

	// Create the tx that moves the second new validator from the pending
	// validator set into the current validator set.
	vm.clock.Set(newValidatorStartTime1)
	advanceTimeTx1, err := vm.txBuilder.NewAdvanceTimeTx(newValidatorStartTime1)
	assert.NoError(err)

	// Create the proposal block that moves the second new validator from the
	// pending validator set into the current validator set.
	preferredID = addValidatorProposalCommit1.ID()
	preferredHeight = addValidatorProposalCommit1.Height()

	statelessAdvanceTimeProposalBlk1, err := stateless.NewProposalBlock(
		preferredID,
		preferredHeight+1,
		advanceTimeTx1,
	)
	assert.NoError(err)

	advanceTimeProposalBlk1 := vm.manager.NewBlock(statelessAdvanceTimeProposalBlk1)

	err = advanceTimeProposalBlk1.Verify()
	assert.NoError(err)

	// Get the commit block that advances the timestamp to the point that the
	// second new validator should be moved from the pending validator set into
	// the current validator set.
	advanceTimeProposalOptions1, err := advanceTimeProposalBlk1.(smcon.OracleBlock).Options()
	assert.NoError(err)

	advanceTimeProposalCommitIntf1 := advanceTimeProposalOptions1[0]
	advanceTimeProposalCommit1, ok := advanceTimeProposalCommitIntf1.(*stateful.Block)
	assert.True(ok)
	_, ok = advanceTimeProposalCommit1.Block.(*stateless.CommitBlock)
	assert.True(ok)

	err = advanceTimeProposalCommit1.Verify()
	assert.NoError(err)

	// Verify that the second new validator is now in the current validator set.
	{
		onAccept := vm.manager.OnAccept(advanceTimeProposalCommit1.ID())
		currentStakers := onAccept.CurrentStakers()
		_, err := currentStakers.GetValidator(nodeID1)
		assert.NoError(err)

		pendingStakers := onAccept.PendingStakers()
		_, _, err = pendingStakers.GetValidatorTx(nodeID1)
		assert.ErrorIs(err, database.ErrNotFound)

		currentTimestamp := onAccept.GetTimestamp()
		assert.Equal(newValidatorStartTime1.Unix(), currentTimestamp.Unix())
	}

	// Accept all the blocks
	allBlocks := []smcon.Block{
		addValidatorProposalBlk0,
		addValidatorProposalCommit0,
		advanceTimeProposalBlk0,
		advanceTimeProposalCommit0,
		importBlk,
		addValidatorProposalBlk1,
		addValidatorProposalCommit1,
		advanceTimeProposalBlk1,
		advanceTimeProposalCommit1,
	}
	for _, blk := range allBlocks {
		err = blk.Accept()
		assert.NoError(err)

		status := blk.Status()
		assert.Equal(choices.Accepted, status)
	}

	// Force a reload of the state from the database.
	is, err := state.New(
		vm.dbManager.Current().Database,
		nil, // test does not need syncing genesis
		prometheus.NewRegistry(),
		&vm.Config,
		vm.ctx,
		vm.LocalStake,
		vm.TotalStake,
		vm.rewards,
	)
	assert.NoError(err)
	vm.state = is

	// Verify that validators are in the current validator set with the correct
	// reward calculated.
	{
		currentStakers := vm.state.CurrentStakers()
		node0, err := currentStakers.GetValidator(nodeID0)
		assert.NoError(err)
		potentialReward := node0.PotentialReward()
		assert.Equal(uint64(60000000), potentialReward)

		node1, err := currentStakers.GetValidator(nodeID1)
		assert.NoError(err)
		potentialReward = node1.PotentialReward()
		assert.EqualValues(uint64(59999999), potentialReward)

		pendingStakers := vm.state.PendingStakers()
		_, _, err = pendingStakers.GetValidatorTx(nodeID1)
		assert.ErrorIs(err, database.ErrNotFound)
		_, _, err = pendingStakers.GetValidatorTx(nodeID1)
		assert.ErrorIs(err, database.ErrNotFound)

		currentTimestamp := vm.state.GetTimestamp()
		assert.Equal(newValidatorStartTime1.Unix(), currentTimestamp.Unix())
	}
}<|MERGE_RESOLUTION|>--- conflicted
+++ resolved
@@ -1036,11 +1036,7 @@
 		t.Fatalf("status should be Aborted but is %s", txStatus)
 	} else if err := commit.Accept(); err != nil { // advance the timestamp
 		t.Fatal(err)
-<<<<<<< HEAD
-	} else if _, txStatus, err := vm.state.GetTx(block.Tx.ID()); err != nil {
-=======
 	} else if _, txStatus, err := vm.state.GetTx(txID); err != nil {
->>>>>>> ac2c6272
 		t.Fatal(err)
 	} else if txStatus != status.Committed {
 		t.Fatalf("status should be Committed but is %s", txStatus)
@@ -1086,11 +1082,7 @@
 		t.Fatalf("status should be Aborted but is %s", txStatus)
 	} else if err := commit.Accept(); err != nil { // reward the genesis validator
 		t.Fatal(err)
-<<<<<<< HEAD
-	} else if _, txStatus, err := vm.state.GetTx(block.Tx.ID()); err != nil {
-=======
 	} else if _, txStatus, err := vm.state.GetTx(txID); err != nil {
->>>>>>> ac2c6272
 		t.Fatal(err)
 	} else if txStatus != status.Committed {
 		t.Fatalf("status should be Committed but is %s", txStatus)
@@ -1150,11 +1142,7 @@
 		t.Fatalf("status should be Aborted but is %s", txStatus)
 	} else if err := commit.Accept(); err != nil { // advance the timestamp
 		t.Fatal(err)
-<<<<<<< HEAD
-	} else if _, txStatus, err := vm.state.GetTx(block.Tx.ID()); err != nil {
-=======
 	} else if _, txStatus, err := vm.state.GetTx(txID); err != nil {
->>>>>>> ac2c6272
 		t.Fatal(err)
 	} else if txStatus != status.Committed {
 		t.Fatalf("status should be Committed but is %s", txStatus)
@@ -1192,11 +1180,7 @@
 		t.Fatal(err)
 	} else if err := abort.Accept(); err != nil { // do not reward the genesis validator
 		t.Fatal(err)
-<<<<<<< HEAD
-	} else if _, txStatus, err := vm.state.GetTx(block.Tx.ID()); err != nil {
-=======
 	} else if _, txStatus, err := vm.state.GetTx(txID); err != nil {
->>>>>>> ac2c6272
 		t.Fatal(err)
 	} else if txStatus != status.Aborted {
 		t.Fatalf("status should be Aborted but is %s", txStatus)
@@ -1254,11 +1238,7 @@
 		t.Fatalf("status should be Aborted but is %s", txStatus)
 	} else if err := commit.Accept(); err != nil { // advance the timestamp
 		t.Fatal(err)
-<<<<<<< HEAD
-	} else if _, txStatus, err := vm.state.GetTx(block.Tx.ID()); err != nil {
-=======
 	} else if _, txStatus, err := vm.state.GetTx(txID); err != nil {
->>>>>>> ac2c6272
 		t.Fatal(err)
 	} else if txStatus != status.Committed {
 		t.Fatalf("status should be Committed but is %s", txStatus)
@@ -1296,11 +1276,7 @@
 		t.Fatal(err)
 	} else if err := abort.Accept(); err != nil { // do not reward the genesis validator
 		t.Fatal(err)
-<<<<<<< HEAD
-	} else if _, txStatus, err := vm.state.GetTx(block.Tx.ID()); err != nil {
-=======
 	} else if _, txStatus, err := vm.state.GetTx(txID); err != nil {
->>>>>>> ac2c6272
 		t.Fatal(err)
 	} else if txStatus != status.Aborted {
 		t.Fatalf("status should be Aborted but is %s", txStatus)
@@ -1489,11 +1465,7 @@
 		t.Fatalf("status should be Aborted but is %s", txStatus)
 	} else if err := commit.Accept(); err != nil { // add the validator to pending validator set
 		t.Fatal(err)
-<<<<<<< HEAD
-	} else if _, txStatus, err := vm.state.GetTx(block.Tx.ID()); err != nil {
-=======
 	} else if _, txStatus, err := vm.state.GetTx(txID); err != nil {
->>>>>>> ac2c6272
 		t.Fatal(err)
 	} else if txStatus != status.Committed {
 		t.Fatalf("status should be Committed but is %s", txStatus)
@@ -1543,11 +1515,7 @@
 		t.Fatalf("status should be Aborted but is %s", txStatus)
 	} else if err := commit.Accept(); err != nil { // move validator addValidatorTx from pending to current
 		t.Fatal(err)
-<<<<<<< HEAD
-	} else if _, txStatus, err := vm.state.GetTx(block.Tx.ID()); err != nil {
-=======
 	} else if _, txStatus, err := vm.state.GetTx(txID); err != nil {
->>>>>>> ac2c6272
 		t.Fatal(err)
 	} else if txStatus != status.Committed {
 		t.Fatalf("status should be Committed but is %s", txStatus)
@@ -1605,11 +1573,7 @@
 		t.Fatalf("status should be Aborted but is %s", txStatus)
 	} else if err := commit.Accept(); err != nil { // remove validator from current validator set
 		t.Fatal(err)
-<<<<<<< HEAD
-	} else if _, txStatus, err := vm.state.GetTx(block.Tx.ID()); err != nil {
-=======
 	} else if _, txStatus, err := vm.state.GetTx(txID); err != nil {
->>>>>>> ac2c6272
 		t.Fatal(err)
 	} else if txStatus != status.Committed {
 		t.Fatalf("status should be Committed but is %s", txStatus)
