--- conflicted
+++ resolved
@@ -197,11 +197,6 @@
 // TODO: use a visitor here
 func (m *metrics) MarkAccepted(b stateless.Block) error {
 	switch b := b.(type) {
-<<<<<<< HEAD
-=======
-	case *stateless.AbortBlock:
-		m.numAbortBlocks.Inc()
->>>>>>> f16ba7c8
 	case *stateless.AtomicBlock:
 		m.numAtomicBlocks.Inc()
 	case *stateless.ApricotProposalBlock,
