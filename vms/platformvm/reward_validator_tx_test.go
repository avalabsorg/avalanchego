// (c) 2019-2020, Ava Labs, Inc. All rights reserved.
// See the file LICENSE for licensing terms.

package platformvm

<<<<<<< HEAD
import (
	"testing"
	"time"

	"github.com/ava-labs/gecko/ids"
	"github.com/ava-labs/gecko/utils/constants"
	"github.com/ava-labs/gecko/utils/crypto"
	"github.com/ava-labs/gecko/utils/math"
	"github.com/ava-labs/gecko/vms/secp256k1fx"
)

func TestUnsignedewardValidatorTxSyntacticVerify(t *testing.T) {
	type test struct {
		tx        *UnsignedRewardValidatorTx
		shouldErr bool
	}

	vm := defaultVM()
	vm.Ctx.Lock.Lock()
	defer func() {
		vm.Shutdown()
		vm.Ctx.Lock.Unlock()
	}()

	txID := ids.NewID([32]byte{1, 2, 3, 4, 5, 6, 7})

	tests := []test{
		{
			tx:        nil,
			shouldErr: true,
		},
		{
			tx: &UnsignedRewardValidatorTx{
				vm:   vm,
				TxID: txID,
			},
			shouldErr: false,
		},
		{
			tx: &UnsignedRewardValidatorTx{
				vm:   vm,
				TxID: ids.ID{},
			},
			shouldErr: true,
		},
	}

	for _, test := range tests {
		err := test.tx.SyntacticVerify()
		if err != nil && !test.shouldErr {
			t.Fatalf("expected nil error but got: %v", err)
		}
		if err == nil && test.shouldErr {
			t.Fatalf("expected error but got nil")
		}
	}
}

func TestUnsignedRewardValidatorTxSemanticVerify(t *testing.T) {
	vm := defaultVM()
	vm.Ctx.Lock.Lock()
	defer func() {
		vm.Shutdown()
		vm.Ctx.Lock.Unlock()
	}()

	currentValidators, err := vm.getCurrentValidators(vm.DB, constants.DefaultSubnetID)
	if err != nil {
		t.Fatal(err)
	}
	// ID of validator that should leave DS validator set next
	nextToRemove := currentValidators.Peek().UnsignedProposalTx.(*UnsignedAddDefaultSubnetValidatorTx)

	// Case 1: Chain timestamp is wrong
	if tx, err := vm.newRewardValidatorTx(nextToRemove.ID()); err != nil {
		t.Fatal(err)
	} else if _, _, _, _, err := tx.SemanticVerify(vm.DB, tx); err == nil {
		t.Fatalf("should have failed because validator end time doesn't match chain timestamp")
	}

	// Case 2: Wrong validator
	if tx, err := vm.newRewardValidatorTx(ids.GenerateTestID()); err != nil {
		t.Fatal(err)
	} else if _, _, _, _, err := tx.SemanticVerify(vm.DB, tx); err == nil {
		t.Fatalf("should have failed because validator ID is wrong")
	}

	// Case 3: Happy path
	// Advance chain timestamp to time that next validator leaves
	if err := vm.putTimestamp(vm.DB, nextToRemove.EndTime()); err != nil {
		t.Fatal(err)
	}
	tx, err := vm.newRewardValidatorTx(nextToRemove.ID())
	if err != nil {
		t.Fatal(err)
	}
	onCommitDB, onAbortDB, _, _, err := tx.SemanticVerify(vm.DB, tx)
	if err != nil {
		t.Fatal(err)
	}

	// Should be one less validator than before
	oldNumValidators := len(currentValidators.Txs)
	if currentValidators, err := vm.getCurrentValidators(onCommitDB, constants.DefaultSubnetID); err != nil {
		t.Fatal(err)
	} else if numValidators := currentValidators.Len(); numValidators != oldNumValidators-1 {
		t.Fatalf("Should be %d validators but are %d", oldNumValidators-1, numValidators)
	} else if currentValidators, err = vm.getCurrentValidators(onAbortDB, constants.DefaultSubnetID); err != nil {
		t.Fatal(err)
	} else if numValidators := currentValidators.Len(); numValidators != oldNumValidators-1 {
		t.Fatalf("Should be %d validators but there are %d", oldNumValidators-1, numValidators)
	}

	// check that stake/reward is given back
	stakeOwners := nextToRemove.StakeOwner.(*secp256k1fx.OutputOwners).AddressesSet()
	// Get old balances, balances if tx abort, balances if tx committed
	for _, stakeOwner := range stakeOwners.List() {
		oldBalance, err := vm.getBalance(vm.DB, [][]byte{stakeOwner.Bytes()})
		if err != nil {
			t.Fatal(err)
		}
		onAbortBalance, err := vm.getBalance(onAbortDB, [][]byte{stakeOwner.Bytes()})
		if err != nil {
			t.Fatal(err)
		}
		onCommitBalance, err := vm.getBalance(onCommitDB, [][]byte{stakeOwner.Bytes()})
		if err != nil {
			t.Fatal(err)
		}
		if onAbortBalance != oldBalance+nextToRemove.Weight() {
			t.Fatalf("on abort, should have got back staked amount")
		}
		expectedReward := reward(nextToRemove.Duration(), nextToRemove.Weight(), InflationRate)
		if onCommitBalance != oldBalance+expectedReward+nextToRemove.Weight() {
			t.Fatalf("on commit, should have old balance (%d) + staked amount (%d) + reward (%d) but have %d",
				oldBalance, nextToRemove.Weight(), expectedReward, onCommitBalance)
		}
	}
}

func TestRewardDelegatorTxSemanticVerify(t *testing.T) {
	vm := defaultVM()
	vm.Ctx.Lock.Lock()
	defer func() {
		vm.Shutdown()
		vm.Ctx.Lock.Unlock()
	}()

	keyIntf1, err := vm.factory.NewPrivateKey()
	if err != nil {
		t.Fatal(err)
	}
	key1 := keyIntf1.(*crypto.PrivateKeySECP256K1R)

	keyIntf2, err := vm.factory.NewPrivateKey()
	if err != nil {
		t.Fatal(err)
	}
	key2 := keyIntf2.(*crypto.PrivateKeySECP256K1R)

	vdrStartTime := uint64(defaultValidateStartTime.Unix()) + 1
	vdrEndTime := uint64(defaultValidateStartTime.Add(2 * MinimumStakingDuration).Unix())
	vdrDestination := key1.PublicKey().Address()
	vdrTx, err := vm.newAddDefaultSubnetValidatorTx(
		MinimumStakeAmount, // stakeAmt
		vdrStartTime,
		vdrEndTime,
		vdrDestination, // node ID
		vdrDestination, // destination
		NumberOfShares/4,
		[]*crypto.PrivateKeySECP256K1R{keys[0]}, // fee payer
	)
	if err != nil {
		t.Fatal(err)
	}
	unsignedVdrTx := vdrTx.UnsignedProposalTx.(*UnsignedAddDefaultSubnetValidatorTx)

	delStartTime := vdrStartTime + 1
	delEndTime := vdrEndTime - 1
	delDestination := key2.PublicKey().Address()
	delTx, err := vm.newAddDefaultSubnetDelegatorTx(
		MinimumStakeAmount, // stakeAmt
		delStartTime,
		delEndTime,
		vdrDestination,                          // node ID
		delDestination,                          // destination
		[]*crypto.PrivateKeySECP256K1R{keys[0]}, // fee payer
	)
	if err != nil {
		t.Fatal(err)
	}
	unsignedDelTx := delTx.UnsignedProposalTx.(*UnsignedAddDefaultSubnetDelegatorTx)

	currentValidators, err := vm.getCurrentValidators(vm.DB, constants.DefaultSubnetID)
	if err != nil {
		t.Fatal(err)
	}
	currentValidators.Add(vdrTx)
	currentValidators.Add(delTx)
	if err := vm.putCurrentValidators(vm.DB, currentValidators, constants.DefaultSubnetID); err != nil {
		t.Fatal(err)
		// Advance timestamp to when delegator should leave validator set
	} else if err := vm.putTimestamp(vm.DB, time.Unix(int64(delEndTime), 0)); err != nil {
		t.Fatal(err)
	}

	tx, err := vm.newRewardValidatorTx(delTx.ID())
	if err != nil {
		t.Fatal(err)
	}
	onCommitDB, onAbortDB, _, _, err := tx.SemanticVerify(vm.DB, tx)
	if err != nil {
		t.Fatal(err)
	}

	vdrDestSlice := [][]byte{vdrDestination.Bytes()}
	delDestSlice := [][]byte{delDestination.Bytes()}

	expectedReward := reward(
		time.Unix(int64(delEndTime), 0).Sub(time.Unix(int64(delStartTime), 0)), // duration
		unsignedDelTx.Weight(), // amount
		InflationRate)          // inflation rate

	// If tx is committed, delegator and delegatee should get reward
	// and the delegator's reward should be greater because the delegatee's share is 25%
	if oldVdrBalance, err := vm.getBalance(vm.DB, vdrDestSlice); err != nil {
		t.Fatal(err)
	} else if commitVdrBalance, err := vm.getBalance(onCommitDB, vdrDestSlice); err != nil {
		t.Fatal(err)
	} else if vdrReward, err := math.Sub64(commitVdrBalance, oldVdrBalance); err != nil || vdrReward == 0 && InflationRate > 1.0 {
		t.Fatal("expected delgatee balance to increase because of reward")
	} else if oldDelBalance, err := vm.getBalance(vm.DB, delDestSlice); err != nil {
		t.Fatal(err)
	} else if commitDelBalance, err := vm.getBalance(onCommitDB, delDestSlice); err != nil {
		t.Fatal(err)
	} else if delBalanceChange, err := math.Sub64(commitDelBalance, oldDelBalance); err != nil || delBalanceChange == 0 {
		t.Fatal("expected delgator balance to increase upon commit")
	} else if delReward, err := math.Sub64(delBalanceChange, unsignedVdrTx.Weight()); err != nil || delReward == 0 && InflationRate > 1.0 {
		t.Fatal("expected delegator reward to be non-zero")
	} else if delReward < vdrReward {
		t.Fatal("the delegator's reward should be greater than the delegatee's because the delegatee's share is 25%")
	} else if delReward+vdrReward != expectedReward {
		t.Fatalf("expected total reward to be %d but is %d", expectedReward, delReward+vdrReward)
	} else if abortVdrBalance, err := vm.getBalance(onAbortDB, vdrDestSlice); err != nil {
		t.Fatal(err)
	} else if vdrReward, err = math.Sub64(abortVdrBalance, oldVdrBalance); err != nil || vdrReward != 0 && InflationRate > 1.0 {
		t.Fatal("expected delgatee balance to stay the same upon abort")
	} else if abortDelBalance, err := vm.getBalance(onAbortDB, delDestSlice); err != nil {
		t.Fatal(err)
	} else if delReward, err = math.Sub64(abortDelBalance, oldDelBalance); err != nil || delReward != unsignedDelTx.Weight() {
		t.Fatal("expected delgator balance to increase by stake amount upon abort")
	}
}
=======
// func TestRewardValidatorTxSyntacticVerify(t *testing.T) {
// 	type test struct {
// 		tx        *rewardValidatorTx
// 		shouldErr bool
// 	}

// 	vm := defaultVM()
// 	vm.Ctx.Lock.Lock()
// 	defer func() {
// 		vm.Shutdown()
// 		vm.Ctx.Lock.Unlock()
// 	}()

// 	txID := ids.NewID([32]byte{1, 2, 3, 4, 5, 6, 7})

// 	tests := []test{
// 		{
// 			tx:        nil,
// 			shouldErr: true,
// 		},
// 		{
// 			tx: &rewardValidatorTx{
// 				vm:   vm,
// 				TxID: txID,
// 			},
// 			shouldErr: false,
// 		},
// 		{
// 			tx: &rewardValidatorTx{
// 				vm:   vm,
// 				TxID: ids.ID{},
// 			},
// 			shouldErr: true,
// 		},
// 	}

// 	for _, test := range tests {
// 		err := test.tx.SyntacticVerify()
// 		if err != nil && !test.shouldErr {
// 			t.Fatalf("expected nil error but got: %v", err)
// 		}
// 		if err == nil && test.shouldErr {
// 			t.Fatalf("expected error but got nil")
// 		}
// 	}
// }

// func TestRewardValidatorTxSemanticVerify(t *testing.T) {
// 	vm := defaultVM()
// 	vm.Ctx.Lock.Lock()
// 	defer func() {
// 		vm.Shutdown()
// 		vm.Ctx.Lock.Unlock()
// 	}()

// 	var nextToRemove *addDefaultSubnetValidatorTx
// 	currentValidators, err := vm.getCurrentValidators(vm.DB, constants.DefaultSubnetID)
// 	if err != nil {
// 		t.Fatal(err)
// 	}
// 	// ID of validator that should leave DS validator set next
// 	nextToRemove = currentValidators.Peek().(*addDefaultSubnetValidatorTx)

// 	// Case 1: Chain timestamp is wrong
// 	if tx, err := vm.newRewardValidatorTx(nextToRemove.ID()); err != nil {
// 		t.Fatal(err)
// 	} else if _, _, _, _, err := tx.SemanticVerify(vm.DB); err == nil {
// 		t.Fatalf("should have failed because validator end time doesn't match chain timestamp")
// 	}

// 	// Case 2: Wrong validator
// 	if tx, err := vm.newRewardValidatorTx(vm.Ctx.ChainID); err != nil {
// 		t.Fatal(err)
// 	} else if _, _, _, _, err := tx.SemanticVerify(vm.DB); err == nil {
// 		t.Fatalf("should have failed because validator ID is wrong")
// 	}

// 	// Case 3: Happy path
// 	// Advance chain timestamp to time that next validator leaves
// 	if err := vm.putTimestamp(vm.DB, nextToRemove.EndTime()); err != nil {
// 		t.Fatal(err)
// 	}
// 	tx, err := vm.newRewardValidatorTx(nextToRemove.ID())
// 	if err != nil {
// 		t.Fatal(err)
// 	}
// 	onCommitDB, onAbortDB, _, _, err := tx.SemanticVerify(vm.DB)
// 	if err != nil {
// 		t.Fatal(err)
// 	}

// 	// there should be no validators of default subnet in [onCommitDB] or [onAbortDB]
// 	// (as specified in defaultVM's init)
// 	if currentValidators, err := vm.getCurrentValidators(onCommitDB, constants.DefaultSubnetID); err != nil {
// 		t.Fatal(err)
// 	} else if numValidators := currentValidators.Len(); numValidators != len(keys)-1 {
// 		t.Fatalf("Should be %d validators but are %d", len(keys)-1, numValidators)
// 	} else if currentValidators, err = vm.getCurrentValidators(onAbortDB, constants.DefaultSubnetID); err != nil {
// 		t.Fatal(err)
// 	} else if numValidators := currentValidators.Len(); numValidators != len(keys)-1 {
// 		t.Fatalf("Should be %d validators but there are %d", len(keys)-1, numValidators)
// 	}

// 	// check that address got validator reward
// 	destAddrSlice := [][]byte{nextToRemove.Destination.Bytes()}
// 	oldBalance := uint64(nextToRemove.Weight())
// 	utxos, err := vm.getUTXOs(vm.DB, destAddrSlice)
// 	if err != nil {
// 		t.Fatal(err)
// 	}
// 	for _, utxo := range utxos {
// 		oldBalance += utxo.Out.(*secp256k1fx.TransferOutput).Amount()
// 	}

// 	commitBalance := uint64(0)
// 	utxos, err = vm.getUTXOs(onCommitDB, destAddrSlice)
// 	if err != nil {
// 		t.Fatal(err)
// 	}
// 	for _, utxo := range utxos {
// 		commitBalance += utxo.Out.(*secp256k1fx.TransferOutput).Amount()
// 	}
// 	if commitBalance <= oldBalance && InflationRate > 1.0 {
// 		t.Fatal("expected address balance to have increased due to receiving validator reward")
// 	}

// 	abortBalance := uint64(0)
// 	utxos, err = vm.getUTXOs(onAbortDB, destAddrSlice)
// 	if err != nil {
// 		t.Fatal(err)
// 	}
// 	for _, utxo := range utxos {
// 		abortBalance += utxo.Out.(*secp256k1fx.TransferOutput).Amount()
// 	}
// 	if abortBalance != oldBalance {
// 		t.Fatal("expected address balance to have remained same due to not receiving validator reward")
// 	}
// }

// func TestRewardDelegatorTxSemanticVerify(t *testing.T) {
// 	vm := defaultVM()
// 	vm.Ctx.Lock.Lock()
// 	defer func() {
// 		vm.Shutdown()
// 		vm.Ctx.Lock.Unlock()
// 	}()

// 	keyIntf1, err := vm.factory.NewPrivateKey()
// 	if err != nil {
// 		t.Fatal(err)
// 	}
// 	key1 := keyIntf1.(*crypto.PrivateKeySECP256K1R)

// 	keyIntf2, err := vm.factory.NewPrivateKey()
// 	if err != nil {
// 		t.Fatal(err)
// 	}
// 	key2 := keyIntf2.(*crypto.PrivateKeySECP256K1R)

// 	vdrStartTime := uint64(defaultValidateStartTime.Unix()) + 1
// 	vdrEndTime := uint64(defaultValidateStartTime.Add(2 * MinimumStakingDuration).Unix())
// 	vdrDestination := key1.PublicKey().Address()
// 	vdrTx, err := vm.newAddDefaultSubnetValidatorTx(
// 		MinimumStakeAmount, // stakeAmt
// 		vdrStartTime,
// 		vdrEndTime,
// 		vdrDestination, // node ID
// 		vdrDestination, // destination
// 		NumberOfShares/4,
// 		[]*crypto.PrivateKeySECP256K1R{keys[0]}, // fee payer
// 	)
// 	if err != nil {
// 		t.Fatal(err)
// 	}

// 	delStartTime := vdrStartTime + 1
// 	delEndTime := vdrEndTime - 1
// 	delDestination := key2.PublicKey().Address()
// 	delTx, err := vm.newAddDefaultSubnetDelegatorTx(
// 		MinimumStakeAmount, // stakeAmt
// 		delStartTime,
// 		delEndTime,
// 		vdrDestination,                          // node ID
// 		delDestination,                          // destination
// 		[]*crypto.PrivateKeySECP256K1R{keys[0]}, // fee payer
// 	)
// 	if err != nil {
// 		t.Fatal(err)
// 	}

// 	currentValidators, err := vm.getCurrentValidators(vm.DB, constants.DefaultSubnetID)
// 	if err != nil {
// 		t.Fatal(err)
// 	}
// 	currentValidators.Add(vdrTx)
// 	currentValidators.Add(delTx)
// 	if err := vm.putCurrentValidators(vm.DB, currentValidators, constants.DefaultSubnetID); err != nil {
// 		t.Fatal(err)
// 		// Advance timestamp to when delegator should leave validator set
// 	} else if err := vm.putTimestamp(vm.DB, time.Unix(int64(delEndTime), 0)); err != nil {
// 		t.Fatal(err)
// 	}

// 	tx, err := vm.newRewardValidatorTx(delTx.ID())
// 	if err != nil {
// 		t.Fatal(err)
// 	}
// 	onCommitDB, onAbortDB, _, _, err := tx.SemanticVerify(vm.DB)
// 	if err != nil {
// 		t.Fatal(err)
// 	}

// 	vdrDestSlice := [][]byte{vdrDestination.Bytes()}
// 	delDestSlice := [][]byte{delDestination.Bytes()}

// 	expectedReward := reward(
// 		time.Unix(int64(delEndTime), 0).Sub(time.Unix(int64(delStartTime), 0)), // duration
// 		delTx.Weight(), // amount
// 		InflationRate)  // inflation rate

// 	// If tx is committed, delegator and delegatee should get reward
// 	// and the delegator's reward should be greater because the delegatee's share is 25%
// 	if oldVdrBalance, err := vm.getBalance(vm.DB, vdrDestSlice); err != nil {
// 		t.Fatal(err)
// 	} else if commitVdrBalance, err := vm.getBalance(onCommitDB, vdrDestSlice); err != nil {
// 		t.Fatal(err)
// 	} else if vdrReward, err := math.Sub64(commitVdrBalance, oldVdrBalance); err != nil || vdrReward == 0 && InflationRate > 1.0 {
// 		t.Fatal("expected delgatee balance to increase because of reward")
// 	} else if oldDelBalance, err := vm.getBalance(vm.DB, delDestSlice); err != nil {
// 		t.Fatal(err)
// 	} else if commitDelBalance, err := vm.getBalance(onCommitDB, delDestSlice); err != nil {
// 		t.Fatal(err)
// 	} else if delBalanceChange, err := math.Sub64(commitDelBalance, oldDelBalance); err != nil || delBalanceChange == 0 {
// 		t.Fatal("expected delgator balance to increase upon commit")
// 	} else if delReward, err := math.Sub64(delBalanceChange, vdrTx.Weight()); err != nil || delReward == 0 && InflationRate > 1.0 {
// 		t.Fatal("expected delegator reward to be non-zero")
// 	} else if delReward < vdrReward {
// 		t.Fatal("the delegator's reward should be greater than the delegatee's because the delegatee's share is 25%")
// 	} else if delReward+vdrReward != expectedReward {
// 		t.Fatalf("expected total reward to be %d but is %d", expectedReward, delReward+vdrReward)
// 	} else if abortVdrBalance, err := vm.getBalance(onAbortDB, vdrDestSlice); err != nil {
// 		t.Fatal(err)
// 	} else if vdrReward, err = math.Sub64(abortVdrBalance, oldVdrBalance); err != nil || vdrReward != 0 && InflationRate > 1.0 {
// 		t.Fatal("expected delgatee balance to stay the same upon abort")
// 	} else if abortDelBalance, err := vm.getBalance(onAbortDB, delDestSlice); err != nil {
// 		t.Fatal(err)
// 	} else if delReward, err = math.Sub64(abortDelBalance, oldDelBalance); err != nil || delReward != delTx.Weight() {
// 		t.Fatal("expected delgator balance to increase by stake amount upon abort")
// 	}
// }
>>>>>>> 49925528
<|MERGE_RESOLUTION|>--- conflicted
+++ resolved
@@ -3,7 +3,6 @@
 
 package platformvm
 
-<<<<<<< HEAD
 import (
 	"testing"
 	"time"
@@ -118,7 +117,7 @@
 	}
 
 	// check that stake/reward is given back
-	stakeOwners := nextToRemove.StakeOwner.(*secp256k1fx.OutputOwners).AddressesSet()
+	stakeOwners := nextToRemove.Stake[0].Out.(*secp256k1fx.TransferOutput).AddressesSet()
 	// Get old balances, balances if tx abort, balances if tx committed
 	for _, stakeOwner := range stakeOwners.List() {
 		oldBalance, err := vm.getBalance(vm.DB, [][]byte{stakeOwner.Bytes()})
@@ -220,12 +219,13 @@
 	}
 
 	vdrDestSlice := [][]byte{vdrDestination.Bytes()}
-	delDestSlice := [][]byte{delDestination.Bytes()}
+	delDestSlice := [][]byte{keys[0].PublicKey().Address().Bytes()}
 
 	expectedReward := reward(
 		time.Unix(int64(delEndTime), 0).Sub(time.Unix(int64(delStartTime), 0)), // duration
-		unsignedDelTx.Weight(), // amount
-		InflationRate)          // inflation rate
+		unsignedDelTx.Weight(),                                                 // amount
+		InflationRate,                                                          // inflation rate
+	)
 
 	// If tx is committed, delegator and delegatee should get reward
 	// and the delegator's reward should be greater because the delegatee's share is 25%
@@ -256,256 +256,4 @@
 	} else if delReward, err = math.Sub64(abortDelBalance, oldDelBalance); err != nil || delReward != unsignedDelTx.Weight() {
 		t.Fatal("expected delgator balance to increase by stake amount upon abort")
 	}
-}
-=======
-// func TestRewardValidatorTxSyntacticVerify(t *testing.T) {
-// 	type test struct {
-// 		tx        *rewardValidatorTx
-// 		shouldErr bool
-// 	}
-
-// 	vm := defaultVM()
-// 	vm.Ctx.Lock.Lock()
-// 	defer func() {
-// 		vm.Shutdown()
-// 		vm.Ctx.Lock.Unlock()
-// 	}()
-
-// 	txID := ids.NewID([32]byte{1, 2, 3, 4, 5, 6, 7})
-
-// 	tests := []test{
-// 		{
-// 			tx:        nil,
-// 			shouldErr: true,
-// 		},
-// 		{
-// 			tx: &rewardValidatorTx{
-// 				vm:   vm,
-// 				TxID: txID,
-// 			},
-// 			shouldErr: false,
-// 		},
-// 		{
-// 			tx: &rewardValidatorTx{
-// 				vm:   vm,
-// 				TxID: ids.ID{},
-// 			},
-// 			shouldErr: true,
-// 		},
-// 	}
-
-// 	for _, test := range tests {
-// 		err := test.tx.SyntacticVerify()
-// 		if err != nil && !test.shouldErr {
-// 			t.Fatalf("expected nil error but got: %v", err)
-// 		}
-// 		if err == nil && test.shouldErr {
-// 			t.Fatalf("expected error but got nil")
-// 		}
-// 	}
-// }
-
-// func TestRewardValidatorTxSemanticVerify(t *testing.T) {
-// 	vm := defaultVM()
-// 	vm.Ctx.Lock.Lock()
-// 	defer func() {
-// 		vm.Shutdown()
-// 		vm.Ctx.Lock.Unlock()
-// 	}()
-
-// 	var nextToRemove *addDefaultSubnetValidatorTx
-// 	currentValidators, err := vm.getCurrentValidators(vm.DB, constants.DefaultSubnetID)
-// 	if err != nil {
-// 		t.Fatal(err)
-// 	}
-// 	// ID of validator that should leave DS validator set next
-// 	nextToRemove = currentValidators.Peek().(*addDefaultSubnetValidatorTx)
-
-// 	// Case 1: Chain timestamp is wrong
-// 	if tx, err := vm.newRewardValidatorTx(nextToRemove.ID()); err != nil {
-// 		t.Fatal(err)
-// 	} else if _, _, _, _, err := tx.SemanticVerify(vm.DB); err == nil {
-// 		t.Fatalf("should have failed because validator end time doesn't match chain timestamp")
-// 	}
-
-// 	// Case 2: Wrong validator
-// 	if tx, err := vm.newRewardValidatorTx(vm.Ctx.ChainID); err != nil {
-// 		t.Fatal(err)
-// 	} else if _, _, _, _, err := tx.SemanticVerify(vm.DB); err == nil {
-// 		t.Fatalf("should have failed because validator ID is wrong")
-// 	}
-
-// 	// Case 3: Happy path
-// 	// Advance chain timestamp to time that next validator leaves
-// 	if err := vm.putTimestamp(vm.DB, nextToRemove.EndTime()); err != nil {
-// 		t.Fatal(err)
-// 	}
-// 	tx, err := vm.newRewardValidatorTx(nextToRemove.ID())
-// 	if err != nil {
-// 		t.Fatal(err)
-// 	}
-// 	onCommitDB, onAbortDB, _, _, err := tx.SemanticVerify(vm.DB)
-// 	if err != nil {
-// 		t.Fatal(err)
-// 	}
-
-// 	// there should be no validators of default subnet in [onCommitDB] or [onAbortDB]
-// 	// (as specified in defaultVM's init)
-// 	if currentValidators, err := vm.getCurrentValidators(onCommitDB, constants.DefaultSubnetID); err != nil {
-// 		t.Fatal(err)
-// 	} else if numValidators := currentValidators.Len(); numValidators != len(keys)-1 {
-// 		t.Fatalf("Should be %d validators but are %d", len(keys)-1, numValidators)
-// 	} else if currentValidators, err = vm.getCurrentValidators(onAbortDB, constants.DefaultSubnetID); err != nil {
-// 		t.Fatal(err)
-// 	} else if numValidators := currentValidators.Len(); numValidators != len(keys)-1 {
-// 		t.Fatalf("Should be %d validators but there are %d", len(keys)-1, numValidators)
-// 	}
-
-// 	// check that address got validator reward
-// 	destAddrSlice := [][]byte{nextToRemove.Destination.Bytes()}
-// 	oldBalance := uint64(nextToRemove.Weight())
-// 	utxos, err := vm.getUTXOs(vm.DB, destAddrSlice)
-// 	if err != nil {
-// 		t.Fatal(err)
-// 	}
-// 	for _, utxo := range utxos {
-// 		oldBalance += utxo.Out.(*secp256k1fx.TransferOutput).Amount()
-// 	}
-
-// 	commitBalance := uint64(0)
-// 	utxos, err = vm.getUTXOs(onCommitDB, destAddrSlice)
-// 	if err != nil {
-// 		t.Fatal(err)
-// 	}
-// 	for _, utxo := range utxos {
-// 		commitBalance += utxo.Out.(*secp256k1fx.TransferOutput).Amount()
-// 	}
-// 	if commitBalance <= oldBalance && InflationRate > 1.0 {
-// 		t.Fatal("expected address balance to have increased due to receiving validator reward")
-// 	}
-
-// 	abortBalance := uint64(0)
-// 	utxos, err = vm.getUTXOs(onAbortDB, destAddrSlice)
-// 	if err != nil {
-// 		t.Fatal(err)
-// 	}
-// 	for _, utxo := range utxos {
-// 		abortBalance += utxo.Out.(*secp256k1fx.TransferOutput).Amount()
-// 	}
-// 	if abortBalance != oldBalance {
-// 		t.Fatal("expected address balance to have remained same due to not receiving validator reward")
-// 	}
-// }
-
-// func TestRewardDelegatorTxSemanticVerify(t *testing.T) {
-// 	vm := defaultVM()
-// 	vm.Ctx.Lock.Lock()
-// 	defer func() {
-// 		vm.Shutdown()
-// 		vm.Ctx.Lock.Unlock()
-// 	}()
-
-// 	keyIntf1, err := vm.factory.NewPrivateKey()
-// 	if err != nil {
-// 		t.Fatal(err)
-// 	}
-// 	key1 := keyIntf1.(*crypto.PrivateKeySECP256K1R)
-
-// 	keyIntf2, err := vm.factory.NewPrivateKey()
-// 	if err != nil {
-// 		t.Fatal(err)
-// 	}
-// 	key2 := keyIntf2.(*crypto.PrivateKeySECP256K1R)
-
-// 	vdrStartTime := uint64(defaultValidateStartTime.Unix()) + 1
-// 	vdrEndTime := uint64(defaultValidateStartTime.Add(2 * MinimumStakingDuration).Unix())
-// 	vdrDestination := key1.PublicKey().Address()
-// 	vdrTx, err := vm.newAddDefaultSubnetValidatorTx(
-// 		MinimumStakeAmount, // stakeAmt
-// 		vdrStartTime,
-// 		vdrEndTime,
-// 		vdrDestination, // node ID
-// 		vdrDestination, // destination
-// 		NumberOfShares/4,
-// 		[]*crypto.PrivateKeySECP256K1R{keys[0]}, // fee payer
-// 	)
-// 	if err != nil {
-// 		t.Fatal(err)
-// 	}
-
-// 	delStartTime := vdrStartTime + 1
-// 	delEndTime := vdrEndTime - 1
-// 	delDestination := key2.PublicKey().Address()
-// 	delTx, err := vm.newAddDefaultSubnetDelegatorTx(
-// 		MinimumStakeAmount, // stakeAmt
-// 		delStartTime,
-// 		delEndTime,
-// 		vdrDestination,                          // node ID
-// 		delDestination,                          // destination
-// 		[]*crypto.PrivateKeySECP256K1R{keys[0]}, // fee payer
-// 	)
-// 	if err != nil {
-// 		t.Fatal(err)
-// 	}
-
-// 	currentValidators, err := vm.getCurrentValidators(vm.DB, constants.DefaultSubnetID)
-// 	if err != nil {
-// 		t.Fatal(err)
-// 	}
-// 	currentValidators.Add(vdrTx)
-// 	currentValidators.Add(delTx)
-// 	if err := vm.putCurrentValidators(vm.DB, currentValidators, constants.DefaultSubnetID); err != nil {
-// 		t.Fatal(err)
-// 		// Advance timestamp to when delegator should leave validator set
-// 	} else if err := vm.putTimestamp(vm.DB, time.Unix(int64(delEndTime), 0)); err != nil {
-// 		t.Fatal(err)
-// 	}
-
-// 	tx, err := vm.newRewardValidatorTx(delTx.ID())
-// 	if err != nil {
-// 		t.Fatal(err)
-// 	}
-// 	onCommitDB, onAbortDB, _, _, err := tx.SemanticVerify(vm.DB)
-// 	if err != nil {
-// 		t.Fatal(err)
-// 	}
-
-// 	vdrDestSlice := [][]byte{vdrDestination.Bytes()}
-// 	delDestSlice := [][]byte{delDestination.Bytes()}
-
-// 	expectedReward := reward(
-// 		time.Unix(int64(delEndTime), 0).Sub(time.Unix(int64(delStartTime), 0)), // duration
-// 		delTx.Weight(), // amount
-// 		InflationRate)  // inflation rate
-
-// 	// If tx is committed, delegator and delegatee should get reward
-// 	// and the delegator's reward should be greater because the delegatee's share is 25%
-// 	if oldVdrBalance, err := vm.getBalance(vm.DB, vdrDestSlice); err != nil {
-// 		t.Fatal(err)
-// 	} else if commitVdrBalance, err := vm.getBalance(onCommitDB, vdrDestSlice); err != nil {
-// 		t.Fatal(err)
-// 	} else if vdrReward, err := math.Sub64(commitVdrBalance, oldVdrBalance); err != nil || vdrReward == 0 && InflationRate > 1.0 {
-// 		t.Fatal("expected delgatee balance to increase because of reward")
-// 	} else if oldDelBalance, err := vm.getBalance(vm.DB, delDestSlice); err != nil {
-// 		t.Fatal(err)
-// 	} else if commitDelBalance, err := vm.getBalance(onCommitDB, delDestSlice); err != nil {
-// 		t.Fatal(err)
-// 	} else if delBalanceChange, err := math.Sub64(commitDelBalance, oldDelBalance); err != nil || delBalanceChange == 0 {
-// 		t.Fatal("expected delgator balance to increase upon commit")
-// 	} else if delReward, err := math.Sub64(delBalanceChange, vdrTx.Weight()); err != nil || delReward == 0 && InflationRate > 1.0 {
-// 		t.Fatal("expected delegator reward to be non-zero")
-// 	} else if delReward < vdrReward {
-// 		t.Fatal("the delegator's reward should be greater than the delegatee's because the delegatee's share is 25%")
-// 	} else if delReward+vdrReward != expectedReward {
-// 		t.Fatalf("expected total reward to be %d but is %d", expectedReward, delReward+vdrReward)
-// 	} else if abortVdrBalance, err := vm.getBalance(onAbortDB, vdrDestSlice); err != nil {
-// 		t.Fatal(err)
-// 	} else if vdrReward, err = math.Sub64(abortVdrBalance, oldVdrBalance); err != nil || vdrReward != 0 && InflationRate > 1.0 {
-// 		t.Fatal("expected delgatee balance to stay the same upon abort")
-// 	} else if abortDelBalance, err := vm.getBalance(onAbortDB, delDestSlice); err != nil {
-// 		t.Fatal(err)
-// 	} else if delReward, err = math.Sub64(abortDelBalance, oldDelBalance); err != nil || delReward != delTx.Weight() {
-// 		t.Fatal("expected delgator balance to increase by stake amount upon abort")
-// 	}
-// }
->>>>>>> 49925528
+}