// Copyright (C) 2019-2021, Ava Labs, Inc. All rights reserved.
// See the file LICENSE for licensing terms.

package state

import (
	"errors"
	"fmt"
	"time"

	"github.com/google/btree"

	"github.com/prometheus/client_golang/prometheus"

	"github.com/ava-labs/avalanchego/cache"
	"github.com/ava-labs/avalanchego/cache/metercacher"
	"github.com/ava-labs/avalanchego/database"
	"github.com/ava-labs/avalanchego/database/linkeddb"
	"github.com/ava-labs/avalanchego/database/prefixdb"
	"github.com/ava-labs/avalanchego/database/versiondb"
	"github.com/ava-labs/avalanchego/ids"
	"github.com/ava-labs/avalanchego/snow"
	"github.com/ava-labs/avalanchego/snow/choices"
	"github.com/ava-labs/avalanchego/snow/uptime"
	"github.com/ava-labs/avalanchego/snow/validators"
	"github.com/ava-labs/avalanchego/utils/constants"
	"github.com/ava-labs/avalanchego/utils/hashing"
	"github.com/ava-labs/avalanchego/utils/math"
	"github.com/ava-labs/avalanchego/utils/wrappers"
	"github.com/ava-labs/avalanchego/vms/components/avax"
	"github.com/ava-labs/avalanchego/vms/platformvm/blocks/stateless"
	"github.com/ava-labs/avalanchego/vms/platformvm/config"
	"github.com/ava-labs/avalanchego/vms/platformvm/genesis"
	"github.com/ava-labs/avalanchego/vms/platformvm/metrics"
	"github.com/ava-labs/avalanchego/vms/platformvm/reward"
	"github.com/ava-labs/avalanchego/vms/platformvm/status"
	"github.com/ava-labs/avalanchego/vms/platformvm/txs"
)

const (
	validatorDiffsCacheSize = 2048
	blockCacheSize          = 2048
	txCacheSize             = 2048
	rewardUTXOsCacheSize    = 2048
	chainCacheSize          = 2048
	chainDBCacheSize        = 2048
)

var (
	_ State = &state{}

	ErrDelegatorSubset = errors.New("delegator's time range must be a subset of the validator's time range")

	blockPrefix           = []byte("block")
	validatorsPrefix      = []byte("validators")
	currentPrefix         = []byte("current")
	pendingPrefix         = []byte("pending")
	validatorPrefix       = []byte("validator")
	delegatorPrefix       = []byte("delegator")
	subnetValidatorPrefix = []byte("subnetValidator")
	validatorDiffsPrefix  = []byte("validatorDiffs")
	txPrefix              = []byte("tx")
	rewardUTXOsPrefix     = []byte("rewardUTXOs")
	utxoPrefix            = []byte("utxo")
	subnetPrefix          = []byte("subnet")
	chainPrefix           = []byte("chain")
	singletonPrefix       = []byte("singleton")

	timestampKey     = []byte("timestamp")
	currentSupplyKey = []byte("current supply")
	lastAcceptedKey  = []byte("last accepted")
	initializedKey   = []byte("initialized")
)

// Chain collects all methods to manage the state of the chain for block
// execution.
type Chain interface {
	Stakers
	UTXOAdder
	UTXOGetter
	UTXODeleter

	GetTimestamp() time.Time
	SetTimestamp(tm time.Time)
	GetCurrentSupply() uint64
	SetCurrentSupply(cs uint64)

	GetRewardUTXOs(txID ids.ID) ([]*avax.UTXO, error)
	AddRewardUTXO(txID ids.ID, utxo *avax.UTXO)
	GetSubnets() ([]*txs.Tx, error)
	AddSubnet(createSubnetTx *txs.Tx)
	GetChains(subnetID ids.ID) ([]*txs.Tx, error)
	AddChain(createChainTx *txs.Tx)
	GetTx(txID ids.ID) (*txs.Tx, status.Status, error)
	AddTx(tx *txs.Tx, status status.Status)
}

type LastAccepteder interface {
	GetLastAccepted() ids.ID
	SetLastAccepted(blkID ids.ID)
}

type BlockState interface {
	GetStatelessBlock(blockID ids.ID) (stateless.Block, choices.Status, error)
	AddStatelessBlock(block stateless.Block, status choices.Status)
}

type State interface {
	LastAccepteder
	Chain
	BlockState
	uptime.State
	avax.UTXOReader

	GetValidatorWeightDiffs(height uint64, subnetID ids.ID) (map[ids.NodeID]*ValidatorWeightDiff, error)

	// Return the current validator set of [subnetID].
	ValidatorSet(subnetID ids.ID) (validators.Set, error)

	// Load pulls data previously stored on disk that is expected to be in
	// memory.
	// TODO remove Load from this interface.
	Load() error

	SetHeight(height uint64)

	// Discard uncommitted changes to the database.
	Abort()

	// Commit changes to the base database.
	Commit() error

	// Returns a batch of unwritten changes that,
	// when written, will be commit to the base database.
	CommitBatch() (database.Batch, error)

	Close() error
}

type state struct {
	cfg     *config.Config
	ctx     *snow.Context
	metrics metrics.Metrics
	rewards reward.Calculator

	baseDB *versiondb.Database

	currentStakers *baseStakers
	pendingStakers *baseStakers

	currentHeight uint64

	addedBlocks map[ids.ID]stateBlk // map of blockID -> Block
	blockCache  cache.Cacher        // cache of blockID -> Block, if the entry is nil, it is not in the database
	blockDB     database.Database

	uptimes        map[ids.NodeID]*uptimeAndReward // nodeID -> uptimes
	updatedUptimes map[ids.NodeID]struct{}         // nodeID -> nil

	validatorsDB                 database.Database
	currentValidatorsDB          database.Database
	currentValidatorBaseDB       database.Database
	currentValidatorList         linkeddb.LinkedDB
	currentDelegatorBaseDB       database.Database
	currentDelegatorList         linkeddb.LinkedDB
	currentSubnetValidatorBaseDB database.Database
	currentSubnetValidatorList   linkeddb.LinkedDB
	pendingValidatorsDB          database.Database
	pendingValidatorBaseDB       database.Database
	pendingValidatorList         linkeddb.LinkedDB
	pendingDelegatorBaseDB       database.Database
	pendingDelegatorList         linkeddb.LinkedDB
	pendingSubnetValidatorBaseDB database.Database
	pendingSubnetValidatorList   linkeddb.LinkedDB

	validatorDiffsCache cache.Cacher // cache of heightWithSubnet -> map[ids.ShortID]*ValidatorWeightDiff
	validatorDiffsDB    database.Database

	addedTxs map[ids.ID]*txAndStatus // map of txID -> {*txs.Tx, Status}
	txCache  cache.Cacher            // cache of txID -> {*txs.Tx, Status} if the entry is nil, it is not in the database
	txDB     database.Database

	addedRewardUTXOs map[ids.ID][]*avax.UTXO // map of txID -> []*UTXO
	rewardUTXOsCache cache.Cacher            // cache of txID -> []*UTXO
	rewardUTXODB     database.Database

	modifiedUTXOs map[ids.ID]*avax.UTXO // map of modified UTXOID -> *UTXO if the UTXO is nil, it has been removed
	utxoDB        database.Database
	utxoState     avax.UTXOState

	cachedSubnets []*txs.Tx // nil if the subnets haven't been loaded
	addedSubnets  []*txs.Tx
	subnetBaseDB  database.Database
	subnetDB      linkeddb.LinkedDB

	addedChains  map[ids.ID][]*txs.Tx // maps subnetID -> the newly added chains to the subnet
	chainCache   cache.Cacher         // cache of subnetID -> the chains after all local modifications []*txs.Tx
	chainDBCache cache.Cacher         // cache of subnetID -> linkedDB
	chainDB      database.Database

	originalTimestamp, timestamp         time.Time
	originalCurrentSupply, currentSupply uint64
	// [lastAccepted] is the most recently accepted block.
	// Returned by GetLastAccepted().
	lastAccepted ids.ID
	// [persistedLastAccepted] is the most recently accepted block
	// that was written to the database.
	persistedLastAccepted ids.ID
	singletonDB           database.Database
}

type ValidatorWeightDiff struct {
	Decrease bool   `serialize:"true"`
	Amount   uint64 `serialize:"true"`
}

func (v *ValidatorWeightDiff) Add(negative bool, amount uint64) error {
	if v.Decrease == negative {
		var err error
		v.Amount, err = math.Add64(v.Amount, amount)
		return err
	}

	if v.Amount > amount {
		v.Amount -= amount
	} else {
		v.Amount = math.Diff64(v.Amount, amount)
		v.Decrease = negative
	}
	return nil
}

type heightWithSubnet struct {
	Height   uint64 `serialize:"true"`
	SubnetID ids.ID `serialize:"true"`
}

type txBytesAndStatus struct {
	Tx     []byte        `serialize:"true"`
	Status status.Status `serialize:"true"`
}

type stateBlk struct {
	Blk    stateless.Block
	Bytes  []byte         `serialize:"true"`
	Status choices.Status `serialize:"true"`
}

type txAndStatus struct {
	tx     *txs.Tx
	status status.Status
}

type uptimeAndReward struct {
	txID        ids.ID
	lastUpdated time.Time

	UpDuration      time.Duration `serialize:"true"`
	LastUpdated     uint64        `serialize:"true"` // Unix time in seconds
	PotentialReward uint64        `serialize:"true"`
}

func New(
	db database.Database,
	genesisBytes []byte,
	metricsReg prometheus.Registerer,
	cfg *config.Config,
	ctx *snow.Context,
	metrics metrics.Metrics,
	rewards reward.Calculator,
) (State, error) {
	s, err := new(
		db,
		metrics,
		cfg,
		ctx,
		metricsReg,
		rewards,
	)
	if err != nil {
		return nil, err
	}

	if err := s.sync(genesisBytes); err != nil {
		// Drop any errors on close to return the first error
		_ = s.Close()

		return nil, err
	}

	return s, nil
}

func new(
	db database.Database,
	metrics metrics.Metrics,
	cfg *config.Config,
	ctx *snow.Context,
	metricsReg prometheus.Registerer,
	rewards reward.Calculator,
) (*state, error) {
	blockCache, err := metercacher.New(
		"block_cache",
		metricsReg,
		&cache.LRU{Size: blockCacheSize},
	)
	if err != nil {
		return nil, err
	}

	baseDB := versiondb.New(db)

	validatorsDB := prefixdb.New(validatorsPrefix, baseDB)

	currentValidatorsDB := prefixdb.New(currentPrefix, validatorsDB)
	currentValidatorBaseDB := prefixdb.New(validatorPrefix, currentValidatorsDB)
	currentDelegatorBaseDB := prefixdb.New(delegatorPrefix, currentValidatorsDB)
	currentSubnetValidatorBaseDB := prefixdb.New(subnetValidatorPrefix, currentValidatorsDB)

	pendingValidatorsDB := prefixdb.New(pendingPrefix, validatorsDB)
	pendingValidatorBaseDB := prefixdb.New(validatorPrefix, pendingValidatorsDB)
	pendingDelegatorBaseDB := prefixdb.New(delegatorPrefix, pendingValidatorsDB)
	pendingSubnetValidatorBaseDB := prefixdb.New(subnetValidatorPrefix, pendingValidatorsDB)

	validatorDiffsDB := prefixdb.New(validatorDiffsPrefix, validatorsDB)

	validatorDiffsCache, err := metercacher.New(
		"validator_diffs_cache",
		metricsReg,
		&cache.LRU{Size: validatorDiffsCacheSize},
	)
	if err != nil {
		return nil, err
	}

	txCache, err := metercacher.New(
		"tx_cache",
		metricsReg,
		&cache.LRU{Size: txCacheSize},
	)
	if err != nil {
		return nil, err
	}

	rewardUTXODB := prefixdb.New(rewardUTXOsPrefix, baseDB)
	rewardUTXOsCache, err := metercacher.New(
		"reward_utxos_cache",
		metricsReg,
		&cache.LRU{Size: rewardUTXOsCacheSize},
	)
	if err != nil {
		return nil, err
	}

	utxoDB := prefixdb.New(utxoPrefix, baseDB)
	utxoState, err := avax.NewMeteredUTXOState(utxoDB, genesis.Codec, metricsReg)
	if err != nil {
		return nil, err
	}

	subnetBaseDB := prefixdb.New(subnetPrefix, baseDB)

	chainCache, err := metercacher.New(
		"chain_cache",
		metricsReg,
		&cache.LRU{Size: chainCacheSize},
	)
	if err != nil {
		return nil, err
	}

	chainDBCache, err := metercacher.New(
		"chain_db_cache",
		metricsReg,
		&cache.LRU{Size: chainDBCacheSize},
	)
	if err != nil {
		return nil, err
	}

	s := &state{
		cfg:     cfg,
		ctx:     ctx,
		metrics: metrics,
		rewards: rewards,
		baseDB:  baseDB,

		addedBlocks: make(map[ids.ID]stateBlk),
		blockCache:  blockCache,
		blockDB:     prefixdb.New(blockPrefix, baseDB),

		currentStakers: newBaseStakers(),
		pendingStakers: newBaseStakers(),

		uptimes:        make(map[ids.NodeID]*uptimeAndReward),
		updatedUptimes: make(map[ids.NodeID]struct{}),

		validatorsDB:                 validatorsDB,
		currentValidatorsDB:          currentValidatorsDB,
		currentValidatorBaseDB:       currentValidatorBaseDB,
		currentValidatorList:         linkeddb.NewDefault(currentValidatorBaseDB),
		currentDelegatorBaseDB:       currentDelegatorBaseDB,
		currentDelegatorList:         linkeddb.NewDefault(currentDelegatorBaseDB),
		currentSubnetValidatorBaseDB: currentSubnetValidatorBaseDB,
		currentSubnetValidatorList:   linkeddb.NewDefault(currentSubnetValidatorBaseDB),
		pendingValidatorsDB:          pendingValidatorsDB,
		pendingValidatorBaseDB:       pendingValidatorBaseDB,
		pendingValidatorList:         linkeddb.NewDefault(pendingValidatorBaseDB),
		pendingDelegatorBaseDB:       pendingDelegatorBaseDB,
		pendingDelegatorList:         linkeddb.NewDefault(pendingDelegatorBaseDB),
		pendingSubnetValidatorBaseDB: pendingSubnetValidatorBaseDB,
		pendingSubnetValidatorList:   linkeddb.NewDefault(pendingSubnetValidatorBaseDB),
		validatorDiffsDB:             validatorDiffsDB,
		validatorDiffsCache:          validatorDiffsCache,

		addedTxs: make(map[ids.ID]*txAndStatus),
		txDB:     prefixdb.New(txPrefix, baseDB),
		txCache:  txCache,

		addedRewardUTXOs: make(map[ids.ID][]*avax.UTXO),
		rewardUTXODB:     rewardUTXODB,
		rewardUTXOsCache: rewardUTXOsCache,

		modifiedUTXOs: make(map[ids.ID]*avax.UTXO),
		utxoDB:        utxoDB,
		utxoState:     utxoState,

		subnetBaseDB: subnetBaseDB,
		subnetDB:     linkeddb.NewDefault(subnetBaseDB),

		addedChains:  make(map[ids.ID][]*txs.Tx),
		chainDB:      prefixdb.New(chainPrefix, baseDB),
		chainCache:   chainCache,
		chainDBCache: chainDBCache,

		singletonDB: prefixdb.New(singletonPrefix, baseDB),
	}

	return s, nil
}

func (s *state) GetCurrentValidator(subnetID ids.ID, nodeID ids.NodeID) (*Staker, error) {
	return s.currentStakers.GetValidator(subnetID, nodeID)
}

func (s *state) PutCurrentValidator(staker *Staker) {
	s.currentStakers.PutValidator(staker)
}

func (s *state) DeleteCurrentValidator(staker *Staker) {
	s.currentStakers.DeleteValidator(staker)
}

func (s *state) GetCurrentDelegatorIterator(subnetID ids.ID, nodeID ids.NodeID) (StakerIterator, error) {
	return s.currentStakers.GetDelegatorIterator(subnetID, nodeID), nil
}

func (s *state) PutCurrentDelegator(staker *Staker) {
	s.currentStakers.PutDelegator(staker)
}

func (s *state) DeleteCurrentDelegator(staker *Staker) {
	s.currentStakers.DeleteDelegator(staker)
}

func (s *state) GetCurrentStakerIterator() (StakerIterator, error) {
	return s.currentStakers.GetStakerIterator(), nil
}

func (s *state) GetPendingValidator(subnetID ids.ID, nodeID ids.NodeID) (*Staker, error) {
	return s.pendingStakers.GetValidator(subnetID, nodeID)
}

func (s *state) PutPendingValidator(staker *Staker) {
	s.pendingStakers.PutValidator(staker)
}

func (s *state) DeletePendingValidator(staker *Staker) {
	s.pendingStakers.DeleteValidator(staker)
}

func (s *state) GetPendingDelegatorIterator(subnetID ids.ID, nodeID ids.NodeID) (StakerIterator, error) {
	return s.pendingStakers.GetDelegatorIterator(subnetID, nodeID), nil
}

func (s *state) PutPendingDelegator(staker *Staker) {
	s.pendingStakers.PutDelegator(staker)
}

func (s *state) DeletePendingDelegator(staker *Staker) {
	s.pendingStakers.DeleteDelegator(staker)
}

func (s *state) GetPendingStakerIterator() (StakerIterator, error) {
	return s.pendingStakers.GetStakerIterator(), nil
}

func (s *state) shouldInit() (bool, error) {
	has, err := s.singletonDB.Has(initializedKey)
	return !has, err
}

func (s *state) doneInit() error {
	return s.singletonDB.Put(initializedKey, nil)
}

func (s *state) GetSubnets() ([]*txs.Tx, error) {
	if s.cachedSubnets != nil {
		return s.cachedSubnets, nil
	}

	subnetDBIt := s.subnetDB.NewIterator()
	defer subnetDBIt.Release()

	txs := []*txs.Tx(nil)
	for subnetDBIt.Next() {
		subnetIDBytes := subnetDBIt.Key()
		subnetID, err := ids.ToID(subnetIDBytes)
		if err != nil {
			return nil, err
		}
		subnetTx, _, err := s.GetTx(subnetID)
		if err != nil {
			return nil, err
		}
		txs = append(txs, subnetTx)
	}
	if err := subnetDBIt.Error(); err != nil {
		return nil, err
	}
	txs = append(txs, s.addedSubnets...)
	s.cachedSubnets = txs
	return txs, nil
}

func (s *state) AddSubnet(createSubnetTx *txs.Tx) {
	s.addedSubnets = append(s.addedSubnets, createSubnetTx)
	if s.cachedSubnets != nil {
		s.cachedSubnets = append(s.cachedSubnets, createSubnetTx)
	}
}

func (s *state) GetChains(subnetID ids.ID) ([]*txs.Tx, error) {
	if chainsIntf, cached := s.chainCache.Get(subnetID); cached {
		return chainsIntf.([]*txs.Tx), nil
	}
	chainDB := s.getChainDB(subnetID)
	chainDBIt := chainDB.NewIterator()
	defer chainDBIt.Release()

	txs := []*txs.Tx(nil)
	for chainDBIt.Next() {
		chainIDBytes := chainDBIt.Key()
		chainID, err := ids.ToID(chainIDBytes)
		if err != nil {
			return nil, err
		}
		chainTx, _, err := s.GetTx(chainID)
		if err != nil {
			return nil, err
		}
		txs = append(txs, chainTx)
	}
	if err := chainDBIt.Error(); err != nil {
		return nil, err
	}
	txs = append(txs, s.addedChains[subnetID]...)
	s.chainCache.Put(subnetID, txs)
	return txs, nil
}

func (s *state) AddChain(createChainTxIntf *txs.Tx) {
	createChainTx := createChainTxIntf.Unsigned.(*txs.CreateChainTx)
	subnetID := createChainTx.SubnetID
	s.addedChains[subnetID] = append(s.addedChains[subnetID], createChainTxIntf)
	if chainsIntf, cached := s.chainCache.Get(subnetID); cached {
		chains := chainsIntf.([]*txs.Tx)
		chains = append(chains, createChainTxIntf)
		s.chainCache.Put(subnetID, chains)
	}
}

func (s *state) getChainDB(subnetID ids.ID) linkeddb.LinkedDB {
	if chainDBIntf, cached := s.chainDBCache.Get(subnetID); cached {
		return chainDBIntf.(linkeddb.LinkedDB)
	}
	rawChainDB := prefixdb.New(subnetID[:], s.chainDB)
	chainDB := linkeddb.NewDefault(rawChainDB)
	s.chainDBCache.Put(subnetID, chainDB)
	return chainDB
}

func (s *state) GetTx(txID ids.ID) (*txs.Tx, status.Status, error) {
	if tx, exists := s.addedTxs[txID]; exists {
		return tx.tx, tx.status, nil
	}
	if txIntf, cached := s.txCache.Get(txID); cached {
		if txIntf == nil {
			return nil, status.Unknown, database.ErrNotFound
		}
		tx := txIntf.(*txAndStatus)
		return tx.tx, tx.status, nil
	}
	txBytes, err := s.txDB.Get(txID[:])
	if err == database.ErrNotFound {
		s.txCache.Put(txID, nil)
		return nil, status.Unknown, database.ErrNotFound
	} else if err != nil {
		return nil, status.Unknown, err
	}

	stx := txBytesAndStatus{}
	if _, err := genesis.Codec.Unmarshal(txBytes, &stx); err != nil {
		return nil, status.Unknown, err
	}

	tx, err := txs.Parse(genesis.Codec, stx.Tx)
	if err != nil {
		return nil, status.Unknown, err
	}

	ptx := &txAndStatus{
		tx:     tx,
		status: stx.Status,
	}

	s.txCache.Put(txID, ptx)
	return ptx.tx, ptx.status, nil
}

func (s *state) AddTx(tx *txs.Tx, status status.Status) {
	s.addedTxs[tx.ID()] = &txAndStatus{
		tx:     tx,
		status: status,
	}
}

func (s *state) GetRewardUTXOs(txID ids.ID) ([]*avax.UTXO, error) {
	if utxos, exists := s.addedRewardUTXOs[txID]; exists {
		return utxos, nil
	}
	if utxos, exists := s.rewardUTXOsCache.Get(txID); exists {
		return utxos.([]*avax.UTXO), nil
	}

	rawTxDB := prefixdb.New(txID[:], s.rewardUTXODB)
	txDB := linkeddb.NewDefault(rawTxDB)
	it := txDB.NewIterator()
	defer it.Release()

	utxos := []*avax.UTXO(nil)
	for it.Next() {
		utxo := &avax.UTXO{}
		if _, err := txs.Codec.Unmarshal(it.Value(), utxo); err != nil {
			return nil, err
		}
		utxos = append(utxos, utxo)
	}
	if err := it.Error(); err != nil {
		return nil, err
	}

	s.rewardUTXOsCache.Put(txID, utxos)
	return utxos, nil
}

func (s *state) AddRewardUTXO(txID ids.ID, utxo *avax.UTXO) {
	s.addedRewardUTXOs[txID] = append(s.addedRewardUTXOs[txID], utxo)
}

func (s *state) GetUTXO(utxoID ids.ID) (*avax.UTXO, error) {
	if utxo, exists := s.modifiedUTXOs[utxoID]; exists {
		if utxo == nil {
			return nil, database.ErrNotFound
		}
		return utxo, nil
	}
	return s.utxoState.GetUTXO(utxoID)
}

func (s *state) UTXOIDs(addr []byte, start ids.ID, limit int) ([]ids.ID, error) {
	return s.utxoState.UTXOIDs(addr, start, limit)
}

func (s *state) AddUTXO(utxo *avax.UTXO) {
	s.modifiedUTXOs[utxo.InputID()] = utxo
}

func (s *state) DeleteUTXO(utxoID ids.ID) {
	s.modifiedUTXOs[utxoID] = nil
}

func (s *state) GetUptime(nodeID ids.NodeID) (upDuration time.Duration, lastUpdated time.Time, err error) {
	uptime, exists := s.uptimes[nodeID]
	if !exists {
		return 0, time.Time{}, database.ErrNotFound
	}
	return uptime.UpDuration, uptime.lastUpdated, nil
}

func (s *state) SetUptime(nodeID ids.NodeID, upDuration time.Duration, lastUpdated time.Time) error {
	uptime, exists := s.uptimes[nodeID]
	if !exists {
		return database.ErrNotFound
	}
	uptime.UpDuration = upDuration
	uptime.lastUpdated = lastUpdated
	s.updatedUptimes[nodeID] = struct{}{}
	return nil
}

// Returns the Primary Network start time of current validator [nodeID].
// Errors if [nodeID] isn't a current validator of the Primary Network.
func (s *state) GetStartTime(nodeID ids.NodeID) (time.Time, error) {
	staker, err := s.currentStakers.GetValidator(constants.PrimaryNetworkID, nodeID)
	if err != nil {
		return time.Time{}, err
	}
	return staker.StartTime, nil
}

func (s *state) GetTimestamp() time.Time             { return s.timestamp }
func (s *state) SetTimestamp(tm time.Time)           { s.timestamp = tm }
func (s *state) GetCurrentSupply() uint64            { return s.currentSupply }
func (s *state) SetCurrentSupply(cs uint64)          { s.currentSupply = cs }
func (s *state) GetLastAccepted() ids.ID             { return s.lastAccepted }
func (s *state) SetLastAccepted(lastAccepted ids.ID) { s.lastAccepted = lastAccepted }

func (s *state) SetHeight(height uint64) { s.currentHeight = height }

func (s *state) GetStatelessBlock(blockID ids.ID) (stateless.Block, choices.Status, error) {
	if blk, exists := s.addedBlocks[blockID]; exists {
		return blk.Blk, blk.Status, nil
	}
	if blkIntf, cached := s.blockCache.Get(blockID); cached {
		if blkIntf == nil {
			return nil, choices.Processing, database.ErrNotFound // status does not matter here
		}

		blkState := blkIntf.(stateBlk)
		return blkState.Blk, blkState.Status, nil
	}

	blkBytes, err := s.blockDB.Get(blockID[:])
	if err == database.ErrNotFound {
		s.blockCache.Put(blockID, nil)
		return nil, choices.Processing, database.ErrNotFound // status does not matter here
	} else if err != nil {
		return nil, choices.Processing, err // status does not matter here
	}

	// Note: stored blocks are verified, so it's safe to unmarshal them with GenesisCodec
	blkState := stateBlk{}
	if _, err := stateless.GenesisCodec.Unmarshal(blkBytes, &blkState); err != nil {
		return nil, choices.Processing, err // status does not matter here
	}

	blkState.Blk, err = stateless.Parse(blkState.Bytes, stateless.GenesisCodec)
	if err != nil {
		return nil, choices.Processing, err
	}

	s.blockCache.Put(blockID, blkState)
	return blkState.Blk, blkState.Status, nil
}

func (s *state) AddStatelessBlock(block stateless.Block, status choices.Status) {
	s.addedBlocks[block.ID()] = stateBlk{
		Blk:    block,
		Bytes:  block.Bytes(),
		Status: status,
	}
}

func (s *state) GetValidatorWeightDiffs(height uint64, subnetID ids.ID) (map[ids.NodeID]*ValidatorWeightDiff, error) {
	prefixStruct := heightWithSubnet{
		Height:   height,
		SubnetID: subnetID,
	}
	prefixBytes, err := genesis.Codec.Marshal(txs.Version, prefixStruct)
	if err != nil {
		return nil, err
	}
	prefixStr := string(prefixBytes)

	if weightDiffsIntf, ok := s.validatorDiffsCache.Get(prefixStr); ok {
		return weightDiffsIntf.(map[ids.NodeID]*ValidatorWeightDiff), nil
	}

	rawDiffDB := prefixdb.New(prefixBytes, s.validatorDiffsDB)
	diffDB := linkeddb.NewDefault(rawDiffDB)
	diffIter := diffDB.NewIterator()
	defer diffIter.Release()

	weightDiffs := make(map[ids.NodeID]*ValidatorWeightDiff)
	for diffIter.Next() {
		nodeID, err := ids.ToNodeID(diffIter.Key())
		if err != nil {
			return nil, err
		}

		weightDiff := ValidatorWeightDiff{}
		_, err = genesis.Codec.Unmarshal(diffIter.Value(), &weightDiff)
		if err != nil {
			return nil, err
		}

		weightDiffs[nodeID] = &weightDiff
	}

	s.validatorDiffsCache.Put(prefixStr, weightDiffs)
	return weightDiffs, diffIter.Error()
}

func (s *state) ValidatorSet(subnetID ids.ID) (validators.Set, error) {
	vdrs := validators.NewSet()
	for nodeID, validator := range s.currentStakers.validators[subnetID] {
		staker := validator.validator
		if staker != nil {
			if err := vdrs.AddWeight(nodeID, staker.Weight); err != nil {
				return nil, err
			}
		}

		delegatorIterator := NewTreeIterator(validator.delegators)
		for delegatorIterator.Next() {
			staker := delegatorIterator.Value()
			if err := vdrs.AddWeight(nodeID, staker.Weight); err != nil {
				delegatorIterator.Release()
				return nil, err
			}
		}
		delegatorIterator.Release()
	}
	return vdrs, nil
}

func (s *state) syncGenesis(genesisBlk *stateless.CommitBlock, genesis *genesis.State) error {
	genesisBlkID := genesisBlk.ID()
	s.SetLastAccepted(genesisBlkID)
	s.SetTimestamp(time.Unix(int64(genesis.Timestamp), 0))
	s.SetCurrentSupply(genesis.InitialSupply)
	s.AddStatelessBlock(genesisBlk, choices.Accepted)

	// Persist UTXOs that exist at genesis
	for _, utxo := range genesis.UTXOs {
		s.AddUTXO(utxo)
	}

	// Persist primary network validator set at genesis
	for _, vdrTx := range genesis.Validators {
		tx, ok := vdrTx.Unsigned.(*txs.AddValidatorTx)
		if !ok {
			return fmt.Errorf("expected tx type *txs.AddValidatorTx but got %T", vdrTx.Unsigned)
		}

		stakeAmount := tx.Validator.Wght
		stakeDuration := tx.Validator.Duration()
		currentSupply := s.GetCurrentSupply()

		potentialReward := s.rewards.Calculate(
			stakeDuration,
			stakeAmount,
			currentSupply,
		)
		newCurrentSupply, err := math.Add64(currentSupply, potentialReward)
		if err != nil {
			return err
		}

		staker := NewPrimaryNetworkStaker(vdrTx.ID(), &tx.Validator)
		staker.PotentialReward = potentialReward
		staker.NextTime = staker.EndTime
		staker.Priority = PrimaryNetworkValidatorCurrentPriority

		s.PutCurrentValidator(staker)
		s.AddTx(vdrTx, status.Committed)
		s.SetCurrentSupply(newCurrentSupply)
	}

	for _, chain := range genesis.Chains {
		unsignedChain, ok := chain.Unsigned.(*txs.CreateChainTx)
		if !ok {
			return fmt.Errorf("expected tx type *txs.CreateChainTx but got %T", chain.Unsigned)
		}

		// Ensure all chains that the genesis bytes say to create have the right
		// network ID
		if unsignedChain.NetworkID != s.ctx.NetworkID {
			return avax.ErrWrongNetworkID
		}

		s.AddChain(chain)
		s.AddTx(chain, status.Committed)
	}
	return s.write(0)
}

func (s *state) Load() error {
	errs := wrappers.Errs{}
	errs.Add(
		s.loadMetadata(),
		s.loadCurrentValidators(),
		s.loadPendingValidators(),
	)
	return errs.Err
}

func (s *state) loadMetadata() error {
	timestamp, err := database.GetTimestamp(s.singletonDB, timestampKey)
	if err != nil {
		return err
	}
	s.originalTimestamp = timestamp
	s.SetTimestamp(timestamp)

	currentSupply, err := database.GetUInt64(s.singletonDB, currentSupplyKey)
	if err != nil {
		return err
	}
	s.originalCurrentSupply = currentSupply
	s.SetCurrentSupply(currentSupply)

	lastAccepted, err := database.GetID(s.singletonDB, lastAcceptedKey)
	if err != nil {
		return err
	}
	s.persistedLastAccepted = lastAccepted
	s.lastAccepted = lastAccepted
	return nil
}

func (s *state) loadCurrentValidators() error {
	s.currentStakers = newBaseStakers()

	validatorIt := s.currentValidatorList.NewIterator()
	defer validatorIt.Release()
	for validatorIt.Next() {
		txIDBytes := validatorIt.Key()
		txID, err := ids.ToID(txIDBytes)
		if err != nil {
			return err
		}
		tx, _, err := s.GetTx(txID)
		if err != nil {
			return err
		}

		uptimeBytes := validatorIt.Value()
		uptime := &uptimeAndReward{
			txID: txID,
		}
		if _, err := txs.Codec.Unmarshal(uptimeBytes, uptime); err != nil {
			return err
		}
		uptime.lastUpdated = time.Unix(int64(uptime.LastUpdated), 0)

		addValidatorTx, ok := tx.Unsigned.(*txs.AddValidatorTx)
		if !ok {
			return fmt.Errorf("expected tx type *txs.AddValidatorTx but got %T", tx.Unsigned)
		}

		staker := NewPrimaryNetworkStaker(txID, &addValidatorTx.Validator)
		staker.PotentialReward = uptime.PotentialReward
		staker.NextTime = staker.EndTime
		staker.Priority = PrimaryNetworkValidatorCurrentPriority

		validator := s.currentStakers.getOrCreateValidator(staker.SubnetID, staker.NodeID)
		validator.validator = staker

		s.currentStakers.stakers.ReplaceOrInsert(staker)

		s.uptimes[addValidatorTx.Validator.NodeID] = uptime
	}

	if err := validatorIt.Error(); err != nil {
		return err
	}

	delegatorIt := s.currentDelegatorList.NewIterator()
	defer delegatorIt.Release()
	for delegatorIt.Next() {
		txIDBytes := delegatorIt.Key()
		txID, err := ids.ToID(txIDBytes)
		if err != nil {
			return err
		}
		tx, _, err := s.GetTx(txID)
		if err != nil {
			return err
		}

		potentialRewardBytes := delegatorIt.Value()
		potentialReward, err := database.ParseUInt64(potentialRewardBytes)
		if err != nil {
			return err
		}

		addDelegatorTx, ok := tx.Unsigned.(*txs.AddDelegatorTx)
		if !ok {
			return fmt.Errorf("expected tx type *txs.AddDelegatorTx but got %T", tx.Unsigned)
		}

		staker := NewPrimaryNetworkStaker(txID, &addDelegatorTx.Validator)
		staker.PotentialReward = potentialReward
		staker.NextTime = staker.EndTime
		staker.Priority = PrimaryNetworkDelegatorCurrentPriority

		validator := s.currentStakers.getOrCreateValidator(staker.SubnetID, staker.NodeID)
		if validator.delegators == nil {
			validator.delegators = btree.New(defaultTreeDegree)
		}
		validator.delegators.ReplaceOrInsert(staker)

		s.currentStakers.stakers.ReplaceOrInsert(staker)
	}
	if err := delegatorIt.Error(); err != nil {
		return err
	}

	subnetValidatorIt := s.currentSubnetValidatorList.NewIterator()
	defer subnetValidatorIt.Release()
	for subnetValidatorIt.Next() {
		txIDBytes := subnetValidatorIt.Key()
		txID, err := ids.ToID(txIDBytes)
		if err != nil {
			return err
		}
		tx, _, err := s.GetTx(txID)
		if err != nil {
			return err
		}

		addSubnetValidatorTx, ok := tx.Unsigned.(*txs.AddSubnetValidatorTx)
		if !ok {
			return fmt.Errorf("expected tx type *txs.AddSubnetValidatorTx but got %T", tx.Unsigned)
		}

		staker := NewSubnetStaker(txID, &addSubnetValidatorTx.Validator)
		staker.NextTime = staker.EndTime
		staker.Priority = SubnetValidatorCurrentPriority

		validator := s.currentStakers.getOrCreateValidator(staker.SubnetID, staker.NodeID)
		validator.validator = staker

		s.currentStakers.stakers.ReplaceOrInsert(staker)
	}
	return subnetValidatorIt.Error()
}

func (s *state) loadPendingValidators() error {
	s.pendingStakers = newBaseStakers()

	validatorIt := s.pendingValidatorList.NewIterator()
	defer validatorIt.Release()
	for validatorIt.Next() {
		txIDBytes := validatorIt.Key()
		txID, err := ids.ToID(txIDBytes)
		if err != nil {
			return err
		}
		tx, _, err := s.GetTx(txID)
		if err != nil {
			return err
		}

		addValidatorTx, ok := tx.Unsigned.(*txs.AddValidatorTx)
		if !ok {
			return fmt.Errorf("expected tx type *txs.AddValidatorTx but got %T", tx.Unsigned)
		}

		staker := NewPrimaryNetworkStaker(txID, &addValidatorTx.Validator)
		staker.NextTime = staker.StartTime
		staker.Priority = PrimaryNetworkValidatorPendingPriority

		validator := s.pendingStakers.getOrCreateValidator(staker.SubnetID, staker.NodeID)
		validator.validator = staker

		s.pendingStakers.stakers.ReplaceOrInsert(staker)
	}
	if err := validatorIt.Error(); err != nil {
		return err
	}

	delegatorIt := s.pendingDelegatorList.NewIterator()
	defer delegatorIt.Release()
	for delegatorIt.Next() {
		txIDBytes := delegatorIt.Key()
		txID, err := ids.ToID(txIDBytes)
		if err != nil {
			return err
		}
		tx, _, err := s.GetTx(txID)
		if err != nil {
			return err
		}

		addDelegatorTx, ok := tx.Unsigned.(*txs.AddDelegatorTx)
		if !ok {
			return fmt.Errorf("expected tx type *txs.AddDelegatorTx but got %T", tx.Unsigned)
		}

		staker := NewPrimaryNetworkStaker(txID, &addDelegatorTx.Validator)
		staker.NextTime = staker.StartTime
		staker.Priority = PrimaryNetworkDelegatorPendingPriority

		validator := s.pendingStakers.getOrCreateValidator(staker.SubnetID, staker.NodeID)
		if validator.delegators == nil {
			validator.delegators = btree.New(defaultTreeDegree)
		}
		validator.delegators.ReplaceOrInsert(staker)

		s.pendingStakers.stakers.ReplaceOrInsert(staker)
	}
	if err := delegatorIt.Error(); err != nil {
		return err
	}

	subnetValidatorIt := s.pendingSubnetValidatorList.NewIterator()
	defer subnetValidatorIt.Release()
	for subnetValidatorIt.Next() {
		txIDBytes := subnetValidatorIt.Key()
		txID, err := ids.ToID(txIDBytes)
		if err != nil {
			return err
		}
		tx, _, err := s.GetTx(txID)
		if err != nil {
			return err
		}

		addSubnetValidatorTx, ok := tx.Unsigned.(*txs.AddSubnetValidatorTx)
		if !ok {
			return fmt.Errorf("expected tx type *txs.AddSubnetValidatorTx but got %T", tx.Unsigned)
		}

		staker := NewSubnetStaker(txID, &addSubnetValidatorTx.Validator)
		staker.NextTime = staker.StartTime
		staker.Priority = SubnetValidatorPendingPriority

		validator := s.pendingStakers.getOrCreateValidator(staker.SubnetID, staker.NodeID)
		validator.validator = staker

		s.pendingStakers.stakers.ReplaceOrInsert(staker)
	}
	return subnetValidatorIt.Error()
}

func (s *state) write(height uint64) error {
	errs := wrappers.Errs{}
	errs.Add(
		s.writeBlocks(),
		s.writeCurrentPrimaryNetworkStakers(height),
		s.writeCurrentSubnetStakers(height),
		s.writePendingPrimaryNetworkStakers(),
		s.writePendingSubnetStakers(),
		s.writeUptimes(),
		s.writeTXs(),
		s.writeRewardUTXOs(),
		s.writeUTXOs(),
		s.writeSubnets(),
		s.writeChains(),
		s.writeMetadata(),
	)
	return errs.Err
}

func (s *state) sync(genesis []byte) error {
	shouldInit, err := s.shouldInit()
	if err != nil {
		return fmt.Errorf(
			"failed to check if the database is initialized: %w",
			err,
		)
	}

	// If the database is empty, create the platform chain anew using the
	// provided genesis state
	if shouldInit {
		if err := s.init(genesis); err != nil {
			return fmt.Errorf(
				"failed to initialize the database: %w",
				err,
			)
		}
	}

	if err := s.Load(); err != nil {
		return fmt.Errorf(
			"failed to load the database state: %w",
			err,
		)
	}
	return nil
}

func (s *state) init(genesisBytes []byte) error {
	// Create the genesis block and save it as being accepted (We don't do
	// genesisBlock.Accept() because then it'd look for genesisBlock's
	// non-existent parent)
	genesisID := hashing.ComputeHash256Array(genesisBytes)
	genesisBlock, err := stateless.NewCommitBlock(
		genesisID,
		0,
	)
	if err != nil {
		return err
	}

	genesisState, err := genesis.ParseState(genesisBytes)
	if err != nil {
		return err
	}
	if err := s.syncGenesis(genesisBlock, genesisState); err != nil {
		return err
	}

	if err := s.doneInit(); err != nil {
		return err
	}

	return s.Commit()
}

func (s *state) Commit() error {
	defer s.Abort()
	batch, err := s.CommitBatch()
	if err != nil {
		return err
	}
	return batch.Write()
}

func (s *state) Abort() {
	s.baseDB.Abort()
}

func (s *state) CommitBatch() (database.Batch, error) {
	if err := s.write(s.currentHeight); err != nil {
		return nil, err
	}
	return s.baseDB.CommitBatch()
}

func (s *state) writeBlocks() error {
	for blkID, stateBlk := range s.addedBlocks {
		var (
			blkID = blkID
			sblk  = stateBlk
		)

<<<<<<< HEAD
		// Note: blocks to be stored are verified, so it's safe to marshal them with GenesisBlock
		btxBytes, err := stateless.GenesisCodec.Marshal(stateless.Version, &sblk)
=======
		// Note: blocks to be stored are verified, so it's safe to marshal them with GenesisCodec
		blockBytes, err := stateless.GenesisCodec.Marshal(txs.Version, &stBlk)
>>>>>>> 2d5560da
		if err != nil {
			return fmt.Errorf("failed to write blocks with: %w", err)
		}

		delete(s.addedBlocks, blkID)
		s.blockCache.Put(blkID, stateBlk)
		if err = s.blockDB.Put(blkID[:], btxBytes); err != nil {
			return fmt.Errorf("failed to write blocks with: %w", err)
		}
	}
	return nil
}

func (s *state) writeCurrentPrimaryNetworkStakers(height uint64) error {
	validatorDiffs, exists := s.currentStakers.validatorDiffs[constants.PrimaryNetworkID]
	if !exists {
		// If there are no validator changes, we shouldn't update any diffs.
		return nil
	}

	prefixStruct := heightWithSubnet{
		Height:   height,
		SubnetID: constants.PrimaryNetworkID,
	}
	prefixBytes, err := genesis.Codec.Marshal(txs.Version, prefixStruct)
	if err != nil {
		return fmt.Errorf("failed to create prefix bytes: %w", err)
	}
	rawDiffDB := prefixdb.New(prefixBytes, s.validatorDiffsDB)
	diffDB := linkeddb.NewDefault(rawDiffDB)

	weightDiffs := make(map[ids.NodeID]*ValidatorWeightDiff)
	for nodeID, validatorDiff := range validatorDiffs {
		weightDiff := &ValidatorWeightDiff{}
		if validatorDiff.validatorModified {
			staker := validatorDiff.validator

			weightDiff.Decrease = validatorDiff.validatorDeleted
			weightDiff.Amount = staker.Weight

			if validatorDiff.validatorDeleted {
				if err := s.currentValidatorList.Delete(staker.TxID[:]); err != nil {
					return fmt.Errorf("failed to delete current staker: %w", err)
				}

				delete(s.uptimes, nodeID)
				delete(s.updatedUptimes, nodeID)
			} else {
				vdr := &uptimeAndReward{
					txID:        staker.TxID,
					lastUpdated: staker.StartTime,

					UpDuration:      0,
					LastUpdated:     uint64(staker.StartTime.Unix()),
					PotentialReward: staker.PotentialReward,
				}

				vdrBytes, err := genesis.Codec.Marshal(txs.Version, vdr)
				if err != nil {
					return fmt.Errorf("failed to serialize current validator: %w", err)
				}

				if err = s.currentValidatorList.Put(staker.TxID[:], vdrBytes); err != nil {
					return fmt.Errorf("failed to write current validator to list: %w", err)
				}

				s.uptimes[nodeID] = vdr
			}
		}

		addedDelegatorIterator := NewTreeIterator(validatorDiff.addedDelegators)
		for addedDelegatorIterator.Next() {
			staker := addedDelegatorIterator.Value()

			if err := weightDiff.Add(false, staker.Weight); err != nil {
				addedDelegatorIterator.Release()
				return fmt.Errorf("failed to increase node weight diff: %w", err)
			}

			if err := database.PutUInt64(s.currentDelegatorList, staker.TxID[:], staker.PotentialReward); err != nil {
				addedDelegatorIterator.Release()
				return fmt.Errorf("failed to write current delegator to list: %w", err)
			}
		}
		addedDelegatorIterator.Release()

		for _, staker := range validatorDiff.deletedDelegators {
			if err := weightDiff.Add(true, staker.Weight); err != nil {
				return fmt.Errorf("failed to decrease node weight diff: %w", err)
			}

			if err := s.currentDelegatorList.Delete(staker.TxID[:]); err != nil {
				return fmt.Errorf("failed to delete current staker: %w", err)
			}
		}

		if weightDiff.Amount == 0 {
			continue
		}
		weightDiffs[nodeID] = weightDiff

		weightDiffBytes, err := genesis.Codec.Marshal(txs.Version, weightDiff)
		if err != nil {
			return fmt.Errorf("failed to serialize validator weight diff: %w", err)
		}

		// Copy so value passed into [Put] doesn't get overwritten next
		// iteration
		nodeID := nodeID
		if err := diffDB.Put(nodeID[:], weightDiffBytes); err != nil {
			return err
		}

		// TODO: Move the validator set management out of the state package
		if weightDiff.Decrease {
			err = s.cfg.Validators.RemoveWeight(constants.PrimaryNetworkID, nodeID, weightDiff.Amount)
		} else {
			err = s.cfg.Validators.AddWeight(constants.PrimaryNetworkID, nodeID, weightDiff.Amount)
		}
		if err != nil {
			return fmt.Errorf("failed to update validator weight: %w", err)
		}
	}
	s.validatorDiffsCache.Put(string(prefixBytes), weightDiffs)

	// TODO: Move validator set management out of the state package
	//
	// Attempt to update the stake metrics
	primaryValidators, ok := s.cfg.Validators.GetValidators(constants.PrimaryNetworkID)
	if !ok {
		return nil
	}
	weight, _ := primaryValidators.GetWeight(s.ctx.NodeID)
	s.metrics.SetLocalStake(float64(weight))
	s.metrics.SetTotalStake(float64(primaryValidators.Weight()))
	return nil
}

func (s *state) writeCurrentSubnetStakers(height uint64) error {
	for subnetID, subnetValidatorDiffs := range s.currentStakers.validatorDiffs {
		delete(s.currentStakers.validatorDiffs, subnetID)

		if subnetID == constants.PrimaryNetworkID {
			// It is assumed that this case is handled separately before calling
			// this function.
			continue
		}

		prefixStruct := heightWithSubnet{
			Height:   height,
			SubnetID: subnetID,
		}
		prefixBytes, err := genesis.Codec.Marshal(txs.Version, prefixStruct)
		if err != nil {
			return fmt.Errorf("failed to create prefix bytes: %w", err)
		}
		rawDiffDB := prefixdb.New(prefixBytes, s.validatorDiffsDB)
		diffDB := linkeddb.NewDefault(rawDiffDB)

		weightDiffs := make(map[ids.NodeID]*ValidatorWeightDiff)
		for nodeID, validatorDiff := range subnetValidatorDiffs {
			weightDiff := &ValidatorWeightDiff{}
			if validatorDiff.validatorModified {
				staker := validatorDiff.validator

				weightDiff.Decrease = validatorDiff.validatorDeleted
				weightDiff.Amount = staker.Weight

				if validatorDiff.validatorDeleted {
					err = s.currentSubnetValidatorList.Delete(staker.TxID[:])
				} else {
					err = s.currentSubnetValidatorList.Put(staker.TxID[:], nil)
				}
				if err != nil {
					return fmt.Errorf("failed to update current subnet staker: %w", err)
				}
			}

			// TODO: manage subnet delegators here

			if weightDiff.Amount == 0 {
				continue
			}
			weightDiffs[nodeID] = weightDiff

			weightDiffBytes, err := genesis.Codec.Marshal(txs.Version, weightDiff)
			if err != nil {
				return fmt.Errorf("failed to serialize validator weight diff: %w", err)
			}

			// Copy so value passed into [Put] doesn't get overwritten next
			// iteration
			nodeID := nodeID
			if err := diffDB.Put(nodeID[:], weightDiffBytes); err != nil {
				return err
			}

			// TODO: Move the validator set management out of the state package
			if s.cfg.WhitelistedSubnets.Contains(subnetID) {
				if weightDiff.Decrease {
					err = s.cfg.Validators.RemoveWeight(subnetID, nodeID, weightDiff.Amount)
				} else {
					err = s.cfg.Validators.AddWeight(subnetID, nodeID, weightDiff.Amount)
				}
				if err != nil {
					return fmt.Errorf("failed to update validator weight: %w", err)
				}
			}
		}
		s.validatorDiffsCache.Put(string(prefixBytes), weightDiffs)
	}
	return nil
}

func (s *state) writePendingPrimaryNetworkStakers() error {
	for _, validatorDiff := range s.pendingStakers.validatorDiffs[constants.PrimaryNetworkID] {
		if validatorDiff.validatorModified {
			staker := validatorDiff.validator

			var err error
			if validatorDiff.validatorDeleted {
				err = s.pendingValidatorList.Delete(staker.TxID[:])
			} else {
				err = s.pendingValidatorList.Put(staker.TxID[:], nil)
			}
			if err != nil {
				return fmt.Errorf("failed to update pending primary network staker: %w", err)
			}
		}

		addedDelegatorIterator := NewTreeIterator(validatorDiff.addedDelegators)
		for addedDelegatorIterator.Next() {
			staker := addedDelegatorIterator.Value()

			if err := s.pendingDelegatorList.Put(staker.TxID[:], nil); err != nil {
				addedDelegatorIterator.Release()
				return fmt.Errorf("failed to write pending delegator to list: %w", err)
			}
		}
		addedDelegatorIterator.Release()

		for _, staker := range validatorDiff.deletedDelegators {
			if err := s.pendingDelegatorList.Delete(staker.TxID[:]); err != nil {
				return fmt.Errorf("failed to delete pending delegator: %w", err)
			}
		}
	}
	return nil
}

func (s *state) writePendingSubnetStakers() error {
	for subnetID, subnetValidatorDiffs := range s.pendingStakers.validatorDiffs {
		delete(s.pendingStakers.validatorDiffs, subnetID)

		if subnetID == constants.PrimaryNetworkID {
			// It is assumed that this case is handled separately before calling
			// this function.
			continue
		}

		for _, validatorDiff := range subnetValidatorDiffs {
			if validatorDiff.validatorModified {
				staker := validatorDiff.validator

				var err error
				if validatorDiff.validatorDeleted {
					err = s.pendingSubnetValidatorList.Delete(staker.TxID[:])
				} else {
					err = s.pendingSubnetValidatorList.Put(staker.TxID[:], nil)
				}
				if err != nil {
					return fmt.Errorf("failed to update pending subnet staker: %w", err)
				}
			}

			// TODO: manage subnet delegators here
		}
	}
	return nil
}

func (s *state) writeUptimes() error {
	for nodeID := range s.updatedUptimes {
		delete(s.updatedUptimes, nodeID)

		uptime := s.uptimes[nodeID]
		uptime.LastUpdated = uint64(uptime.lastUpdated.Unix())

		uptimeBytes, err := genesis.Codec.Marshal(txs.Version, uptime)
		if err != nil {
			return fmt.Errorf("failed to serialize uptime: %w", err)
		}

		if err := s.currentValidatorList.Put(uptime.txID[:], uptimeBytes); err != nil {
			return fmt.Errorf("failed to write uptime: %w", err)
		}
	}
	return nil
}

func (s *state) writeTXs() error {
	for txID, txStatus := range s.addedTxs {
		txID := txID

		stx := txBytesAndStatus{
			Tx:     txStatus.tx.Bytes(),
			Status: txStatus.status,
		}

		txBytes, err := genesis.Codec.Marshal(txs.Version, &stx)
		if err != nil {
			return fmt.Errorf("failed to serialize tx: %w", err)
		}

		delete(s.addedTxs, txID)
		s.txCache.Put(txID, txStatus)
		if err := s.txDB.Put(txID[:], txBytes); err != nil {
			return fmt.Errorf("failed to add tx: %w", err)
		}
	}
	return nil
}

func (s *state) writeRewardUTXOs() error {
	for txID, utxos := range s.addedRewardUTXOs {
		delete(s.addedRewardUTXOs, txID)
		s.rewardUTXOsCache.Put(txID, utxos)
		rawTxDB := prefixdb.New(txID[:], s.rewardUTXODB)
		txDB := linkeddb.NewDefault(rawTxDB)

		for _, utxo := range utxos {
			utxoBytes, err := genesis.Codec.Marshal(txs.Version, utxo)
			if err != nil {
				return fmt.Errorf("failed to serialize reward UTXO: %w", err)
			}
			utxoID := utxo.InputID()
			if err := txDB.Put(utxoID[:], utxoBytes); err != nil {
				return fmt.Errorf("failed to add reward UTXO: %w", err)
			}
		}
	}
	return nil
}

func (s *state) writeUTXOs() error {
	for utxoID, utxo := range s.modifiedUTXOs {
		delete(s.modifiedUTXOs, utxoID)

		if utxo == nil {
			if err := s.utxoState.DeleteUTXO(utxoID); err != nil {
				return fmt.Errorf("failed to delete UTXO: %w", err)
			}
			continue
		}
		if err := s.utxoState.PutUTXO(utxo); err != nil {
			return fmt.Errorf("failed to add UTXO: %w", err)
		}
	}
	return nil
}

func (s *state) writeSubnets() error {
	for _, subnet := range s.addedSubnets {
		subnetID := subnet.ID()

		if err := s.subnetDB.Put(subnetID[:], nil); err != nil {
			return fmt.Errorf("failed to write subnet: %w", err)
		}
	}
	s.addedSubnets = nil
	return nil
}

func (s *state) writeChains() error {
	for subnetID, chains := range s.addedChains {
		for _, chain := range chains {
			chainDB := s.getChainDB(subnetID)

			chainID := chain.ID()
			if err := chainDB.Put(chainID[:], nil); err != nil {
				return fmt.Errorf("failed to write chain: %w", err)
			}
		}
		delete(s.addedChains, subnetID)
	}
	return nil
}

func (s *state) writeMetadata() error {
	if !s.originalTimestamp.Equal(s.timestamp) {
		if err := database.PutTimestamp(s.singletonDB, timestampKey, s.timestamp); err != nil {
			return fmt.Errorf("failed to write timestamp: %w", err)
		}
		s.originalTimestamp = s.timestamp
	}
	if s.originalCurrentSupply != s.currentSupply {
		if err := database.PutUInt64(s.singletonDB, currentSupplyKey, s.currentSupply); err != nil {
			return fmt.Errorf("failed to write current supply: %w", err)
		}
		s.originalCurrentSupply = s.currentSupply
	}
	if s.persistedLastAccepted != s.lastAccepted {
		if err := database.PutID(s.singletonDB, lastAcceptedKey, s.lastAccepted); err != nil {
			return fmt.Errorf("failed to write last accepted: %w", err)
		}
		s.persistedLastAccepted = s.lastAccepted
	}
	return nil
}

func (s *state) Close() error {
	errs := wrappers.Errs{}
	errs.Add(
		s.pendingSubnetValidatorBaseDB.Close(),
		s.pendingDelegatorBaseDB.Close(),
		s.pendingValidatorBaseDB.Close(),
		s.pendingValidatorsDB.Close(),
		s.currentSubnetValidatorBaseDB.Close(),
		s.currentDelegatorBaseDB.Close(),
		s.currentValidatorBaseDB.Close(),
		s.currentValidatorsDB.Close(),
		s.validatorsDB.Close(),
		s.txDB.Close(),
		s.rewardUTXODB.Close(),
		s.utxoDB.Close(),
		s.subnetBaseDB.Close(),
		s.chainDB.Close(),
		s.singletonDB.Close(),
		s.blockDB.Close(),
	)
	return errs.Err
}<|MERGE_RESOLUTION|>--- conflicted
+++ resolved
@@ -1249,20 +1249,15 @@
 			sblk  = stateBlk
 		)
 
-<<<<<<< HEAD
-		// Note: blocks to be stored are verified, so it's safe to marshal them with GenesisBlock
-		btxBytes, err := stateless.GenesisCodec.Marshal(stateless.Version, &sblk)
-=======
 		// Note: blocks to be stored are verified, so it's safe to marshal them with GenesisCodec
-		blockBytes, err := stateless.GenesisCodec.Marshal(txs.Version, &stBlk)
->>>>>>> 2d5560da
+		blockBytes, err := stateless.GenesisCodec.Marshal(txs.Version, &sblk)
 		if err != nil {
 			return fmt.Errorf("failed to write blocks with: %w", err)
 		}
 
 		delete(s.addedBlocks, blkID)
 		s.blockCache.Put(blkID, stateBlk)
-		if err = s.blockDB.Put(blkID[:], btxBytes); err != nil {
+		if err = s.blockDB.Put(blkID[:], blockBytes); err != nil {
 			return fmt.Errorf("failed to write blocks with: %w", err)
 		}
 	}
