// Copyright (C) 2019-2021, Ava Labs, Inc. All rights reserved.
// See the file LICENSE for licensing terms.

package state

import (
	"errors"
	"fmt"
	"time"

	"github.com/google/btree"

	"github.com/prometheus/client_golang/prometheus"

	"github.com/ava-labs/avalanchego/cache"
	"github.com/ava-labs/avalanchego/cache/metercacher"
	"github.com/ava-labs/avalanchego/database"
	"github.com/ava-labs/avalanchego/database/linkeddb"
	"github.com/ava-labs/avalanchego/database/prefixdb"
	"github.com/ava-labs/avalanchego/database/versiondb"
	"github.com/ava-labs/avalanchego/ids"
	"github.com/ava-labs/avalanchego/snow"
	"github.com/ava-labs/avalanchego/snow/choices"
	"github.com/ava-labs/avalanchego/snow/uptime"
	"github.com/ava-labs/avalanchego/snow/validators"
	"github.com/ava-labs/avalanchego/utils/constants"
	"github.com/ava-labs/avalanchego/utils/hashing"
	"github.com/ava-labs/avalanchego/utils/math"
	"github.com/ava-labs/avalanchego/utils/wrappers"
	"github.com/ava-labs/avalanchego/vms/components/avax"
	"github.com/ava-labs/avalanchego/vms/platformvm/blocks/stateless"
	"github.com/ava-labs/avalanchego/vms/platformvm/config"
	"github.com/ava-labs/avalanchego/vms/platformvm/genesis"
	"github.com/ava-labs/avalanchego/vms/platformvm/metrics"
	"github.com/ava-labs/avalanchego/vms/platformvm/reward"
	"github.com/ava-labs/avalanchego/vms/platformvm/status"
	"github.com/ava-labs/avalanchego/vms/platformvm/txs"
)

const (
	validatorDiffsCacheSize = 2048
	blockCacheSize          = 2048
	txCacheSize             = 2048
	rewardUTXOsCacheSize    = 2048
	chainCacheSize          = 2048
	chainDBCacheSize        = 2048
)

var (
	_ State = &state{}

	ErrDelegatorSubset = errors.New("delegator's time range must be a subset of the validator's time range")

	blockPrefix           = []byte("block")
	validatorsPrefix      = []byte("validators")
	currentPrefix         = []byte("current")
	pendingPrefix         = []byte("pending")
	validatorPrefix       = []byte("validator")
	delegatorPrefix       = []byte("delegator")
	subnetValidatorPrefix = []byte("subnetValidator")
	validatorDiffsPrefix  = []byte("validatorDiffs")
	txPrefix              = []byte("tx")
	rewardUTXOsPrefix     = []byte("rewardUTXOs")
	utxoPrefix            = []byte("utxo")
	subnetPrefix          = []byte("subnet")
	chainPrefix           = []byte("chain")
	singletonPrefix       = []byte("singleton")

	timestampKey     = []byte("timestamp")
	currentSupplyKey = []byte("current supply")
	lastAcceptedKey  = []byte("last accepted")
	initializedKey   = []byte("initialized")
)

// Chain collects all methods to manage the state of the chain for block
// execution.
type Chain interface {
	Stakers
	UTXOAdder
	UTXOGetter
	UTXODeleter

	GetTimestamp() time.Time
	SetTimestamp(tm time.Time)
	GetCurrentSupply() uint64
	SetCurrentSupply(cs uint64)

	GetRewardUTXOs(txID ids.ID) ([]*avax.UTXO, error)
	AddRewardUTXO(txID ids.ID, utxo *avax.UTXO)
	GetSubnets() ([]*txs.Tx, error)
	AddSubnet(createSubnetTx *txs.Tx)
	GetChains(subnetID ids.ID) ([]*txs.Tx, error)
	AddChain(createChainTx *txs.Tx)
	GetTx(txID ids.ID) (*txs.Tx, status.Status, error)
	AddTx(tx *txs.Tx, status status.Status)
}

type LastAccepteder interface {
	GetLastAccepted() ids.ID
	SetLastAccepted(blkID ids.ID)
}

type BlockState interface {
	GetStatelessBlock(blockID ids.ID) (stateless.Block, choices.Status, error)
	AddStatelessBlock(block stateless.Block, status choices.Status)
}

type State interface {
	LastAccepteder
	Chain
	BlockState
	uptime.State
	avax.UTXOReader

	GetValidatorWeightDiffs(height uint64, subnetID ids.ID) (map[ids.NodeID]*ValidatorWeightDiff, error)

	// Return the current validator set of [subnetID].
	ValidatorSet(subnetID ids.ID) (validators.Set, error)

	// Load pulls data previously stored on disk that is expected to be in
	// memory.
	// TODO remove Load from this interface.
	Load() error

	SetHeight(height uint64)

	// Discard uncommitted changes to the database.
	Abort()

	// Commit changes to the base database.
	Commit() error

	// Returns a batch of unwritten changes that,
	// when written, will be commit to the base database.
	CommitBatch() (database.Batch, error)

	Close() error
}

type state struct {
	cfg     *config.Config
	ctx     *snow.Context
	metrics metrics.Metrics
	rewards reward.Calculator

	baseDB *versiondb.Database

	currentStakers *baseStakers
	pendingStakers *baseStakers

	currentHeight uint64

	addedBlocks map[ids.ID]stateBlk // map of blockID -> Block
	blockCache  cache.Cacher        // cache of blockID -> Block, if the entry is nil, it is not in the database
	blockDB     database.Database

	uptimes        map[ids.NodeID]*uptimeAndReward // nodeID -> uptimes
	updatedUptimes map[ids.NodeID]struct{}         // nodeID -> nil

	validatorsDB                 database.Database
	currentValidatorsDB          database.Database
	currentValidatorBaseDB       database.Database
	currentValidatorList         linkeddb.LinkedDB
	currentDelegatorBaseDB       database.Database
	currentDelegatorList         linkeddb.LinkedDB
	currentSubnetValidatorBaseDB database.Database
	currentSubnetValidatorList   linkeddb.LinkedDB
	pendingValidatorsDB          database.Database
	pendingValidatorBaseDB       database.Database
	pendingValidatorList         linkeddb.LinkedDB
	pendingDelegatorBaseDB       database.Database
	pendingDelegatorList         linkeddb.LinkedDB
	pendingSubnetValidatorBaseDB database.Database
	pendingSubnetValidatorList   linkeddb.LinkedDB

	validatorDiffsCache cache.Cacher // cache of heightWithSubnet -> map[ids.ShortID]*ValidatorWeightDiff
	validatorDiffsDB    database.Database

	addedTxs map[ids.ID]*txAndStatus // map of txID -> {*txs.Tx, Status}
	txCache  cache.Cacher            // cache of txID -> {*txs.Tx, Status} if the entry is nil, it is not in the database
	txDB     database.Database

	addedRewardUTXOs map[ids.ID][]*avax.UTXO // map of txID -> []*UTXO
	rewardUTXOsCache cache.Cacher            // cache of txID -> []*UTXO
	rewardUTXODB     database.Database

	modifiedUTXOs map[ids.ID]*avax.UTXO // map of modified UTXOID -> *UTXO if the UTXO is nil, it has been removed
	utxoDB        database.Database
	utxoState     avax.UTXOState

	cachedSubnets []*txs.Tx // nil if the subnets haven't been loaded
	addedSubnets  []*txs.Tx
	subnetBaseDB  database.Database
	subnetDB      linkeddb.LinkedDB

	addedChains  map[ids.ID][]*txs.Tx // maps subnetID -> the newly added chains to the subnet
	chainCache   cache.Cacher         // cache of subnetID -> the chains after all local modifications []*txs.Tx
	chainDBCache cache.Cacher         // cache of subnetID -> linkedDB
	chainDB      database.Database

	originalTimestamp, timestamp         time.Time
	originalCurrentSupply, currentSupply uint64
	// [lastAccepted] is the most recently accepted block.
	// Returned by GetLastAccepted().
	lastAccepted ids.ID
	// [persistedLastAccepted] is the most recently accepted block
	// that was written to the database.
	persistedLastAccepted ids.ID
	singletonDB           database.Database
}

type ValidatorWeightDiff struct {
	Decrease bool   `serialize:"true"`
	Amount   uint64 `serialize:"true"`
}

func (v *ValidatorWeightDiff) Add(negative bool, amount uint64) error {
	if v.Decrease == negative {
		var err error
		v.Amount, err = math.Add64(v.Amount, amount)
		return err
	}

	if v.Amount > amount {
		v.Amount -= amount
	} else {
		v.Amount = math.Diff64(v.Amount, amount)
		v.Decrease = negative
	}
	return nil
}

type heightWithSubnet struct {
	Height   uint64 `serialize:"true"`
	SubnetID ids.ID `serialize:"true"`
}

type txBytesAndStatus struct {
	Tx     []byte        `serialize:"true"`
	Status status.Status `serialize:"true"`
}

type stateBlk struct {
	Blk    stateless.Block
	Bytes  []byte         `serialize:"true"`
	Status choices.Status `serialize:"true"`
}

type txAndStatus struct {
	tx     *txs.Tx
	status status.Status
}

type uptimeAndReward struct {
	txID        ids.ID
	lastUpdated time.Time

	UpDuration      time.Duration `serialize:"true"`
	LastUpdated     uint64        `serialize:"true"` // Unix time in seconds
	PotentialReward uint64        `serialize:"true"`
}

func New(
	db database.Database,
	genesisBytes []byte,
	metricsReg prometheus.Registerer,
	cfg *config.Config,
	ctx *snow.Context,
	metrics metrics.Metrics,
	rewards reward.Calculator,
) (State, error) {
	s, err := new(
		db,
		metrics,
		cfg,
		ctx,
		metricsReg,
		rewards,
	)
	if err != nil {
		return nil, err
	}

	if err := s.sync(genesisBytes); err != nil {
		// Drop any errors on close to return the first error
		_ = s.Close()

		return nil, err
	}

	return s, nil
}

func new(
	db database.Database,
	metrics metrics.Metrics,
	cfg *config.Config,
	ctx *snow.Context,
	metricsReg prometheus.Registerer,
	rewards reward.Calculator,
) (*state, error) {
	blockCache, err := metercacher.New(
		"block_cache",
		metricsReg,
		&cache.LRU{Size: blockCacheSize},
	)
	if err != nil {
		return nil, err
	}

	baseDB := versiondb.New(db)

	validatorsDB := prefixdb.New(validatorsPrefix, baseDB)

	currentValidatorsDB := prefixdb.New(currentPrefix, validatorsDB)
	currentValidatorBaseDB := prefixdb.New(validatorPrefix, currentValidatorsDB)
	currentDelegatorBaseDB := prefixdb.New(delegatorPrefix, currentValidatorsDB)
	currentSubnetValidatorBaseDB := prefixdb.New(subnetValidatorPrefix, currentValidatorsDB)

	pendingValidatorsDB := prefixdb.New(pendingPrefix, validatorsDB)
	pendingValidatorBaseDB := prefixdb.New(validatorPrefix, pendingValidatorsDB)
	pendingDelegatorBaseDB := prefixdb.New(delegatorPrefix, pendingValidatorsDB)
	pendingSubnetValidatorBaseDB := prefixdb.New(subnetValidatorPrefix, pendingValidatorsDB)

	validatorDiffsDB := prefixdb.New(validatorDiffsPrefix, validatorsDB)

	validatorDiffsCache, err := metercacher.New(
		"validator_diffs_cache",
		metricsReg,
		&cache.LRU{Size: validatorDiffsCacheSize},
	)
	if err != nil {
		return nil, err
	}

	txCache, err := metercacher.New(
		"tx_cache",
		metricsReg,
		&cache.LRU{Size: txCacheSize},
	)
	if err != nil {
		return nil, err
	}

	rewardUTXODB := prefixdb.New(rewardUTXOsPrefix, baseDB)
	rewardUTXOsCache, err := metercacher.New(
		"reward_utxos_cache",
		metricsReg,
		&cache.LRU{Size: rewardUTXOsCacheSize},
	)
	if err != nil {
		return nil, err
	}

	utxoDB := prefixdb.New(utxoPrefix, baseDB)
	utxoState, err := avax.NewMeteredUTXOState(utxoDB, genesis.Codec, metricsReg)
	if err != nil {
		return nil, err
	}

	subnetBaseDB := prefixdb.New(subnetPrefix, baseDB)

	chainCache, err := metercacher.New(
		"chain_cache",
		metricsReg,
		&cache.LRU{Size: chainCacheSize},
	)
	if err != nil {
		return nil, err
	}

	chainDBCache, err := metercacher.New(
		"chain_db_cache",
		metricsReg,
		&cache.LRU{Size: chainDBCacheSize},
	)
	if err != nil {
		return nil, err
	}

	s := &state{
		cfg:     cfg,
		ctx:     ctx,
		metrics: metrics,
		rewards: rewards,
		baseDB:  baseDB,

		addedBlocks: make(map[ids.ID]stateBlk),
		blockCache:  blockCache,
		blockDB:     prefixdb.New(blockPrefix, baseDB),

		currentStakers: newBaseStakers(),
		pendingStakers: newBaseStakers(),

		uptimes:        make(map[ids.NodeID]*uptimeAndReward),
		updatedUptimes: make(map[ids.NodeID]struct{}),

		validatorsDB:                 validatorsDB,
		currentValidatorsDB:          currentValidatorsDB,
		currentValidatorBaseDB:       currentValidatorBaseDB,
		currentValidatorList:         linkeddb.NewDefault(currentValidatorBaseDB),
		currentDelegatorBaseDB:       currentDelegatorBaseDB,
		currentDelegatorList:         linkeddb.NewDefault(currentDelegatorBaseDB),
		currentSubnetValidatorBaseDB: currentSubnetValidatorBaseDB,
		currentSubnetValidatorList:   linkeddb.NewDefault(currentSubnetValidatorBaseDB),
		pendingValidatorsDB:          pendingValidatorsDB,
		pendingValidatorBaseDB:       pendingValidatorBaseDB,
		pendingValidatorList:         linkeddb.NewDefault(pendingValidatorBaseDB),
		pendingDelegatorBaseDB:       pendingDelegatorBaseDB,
		pendingDelegatorList:         linkeddb.NewDefault(pendingDelegatorBaseDB),
		pendingSubnetValidatorBaseDB: pendingSubnetValidatorBaseDB,
		pendingSubnetValidatorList:   linkeddb.NewDefault(pendingSubnetValidatorBaseDB),
		validatorDiffsDB:             validatorDiffsDB,
		validatorDiffsCache:          validatorDiffsCache,

		addedTxs: make(map[ids.ID]*txAndStatus),
		txDB:     prefixdb.New(txPrefix, baseDB),
		txCache:  txCache,

		addedRewardUTXOs: make(map[ids.ID][]*avax.UTXO),
		rewardUTXODB:     rewardUTXODB,
		rewardUTXOsCache: rewardUTXOsCache,

		modifiedUTXOs: make(map[ids.ID]*avax.UTXO),
		utxoDB:        utxoDB,
		utxoState:     utxoState,

		subnetBaseDB: subnetBaseDB,
		subnetDB:     linkeddb.NewDefault(subnetBaseDB),

		addedChains:  make(map[ids.ID][]*txs.Tx),
		chainDB:      prefixdb.New(chainPrefix, baseDB),
		chainCache:   chainCache,
		chainDBCache: chainDBCache,

		singletonDB: prefixdb.New(singletonPrefix, baseDB),
	}

	return s, nil
}

func (s *state) GetCurrentValidator(subnetID ids.ID, nodeID ids.NodeID) (*Staker, error) {
	return s.currentStakers.GetValidator(subnetID, nodeID)
}

func (s *state) PutCurrentValidator(staker *Staker) {
	s.currentStakers.PutValidator(staker)
}

func (s *state) DeleteCurrentValidator(staker *Staker) {
	s.currentStakers.DeleteValidator(staker)
}

func (s *state) GetCurrentDelegatorIterator(subnetID ids.ID, nodeID ids.NodeID) (StakerIterator, error) {
	return s.currentStakers.GetDelegatorIterator(subnetID, nodeID), nil
}

func (s *state) PutCurrentDelegator(staker *Staker) {
	s.currentStakers.PutDelegator(staker)
}

func (s *state) DeleteCurrentDelegator(staker *Staker) {
	s.currentStakers.DeleteDelegator(staker)
}

func (s *state) GetCurrentStakerIterator() (StakerIterator, error) {
	return s.currentStakers.GetStakerIterator(), nil
}

func (s *state) GetPendingValidator(subnetID ids.ID, nodeID ids.NodeID) (*Staker, error) {
	return s.pendingStakers.GetValidator(subnetID, nodeID)
}

func (s *state) PutPendingValidator(staker *Staker) {
	s.pendingStakers.PutValidator(staker)
}

func (s *state) DeletePendingValidator(staker *Staker) {
	s.pendingStakers.DeleteValidator(staker)
}

func (s *state) GetPendingDelegatorIterator(subnetID ids.ID, nodeID ids.NodeID) (StakerIterator, error) {
	return s.pendingStakers.GetDelegatorIterator(subnetID, nodeID), nil
}

func (s *state) PutPendingDelegator(staker *Staker) {
	s.pendingStakers.PutDelegator(staker)
}

func (s *state) DeletePendingDelegator(staker *Staker) {
	s.pendingStakers.DeleteDelegator(staker)
}

func (s *state) GetPendingStakerIterator() (StakerIterator, error) {
	return s.pendingStakers.GetStakerIterator(), nil
}

func (s *state) shouldInit() (bool, error) {
	has, err := s.singletonDB.Has(initializedKey)
	return !has, err
}

func (s *state) doneInit() error {
	return s.singletonDB.Put(initializedKey, nil)
}

func (s *state) GetSubnets() ([]*txs.Tx, error) {
	if s.cachedSubnets != nil {
		return s.cachedSubnets, nil
	}

	subnetDBIt := s.subnetDB.NewIterator()
	defer subnetDBIt.Release()

	txs := []*txs.Tx(nil)
	for subnetDBIt.Next() {
		subnetIDBytes := subnetDBIt.Key()
		subnetID, err := ids.ToID(subnetIDBytes)
		if err != nil {
			return nil, err
		}
		subnetTx, _, err := s.GetTx(subnetID)
		if err != nil {
			return nil, err
		}
		txs = append(txs, subnetTx)
	}
	if err := subnetDBIt.Error(); err != nil {
		return nil, err
	}
	txs = append(txs, s.addedSubnets...)
	s.cachedSubnets = txs
	return txs, nil
}

func (s *state) AddSubnet(createSubnetTx *txs.Tx) {
	s.addedSubnets = append(s.addedSubnets, createSubnetTx)
	if s.cachedSubnets != nil {
		s.cachedSubnets = append(s.cachedSubnets, createSubnetTx)
	}
}

func (s *state) GetChains(subnetID ids.ID) ([]*txs.Tx, error) {
	if chainsIntf, cached := s.chainCache.Get(subnetID); cached {
		return chainsIntf.([]*txs.Tx), nil
	}
	chainDB := s.getChainDB(subnetID)
	chainDBIt := chainDB.NewIterator()
	defer chainDBIt.Release()

	txs := []*txs.Tx(nil)
	for chainDBIt.Next() {
		chainIDBytes := chainDBIt.Key()
		chainID, err := ids.ToID(chainIDBytes)
		if err != nil {
			return nil, err
		}
		chainTx, _, err := s.GetTx(chainID)
		if err != nil {
			return nil, err
		}
		txs = append(txs, chainTx)
	}
	if err := chainDBIt.Error(); err != nil {
		return nil, err
	}
	txs = append(txs, s.addedChains[subnetID]...)
	s.chainCache.Put(subnetID, txs)
	return txs, nil
}

func (s *state) AddChain(createChainTxIntf *txs.Tx) {
	createChainTx := createChainTxIntf.Unsigned.(*txs.CreateChainTx)
	subnetID := createChainTx.SubnetID
	s.addedChains[subnetID] = append(s.addedChains[subnetID], createChainTxIntf)
	if chainsIntf, cached := s.chainCache.Get(subnetID); cached {
		chains := chainsIntf.([]*txs.Tx)
		chains = append(chains, createChainTxIntf)
		s.chainCache.Put(subnetID, chains)
	}
}

func (s *state) getChainDB(subnetID ids.ID) linkeddb.LinkedDB {
	if chainDBIntf, cached := s.chainDBCache.Get(subnetID); cached {
		return chainDBIntf.(linkeddb.LinkedDB)
	}
	rawChainDB := prefixdb.New(subnetID[:], s.chainDB)
	chainDB := linkeddb.NewDefault(rawChainDB)
	s.chainDBCache.Put(subnetID, chainDB)
	return chainDB
}

func (s *state) GetTx(txID ids.ID) (*txs.Tx, status.Status, error) {
	if tx, exists := s.addedTxs[txID]; exists {
		return tx.tx, tx.status, nil
	}
	if txIntf, cached := s.txCache.Get(txID); cached {
		if txIntf == nil {
			return nil, status.Unknown, database.ErrNotFound
		}
		tx := txIntf.(*txAndStatus)
		return tx.tx, tx.status, nil
	}
	txBytes, err := s.txDB.Get(txID[:])
	if err == database.ErrNotFound {
		s.txCache.Put(txID, nil)
		return nil, status.Unknown, database.ErrNotFound
	} else if err != nil {
		return nil, status.Unknown, err
	}

	stx := txBytesAndStatus{}
	if _, err := genesis.Codec.Unmarshal(txBytes, &stx); err != nil {
		return nil, status.Unknown, err
	}

	tx, err := txs.Parse(genesis.Codec, stx.Tx)
	if err != nil {
		return nil, status.Unknown, err
	}

	ptx := &txAndStatus{
		tx:     tx,
		status: stx.Status,
	}

	s.txCache.Put(txID, ptx)
	return ptx.tx, ptx.status, nil
}

func (s *state) AddTx(tx *txs.Tx, status status.Status) {
	s.addedTxs[tx.ID()] = &txAndStatus{
		tx:     tx,
		status: status,
	}
}

func (s *state) GetRewardUTXOs(txID ids.ID) ([]*avax.UTXO, error) {
	if utxos, exists := s.addedRewardUTXOs[txID]; exists {
		return utxos, nil
	}
	if utxos, exists := s.rewardUTXOsCache.Get(txID); exists {
		return utxos.([]*avax.UTXO), nil
	}

	rawTxDB := prefixdb.New(txID[:], s.rewardUTXODB)
	txDB := linkeddb.NewDefault(rawTxDB)
	it := txDB.NewIterator()
	defer it.Release()

	utxos := []*avax.UTXO(nil)
	for it.Next() {
		utxo := &avax.UTXO{}
		if _, err := txs.Codec.Unmarshal(it.Value(), utxo); err != nil {
			return nil, err
		}
		utxos = append(utxos, utxo)
	}
	if err := it.Error(); err != nil {
		return nil, err
	}

	s.rewardUTXOsCache.Put(txID, utxos)
	return utxos, nil
}

func (s *state) AddRewardUTXO(txID ids.ID, utxo *avax.UTXO) {
	s.addedRewardUTXOs[txID] = append(s.addedRewardUTXOs[txID], utxo)
}

func (s *state) GetUTXO(utxoID ids.ID) (*avax.UTXO, error) {
	if utxo, exists := s.modifiedUTXOs[utxoID]; exists {
		if utxo == nil {
			return nil, database.ErrNotFound
		}
		return utxo, nil
	}
	return s.utxoState.GetUTXO(utxoID)
}

func (s *state) UTXOIDs(addr []byte, start ids.ID, limit int) ([]ids.ID, error) {
	return s.utxoState.UTXOIDs(addr, start, limit)
}

func (s *state) AddUTXO(utxo *avax.UTXO) {
	s.modifiedUTXOs[utxo.InputID()] = utxo
}

func (s *state) DeleteUTXO(utxoID ids.ID) {
	s.modifiedUTXOs[utxoID] = nil
}

func (s *state) GetUptime(nodeID ids.NodeID) (upDuration time.Duration, lastUpdated time.Time, err error) {
	uptime, exists := s.uptimes[nodeID]
	if !exists {
		return 0, time.Time{}, database.ErrNotFound
	}
	return uptime.UpDuration, uptime.lastUpdated, nil
}

func (s *state) SetUptime(nodeID ids.NodeID, upDuration time.Duration, lastUpdated time.Time) error {
	uptime, exists := s.uptimes[nodeID]
	if !exists {
		return database.ErrNotFound
	}
	uptime.UpDuration = upDuration
	uptime.lastUpdated = lastUpdated
	s.updatedUptimes[nodeID] = struct{}{}
	return nil
}

// Returns the Primary Network start time of current validator [nodeID].
// Errors if [nodeID] isn't a current validator of the Primary Network.
func (s *state) GetStartTime(nodeID ids.NodeID) (time.Time, error) {
	staker, err := s.currentStakers.GetValidator(constants.PrimaryNetworkID, nodeID)
	if err != nil {
		return time.Time{}, err
	}
	return staker.StartTime, nil
}

func (s *state) GetTimestamp() time.Time             { return s.timestamp }
func (s *state) SetTimestamp(tm time.Time)           { s.timestamp = tm }
func (s *state) GetCurrentSupply() uint64            { return s.currentSupply }
func (s *state) SetCurrentSupply(cs uint64)          { s.currentSupply = cs }
func (s *state) GetLastAccepted() ids.ID             { return s.lastAccepted }
func (s *state) SetLastAccepted(lastAccepted ids.ID) { s.lastAccepted = lastAccepted }

func (s *state) SetHeight(height uint64) { s.currentHeight = height }

func (s *state) GetStatelessBlock(blockID ids.ID) (stateless.Block, choices.Status, error) {
	if blk, exists := s.addedBlocks[blockID]; exists {
		return blk.Blk, blk.Status, nil
	}
	if blkIntf, cached := s.blockCache.Get(blockID); cached {
		if blkIntf == nil {
			return nil, choices.Processing, database.ErrNotFound // status does not matter here
		}

		blkState := blkIntf.(stateBlk)
		return blkState.Blk, blkState.Status, nil
	}

	blkBytes, err := s.blockDB.Get(blockID[:])
	if err == database.ErrNotFound {
		s.blockCache.Put(blockID, nil)
		return nil, choices.Processing, database.ErrNotFound // status does not matter here
	} else if err != nil {
		return nil, choices.Processing, err // status does not matter here
	}

	// Note: stored blocks are verified, so it's safe to unmarshal them with GenesisCodec
	blkState := stateBlk{}
	if _, err := stateless.GenesisCodec.Unmarshal(blkBytes, &blkState); err != nil {
		return nil, choices.Processing, err // status does not matter here
	}

	blkState.Blk, err = stateless.Parse(blkState.Bytes, stateless.GenesisCodec)
	if err != nil {
		return nil, choices.Processing, err
	}

	s.blockCache.Put(blockID, blkState)
	return blkState.Blk, blkState.Status, nil
}

func (s *state) AddStatelessBlock(block stateless.Block, status choices.Status) {
	s.addedBlocks[block.ID()] = stateBlk{
		Blk:    block,
		Bytes:  block.Bytes(),
		Status: status,
	}
}

func (s *state) GetValidatorWeightDiffs(height uint64, subnetID ids.ID) (map[ids.NodeID]*ValidatorWeightDiff, error) {
	prefixStruct := heightWithSubnet{
		Height:   height,
		SubnetID: subnetID,
	}
	prefixBytes, err := genesis.Codec.Marshal(txs.Version, prefixStruct)
	if err != nil {
		return nil, err
	}
	prefixStr := string(prefixBytes)

	if weightDiffsIntf, ok := s.validatorDiffsCache.Get(prefixStr); ok {
		return weightDiffsIntf.(map[ids.NodeID]*ValidatorWeightDiff), nil
	}

	rawDiffDB := prefixdb.New(prefixBytes, s.validatorDiffsDB)
	diffDB := linkeddb.NewDefault(rawDiffDB)
	diffIter := diffDB.NewIterator()
	defer diffIter.Release()

	weightDiffs := make(map[ids.NodeID]*ValidatorWeightDiff)
	for diffIter.Next() {
		nodeID, err := ids.ToNodeID(diffIter.Key())
		if err != nil {
			return nil, err
		}

		weightDiff := ValidatorWeightDiff{}
		_, err = genesis.Codec.Unmarshal(diffIter.Value(), &weightDiff)
		if err != nil {
			return nil, err
		}

		weightDiffs[nodeID] = &weightDiff
	}

	s.validatorDiffsCache.Put(prefixStr, weightDiffs)
	return weightDiffs, diffIter.Error()
}

func (s *state) ValidatorSet(subnetID ids.ID) (validators.Set, error) {
	vdrs := validators.NewSet()
	for nodeID, validator := range s.currentStakers.validators[subnetID] {
		staker := validator.validator
		if staker != nil {
			if err := vdrs.AddWeight(nodeID, staker.Weight); err != nil {
				return nil, err
			}
		}

		delegatorIterator := NewTreeIterator(validator.delegators)
		for delegatorIterator.Next() {
			staker := delegatorIterator.Value()
			if err := vdrs.AddWeight(nodeID, staker.Weight); err != nil {
				delegatorIterator.Release()
				return nil, err
			}
		}
		delegatorIterator.Release()
	}
	return vdrs, nil
}

func (s *state) syncGenesis(genesisBlk stateless.Block, genesis *genesis.State) error {
	genesisBlkID := genesisBlk.ID()
	s.SetLastAccepted(genesisBlkID)
	s.SetTimestamp(time.Unix(int64(genesis.Timestamp), 0))
	s.SetCurrentSupply(genesis.InitialSupply)
	s.AddStatelessBlock(genesisBlk, choices.Accepted)

	// Persist UTXOs that exist at genesis
	for _, utxo := range genesis.UTXOs {
		s.AddUTXO(utxo)
	}

	// Persist primary network validator set at genesis
	for _, vdrTx := range genesis.Validators {
		tx, ok := vdrTx.Unsigned.(*txs.AddValidatorTx)
		if !ok {
			return fmt.Errorf("expected tx type *txs.AddValidatorTx but got %T", vdrTx.Unsigned)
		}

		stakeAmount := tx.Validator.Wght
		stakeDuration := tx.Validator.Duration()
		currentSupply := s.GetCurrentSupply()

		potentialReward := s.rewards.Calculate(
			stakeDuration,
			stakeAmount,
			currentSupply,
		)
		newCurrentSupply, err := math.Add64(currentSupply, potentialReward)
		if err != nil {
			return err
		}

		staker := NewPrimaryNetworkStaker(vdrTx.ID(), &tx.Validator)
		staker.PotentialReward = potentialReward
		staker.NextTime = staker.EndTime
		staker.Priority = PrimaryNetworkValidatorCurrentPriority

		s.PutCurrentValidator(staker)
		s.AddTx(vdrTx, status.Committed)
		s.SetCurrentSupply(newCurrentSupply)
	}

	for _, chain := range genesis.Chains {
		unsignedChain, ok := chain.Unsigned.(*txs.CreateChainTx)
		if !ok {
			return fmt.Errorf("expected tx type *txs.CreateChainTx but got %T", chain.Unsigned)
		}

		// Ensure all chains that the genesis bytes say to create have the right
		// network ID
		if unsignedChain.NetworkID != s.ctx.NetworkID {
			return avax.ErrWrongNetworkID
		}

		s.AddChain(chain)
		s.AddTx(chain, status.Committed)
	}
	return s.write(0)
}

func (s *state) Load() error {
	errs := wrappers.Errs{}
	errs.Add(
		s.loadMetadata(),
		s.loadCurrentValidators(),
		s.loadPendingValidators(),
	)
	return errs.Err
}

func (s *state) loadMetadata() error {
	timestamp, err := database.GetTimestamp(s.singletonDB, timestampKey)
	if err != nil {
		return err
	}
	s.originalTimestamp = timestamp
	s.SetTimestamp(timestamp)

	currentSupply, err := database.GetUInt64(s.singletonDB, currentSupplyKey)
	if err != nil {
		return err
	}
	s.originalCurrentSupply = currentSupply
	s.SetCurrentSupply(currentSupply)

	lastAccepted, err := database.GetID(s.singletonDB, lastAcceptedKey)
	if err != nil {
		return err
	}
	s.persistedLastAccepted = lastAccepted
	s.lastAccepted = lastAccepted
	return nil
}

func (s *state) loadCurrentValidators() error {
	s.currentStakers = newBaseStakers()

	validatorIt := s.currentValidatorList.NewIterator()
	defer validatorIt.Release()
	for validatorIt.Next() {
		txIDBytes := validatorIt.Key()
		txID, err := ids.ToID(txIDBytes)
		if err != nil {
			return err
		}
		tx, _, err := s.GetTx(txID)
		if err != nil {
			return err
		}

		uptimeBytes := validatorIt.Value()
		uptime := &uptimeAndReward{
			txID: txID,
		}
		if _, err := txs.Codec.Unmarshal(uptimeBytes, uptime); err != nil {
			return err
		}
		uptime.lastUpdated = time.Unix(int64(uptime.LastUpdated), 0)

		addValidatorTx, ok := tx.Unsigned.(*txs.AddValidatorTx)
		if !ok {
			return fmt.Errorf("expected tx type *txs.AddValidatorTx but got %T", tx.Unsigned)
		}

		staker := NewPrimaryNetworkStaker(txID, &addValidatorTx.Validator)
		staker.PotentialReward = uptime.PotentialReward
		staker.NextTime = staker.EndTime
		staker.Priority = PrimaryNetworkValidatorCurrentPriority

		validator := s.currentStakers.getOrCreateValidator(staker.SubnetID, staker.NodeID)
		validator.validator = staker

		s.currentStakers.stakers.ReplaceOrInsert(staker)

		s.uptimes[addValidatorTx.Validator.NodeID] = uptime
	}

	if err := validatorIt.Error(); err != nil {
		return err
	}

	delegatorIt := s.currentDelegatorList.NewIterator()
	defer delegatorIt.Release()
	for delegatorIt.Next() {
		txIDBytes := delegatorIt.Key()
		txID, err := ids.ToID(txIDBytes)
		if err != nil {
			return err
		}
		tx, _, err := s.GetTx(txID)
		if err != nil {
			return err
		}

		potentialRewardBytes := delegatorIt.Value()
		potentialReward, err := database.ParseUInt64(potentialRewardBytes)
		if err != nil {
			return err
		}

		addDelegatorTx, ok := tx.Unsigned.(*txs.AddDelegatorTx)
		if !ok {
			return fmt.Errorf("expected tx type *txs.AddDelegatorTx but got %T", tx.Unsigned)
		}

		staker := NewPrimaryNetworkStaker(txID, &addDelegatorTx.Validator)
		staker.PotentialReward = potentialReward
		staker.NextTime = staker.EndTime
		staker.Priority = PrimaryNetworkDelegatorCurrentPriority

		validator := s.currentStakers.getOrCreateValidator(staker.SubnetID, staker.NodeID)
		if validator.delegators == nil {
			validator.delegators = btree.New(defaultTreeDegree)
		}
		validator.delegators.ReplaceOrInsert(staker)

		s.currentStakers.stakers.ReplaceOrInsert(staker)
	}
	if err := delegatorIt.Error(); err != nil {
		return err
	}

	subnetValidatorIt := s.currentSubnetValidatorList.NewIterator()
	defer subnetValidatorIt.Release()
	for subnetValidatorIt.Next() {
		txIDBytes := subnetValidatorIt.Key()
		txID, err := ids.ToID(txIDBytes)
		if err != nil {
			return err
		}
		tx, _, err := s.GetTx(txID)
		if err != nil {
			return err
		}

		addSubnetValidatorTx, ok := tx.Unsigned.(*txs.AddSubnetValidatorTx)
		if !ok {
			return fmt.Errorf("expected tx type *txs.AddSubnetValidatorTx but got %T", tx.Unsigned)
		}

		staker := NewSubnetStaker(txID, &addSubnetValidatorTx.Validator)
		staker.NextTime = staker.EndTime
		staker.Priority = SubnetValidatorCurrentPriority

		validator := s.currentStakers.getOrCreateValidator(staker.SubnetID, staker.NodeID)
		validator.validator = staker

		s.currentStakers.stakers.ReplaceOrInsert(staker)
	}
<<<<<<< HEAD
	SortValidatorsByRemoval(cs.validators)
	cs.SetNextStaker()

	s.SetCurrentStakers(cs)
	return nil
=======
	return subnetValidatorIt.Error()
>>>>>>> f16ba7c8
}

func (s *state) loadPendingValidators() error {
	s.pendingStakers = newBaseStakers()

	validatorIt := s.pendingValidatorList.NewIterator()
	defer validatorIt.Release()
	for validatorIt.Next() {
		txIDBytes := validatorIt.Key()
		txID, err := ids.ToID(txIDBytes)
		if err != nil {
			return err
		}
		tx, _, err := s.GetTx(txID)
		if err != nil {
			return err
		}

		addValidatorTx, ok := tx.Unsigned.(*txs.AddValidatorTx)
		if !ok {
			return fmt.Errorf("expected tx type *txs.AddValidatorTx but got %T", tx.Unsigned)
		}

		staker := NewPrimaryNetworkStaker(txID, &addValidatorTx.Validator)
		staker.NextTime = staker.StartTime
		staker.Priority = PrimaryNetworkValidatorPendingPriority

		validator := s.pendingStakers.getOrCreateValidator(staker.SubnetID, staker.NodeID)
		validator.validator = staker

		s.pendingStakers.stakers.ReplaceOrInsert(staker)
	}
	if err := validatorIt.Error(); err != nil {
		return err
	}

	delegatorIt := s.pendingDelegatorList.NewIterator()
	defer delegatorIt.Release()
	for delegatorIt.Next() {
		txIDBytes := delegatorIt.Key()
		txID, err := ids.ToID(txIDBytes)
		if err != nil {
			return err
		}
		tx, _, err := s.GetTx(txID)
		if err != nil {
			return err
		}

		addDelegatorTx, ok := tx.Unsigned.(*txs.AddDelegatorTx)
		if !ok {
			return fmt.Errorf("expected tx type *txs.AddDelegatorTx but got %T", tx.Unsigned)
		}

		staker := NewPrimaryNetworkStaker(txID, &addDelegatorTx.Validator)
		staker.NextTime = staker.StartTime
		staker.Priority = PrimaryNetworkDelegatorPendingPriority

		validator := s.pendingStakers.getOrCreateValidator(staker.SubnetID, staker.NodeID)
		if validator.delegators == nil {
			validator.delegators = btree.New(defaultTreeDegree)
		}
		validator.delegators.ReplaceOrInsert(staker)

		s.pendingStakers.stakers.ReplaceOrInsert(staker)
	}
	if err := delegatorIt.Error(); err != nil {
		return err
	}

	subnetValidatorIt := s.pendingSubnetValidatorList.NewIterator()
	defer subnetValidatorIt.Release()
	for subnetValidatorIt.Next() {
		txIDBytes := subnetValidatorIt.Key()
		txID, err := ids.ToID(txIDBytes)
		if err != nil {
			return err
		}
		tx, _, err := s.GetTx(txID)
		if err != nil {
			return err
		}

		addSubnetValidatorTx, ok := tx.Unsigned.(*txs.AddSubnetValidatorTx)
		if !ok {
			return fmt.Errorf("expected tx type *txs.AddSubnetValidatorTx but got %T", tx.Unsigned)
		}

		staker := NewSubnetStaker(txID, &addSubnetValidatorTx.Validator)
		staker.NextTime = staker.StartTime
		staker.Priority = SubnetValidatorPendingPriority

		validator := s.pendingStakers.getOrCreateValidator(staker.SubnetID, staker.NodeID)
		validator.validator = staker

		s.pendingStakers.stakers.ReplaceOrInsert(staker)
	}
	return subnetValidatorIt.Error()
}

func (s *state) write(height uint64) error {
	errs := wrappers.Errs{}
	errs.Add(
		s.writeBlocks(),
		s.writeCurrentPrimaryNetworkStakers(height),
		s.writeCurrentSubnetStakers(height),
		s.writePendingPrimaryNetworkStakers(),
		s.writePendingSubnetStakers(),
		s.writeUptimes(),
		s.writeTXs(),
		s.writeRewardUTXOs(),
		s.writeUTXOs(),
		s.writeSubnets(),
		s.writeChains(),
		s.writeMetadata(),
	)
	return errs.Err
}

func (s *state) sync(genesis []byte) error {
	shouldInit, err := s.shouldInit()
	if err != nil {
		return fmt.Errorf(
			"failed to check if the database is initialized: %w",
			err,
		)
	}

	// If the database is empty, create the platform chain anew using the
	// provided genesis state
	if shouldInit {
		if err := s.init(genesis); err != nil {
			return fmt.Errorf(
				"failed to initialize the database: %w",
				err,
			)
		}
	}

	if err := s.Load(); err != nil {
		return fmt.Errorf(
			"failed to load the database state: %w",
			err,
		)
	}
	return nil
}

func (s *state) init(genesisBytes []byte) error {
	// Create the genesis block and save it as being accepted (We don't do
	// genesisBlock.Accept() because then it'd look for genesisBlock's
	// non-existent parent)
	genesisID := hashing.ComputeHash256Array(genesisBytes)
	genesisBlock, err := stateless.NewCommitBlock(
		stateless.ApricotVersion,
		0, // timestamp
		genesisID,
		0, // height
	)
	if err != nil {
		return err
	}

	genesisState, err := genesis.ParseState(genesisBytes)
	if err != nil {
		return err
	}
	if err := s.syncGenesis(genesisBlock, genesisState); err != nil {
		return err
	}

	if err := s.doneInit(); err != nil {
		return err
	}

	return s.Commit()
}

func (s *state) Commit() error {
	defer s.Abort()
	batch, err := s.CommitBatch()
	if err != nil {
		return err
	}
	return batch.Write()
}

func (s *state) Abort() {
	s.baseDB.Abort()
}

func (s *state) CommitBatch() (database.Batch, error) {
	if err := s.write(s.currentHeight); err != nil {
		return nil, err
	}
	return s.baseDB.CommitBatch()
}

func (s *state) writeBlocks() error {
	for blkID, stateBlk := range s.addedBlocks {
		var (
			blkID = blkID
			sblk  = stateBlk
		)

		// Note that here we are marshalling stateBlks, not stateless.Blocks.
		// We keep stateless.ApricotVersion for backward compatibility
		btxBytes, err := stateless.GenesisCodec.Marshal(stateless.ApricotVersion, &sblk)
		if err != nil {
			return fmt.Errorf("failed to write blocks with: %w", err)
		}

		delete(s.addedBlocks, blkID)
		s.blockCache.Put(blkID, stateBlk)
		if err = s.blockDB.Put(blkID[:], btxBytes); err != nil {
			return fmt.Errorf("failed to write blocks with: %w", err)
		}
	}
	return nil
}

func (s *state) writeCurrentPrimaryNetworkStakers(height uint64) error {
	validatorDiffs, exists := s.currentStakers.validatorDiffs[constants.PrimaryNetworkID]
	if !exists {
		// If there are no validator changes, we shouldn't update any diffs.
		return nil
	}

	prefixStruct := heightWithSubnet{
		Height:   height,
		SubnetID: constants.PrimaryNetworkID,
	}
	prefixBytes, err := genesis.Codec.Marshal(txs.Version, prefixStruct)
	if err != nil {
		return fmt.Errorf("failed to create prefix bytes: %w", err)
	}
	rawDiffDB := prefixdb.New(prefixBytes, s.validatorDiffsDB)
	diffDB := linkeddb.NewDefault(rawDiffDB)

	weightDiffs := make(map[ids.NodeID]*ValidatorWeightDiff)
	for nodeID, validatorDiff := range validatorDiffs {
		weightDiff := &ValidatorWeightDiff{}
		if validatorDiff.validatorModified {
			staker := validatorDiff.validator

			weightDiff.Decrease = validatorDiff.validatorDeleted
			weightDiff.Amount = staker.Weight

			if validatorDiff.validatorDeleted {
				if err := s.currentValidatorList.Delete(staker.TxID[:]); err != nil {
					return fmt.Errorf("failed to delete current staker: %w", err)
				}

				delete(s.uptimes, nodeID)
				delete(s.updatedUptimes, nodeID)
			} else {
				vdr := &uptimeAndReward{
					txID:        staker.TxID,
					lastUpdated: staker.StartTime,

					UpDuration:      0,
					LastUpdated:     uint64(staker.StartTime.Unix()),
					PotentialReward: staker.PotentialReward,
				}

				vdrBytes, err := genesis.Codec.Marshal(txs.Version, vdr)
				if err != nil {
					return fmt.Errorf("failed to serialize current validator: %w", err)
				}

				if err = s.currentValidatorList.Put(staker.TxID[:], vdrBytes); err != nil {
					return fmt.Errorf("failed to write current validator to list: %w", err)
				}

				s.uptimes[nodeID] = vdr
			}
		}

		addedDelegatorIterator := NewTreeIterator(validatorDiff.addedDelegators)
		for addedDelegatorIterator.Next() {
			staker := addedDelegatorIterator.Value()

			if err := weightDiff.Add(false, staker.Weight); err != nil {
				addedDelegatorIterator.Release()
				return fmt.Errorf("failed to increase node weight diff: %w", err)
			}

			if err := database.PutUInt64(s.currentDelegatorList, staker.TxID[:], staker.PotentialReward); err != nil {
				addedDelegatorIterator.Release()
				return fmt.Errorf("failed to write current delegator to list: %w", err)
			}
		}
		addedDelegatorIterator.Release()

		for _, staker := range validatorDiff.deletedDelegators {
			if err := weightDiff.Add(true, staker.Weight); err != nil {
				return fmt.Errorf("failed to decrease node weight diff: %w", err)
			}

			if err := s.currentDelegatorList.Delete(staker.TxID[:]); err != nil {
				return fmt.Errorf("failed to delete current staker: %w", err)
			}
		}

		if weightDiff.Amount == 0 {
			continue
		}
		weightDiffs[nodeID] = weightDiff

		weightDiffBytes, err := genesis.Codec.Marshal(txs.Version, weightDiff)
		if err != nil {
			return fmt.Errorf("failed to serialize validator weight diff: %w", err)
		}

		// Copy so value passed into [Put] doesn't get overwritten next
		// iteration
		nodeID := nodeID
		if err := diffDB.Put(nodeID[:], weightDiffBytes); err != nil {
			return err
		}

		// TODO: Move the validator set management out of the state package
		if weightDiff.Decrease {
			err = s.cfg.Validators.RemoveWeight(constants.PrimaryNetworkID, nodeID, weightDiff.Amount)
		} else {
			err = s.cfg.Validators.AddWeight(constants.PrimaryNetworkID, nodeID, weightDiff.Amount)
		}
		if err != nil {
			return fmt.Errorf("failed to update validator weight: %w", err)
		}
	}
	s.validatorDiffsCache.Put(string(prefixBytes), weightDiffs)

	// TODO: Move validator set management out of the state package
	//
	// Attempt to update the stake metrics
	primaryValidators, ok := s.cfg.Validators.GetValidators(constants.PrimaryNetworkID)
	if !ok {
		return nil
	}
	weight, _ := primaryValidators.GetWeight(s.ctx.NodeID)
	s.metrics.SetLocalStake(float64(weight))
	s.metrics.SetTotalStake(float64(primaryValidators.Weight()))
	return nil
}

func (s *state) writeCurrentSubnetStakers(height uint64) error {
	for subnetID, subnetValidatorDiffs := range s.currentStakers.validatorDiffs {
		delete(s.currentStakers.validatorDiffs, subnetID)

		if subnetID == constants.PrimaryNetworkID {
			// It is assumed that this case is handled separately before calling
			// this function.
			continue
		}

		prefixStruct := heightWithSubnet{
			Height:   height,
			SubnetID: subnetID,
		}
		prefixBytes, err := genesis.Codec.Marshal(txs.Version, prefixStruct)
		if err != nil {
			return fmt.Errorf("failed to create prefix bytes: %w", err)
		}
		rawDiffDB := prefixdb.New(prefixBytes, s.validatorDiffsDB)
		diffDB := linkeddb.NewDefault(rawDiffDB)

		weightDiffs := make(map[ids.NodeID]*ValidatorWeightDiff)
		for nodeID, validatorDiff := range subnetValidatorDiffs {
			weightDiff := &ValidatorWeightDiff{}
			if validatorDiff.validatorModified {
				staker := validatorDiff.validator

				weightDiff.Decrease = validatorDiff.validatorDeleted
				weightDiff.Amount = staker.Weight

				if validatorDiff.validatorDeleted {
					err = s.currentSubnetValidatorList.Delete(staker.TxID[:])
				} else {
					err = s.currentSubnetValidatorList.Put(staker.TxID[:], nil)
				}
				if err != nil {
					return fmt.Errorf("failed to update current subnet staker: %w", err)
				}
			}

			// TODO: manage subnet delegators here

			if weightDiff.Amount == 0 {
				continue
			}
			weightDiffs[nodeID] = weightDiff

			weightDiffBytes, err := genesis.Codec.Marshal(txs.Version, weightDiff)
			if err != nil {
				return fmt.Errorf("failed to serialize validator weight diff: %w", err)
			}

			// Copy so value passed into [Put] doesn't get overwritten next
			// iteration
			nodeID := nodeID
			if err := diffDB.Put(nodeID[:], weightDiffBytes); err != nil {
				return err
			}

			// TODO: Move the validator set management out of the state package
			if s.cfg.WhitelistedSubnets.Contains(subnetID) {
				if weightDiff.Decrease {
					err = s.cfg.Validators.RemoveWeight(subnetID, nodeID, weightDiff.Amount)
				} else {
					err = s.cfg.Validators.AddWeight(subnetID, nodeID, weightDiff.Amount)
				}
				if err != nil {
					return fmt.Errorf("failed to update validator weight: %w", err)
				}
			}
		}
		s.validatorDiffsCache.Put(string(prefixBytes), weightDiffs)
	}
	return nil
}

func (s *state) writePendingPrimaryNetworkStakers() error {
	for _, validatorDiff := range s.pendingStakers.validatorDiffs[constants.PrimaryNetworkID] {
		if validatorDiff.validatorModified {
			staker := validatorDiff.validator

			var err error
			if validatorDiff.validatorDeleted {
				err = s.pendingValidatorList.Delete(staker.TxID[:])
			} else {
				err = s.pendingValidatorList.Put(staker.TxID[:], nil)
			}
			if err != nil {
				return fmt.Errorf("failed to update pending primary network staker: %w", err)
			}
		}

		addedDelegatorIterator := NewTreeIterator(validatorDiff.addedDelegators)
		for addedDelegatorIterator.Next() {
			staker := addedDelegatorIterator.Value()

			if err := s.pendingDelegatorList.Put(staker.TxID[:], nil); err != nil {
				addedDelegatorIterator.Release()
				return fmt.Errorf("failed to write pending delegator to list: %w", err)
			}
		}
		addedDelegatorIterator.Release()

		for _, staker := range validatorDiff.deletedDelegators {
			if err := s.pendingDelegatorList.Delete(staker.TxID[:]); err != nil {
				return fmt.Errorf("failed to delete pending delegator: %w", err)
			}
		}
	}
	return nil
}

func (s *state) writePendingSubnetStakers() error {
	for subnetID, subnetValidatorDiffs := range s.pendingStakers.validatorDiffs {
		delete(s.pendingStakers.validatorDiffs, subnetID)

		if subnetID == constants.PrimaryNetworkID {
			// It is assumed that this case is handled separately before calling
			// this function.
			continue
		}

		for _, validatorDiff := range subnetValidatorDiffs {
			if validatorDiff.validatorModified {
				staker := validatorDiff.validator

				var err error
				if validatorDiff.validatorDeleted {
					err = s.pendingSubnetValidatorList.Delete(staker.TxID[:])
				} else {
					err = s.pendingSubnetValidatorList.Put(staker.TxID[:], nil)
				}
				if err != nil {
					return fmt.Errorf("failed to update pending subnet staker: %w", err)
				}
			}

			// TODO: manage subnet delegators here
		}
	}
	return nil
}

func (s *state) writeUptimes() error {
	for nodeID := range s.updatedUptimes {
		delete(s.updatedUptimes, nodeID)

		uptime := s.uptimes[nodeID]
		uptime.LastUpdated = uint64(uptime.lastUpdated.Unix())

		uptimeBytes, err := genesis.Codec.Marshal(txs.Version, uptime)
		if err != nil {
			return fmt.Errorf("failed to serialize uptime: %w", err)
		}

		if err := s.currentValidatorList.Put(uptime.txID[:], uptimeBytes); err != nil {
			return fmt.Errorf("failed to write uptime: %w", err)
		}
	}
	return nil
}

func (s *state) writeTXs() error {
	for txID, txStatus := range s.addedTxs {
		txID := txID

		stx := txBytesAndStatus{
			Tx:     txStatus.tx.Bytes(),
			Status: txStatus.status,
		}

		txBytes, err := genesis.Codec.Marshal(txs.Version, &stx)
		if err != nil {
			return fmt.Errorf("failed to serialize tx: %w", err)
		}

		delete(s.addedTxs, txID)
		s.txCache.Put(txID, txStatus)
		if err := s.txDB.Put(txID[:], txBytes); err != nil {
			return fmt.Errorf("failed to add tx: %w", err)
		}
	}
	return nil
}

func (s *state) writeRewardUTXOs() error {
	for txID, utxos := range s.addedRewardUTXOs {
		delete(s.addedRewardUTXOs, txID)
		s.rewardUTXOsCache.Put(txID, utxos)
		rawTxDB := prefixdb.New(txID[:], s.rewardUTXODB)
		txDB := linkeddb.NewDefault(rawTxDB)

		for _, utxo := range utxos {
			utxoBytes, err := genesis.Codec.Marshal(txs.Version, utxo)
			if err != nil {
				return fmt.Errorf("failed to serialize reward UTXO: %w", err)
			}
			utxoID := utxo.InputID()
			if err := txDB.Put(utxoID[:], utxoBytes); err != nil {
				return fmt.Errorf("failed to add reward UTXO: %w", err)
			}
		}
	}
	return nil
}

func (s *state) writeUTXOs() error {
	for utxoID, utxo := range s.modifiedUTXOs {
		delete(s.modifiedUTXOs, utxoID)

		if utxo == nil {
			if err := s.utxoState.DeleteUTXO(utxoID); err != nil {
				return fmt.Errorf("failed to delete UTXO: %w", err)
			}
			continue
		}
		if err := s.utxoState.PutUTXO(utxo); err != nil {
			return fmt.Errorf("failed to add UTXO: %w", err)
		}
	}
	return nil
}

func (s *state) writeSubnets() error {
	for _, subnet := range s.addedSubnets {
		subnetID := subnet.ID()

		if err := s.subnetDB.Put(subnetID[:], nil); err != nil {
			return fmt.Errorf("failed to write subnet: %w", err)
		}
	}
	s.addedSubnets = nil
	return nil
}

func (s *state) writeChains() error {
	for subnetID, chains := range s.addedChains {
		for _, chain := range chains {
			chainDB := s.getChainDB(subnetID)

			chainID := chain.ID()
			if err := chainDB.Put(chainID[:], nil); err != nil {
				return fmt.Errorf("failed to write chain: %w", err)
			}
		}
		delete(s.addedChains, subnetID)
	}
	return nil
}

func (s *state) writeMetadata() error {
	if !s.originalTimestamp.Equal(s.timestamp) {
		if err := database.PutTimestamp(s.singletonDB, timestampKey, s.timestamp); err != nil {
			return fmt.Errorf("failed to write timestamp: %w", err)
		}
		s.originalTimestamp = s.timestamp
	}
	if s.originalCurrentSupply != s.currentSupply {
		if err := database.PutUInt64(s.singletonDB, currentSupplyKey, s.currentSupply); err != nil {
			return fmt.Errorf("failed to write current supply: %w", err)
		}
		s.originalCurrentSupply = s.currentSupply
	}
	if s.persistedLastAccepted != s.lastAccepted {
		if err := database.PutID(s.singletonDB, lastAcceptedKey, s.lastAccepted); err != nil {
			return fmt.Errorf("failed to write last accepted: %w", err)
		}
		s.persistedLastAccepted = s.lastAccepted
	}
	return nil
}

func (s *state) Close() error {
	errs := wrappers.Errs{}
	errs.Add(
		s.pendingSubnetValidatorBaseDB.Close(),
		s.pendingDelegatorBaseDB.Close(),
		s.pendingValidatorBaseDB.Close(),
		s.pendingValidatorsDB.Close(),
		s.currentSubnetValidatorBaseDB.Close(),
		s.currentDelegatorBaseDB.Close(),
		s.currentValidatorBaseDB.Close(),
		s.currentValidatorsDB.Close(),
		s.validatorsDB.Close(),
		s.txDB.Close(),
		s.rewardUTXODB.Close(),
		s.utxoDB.Close(),
		s.subnetBaseDB.Close(),
		s.chainDB.Close(),
		s.singletonDB.Close(),
		s.blockDB.Close(),
	)
	return errs.Err
}<|MERGE_RESOLUTION|>--- conflicted
+++ resolved
@@ -1045,15 +1045,7 @@
 
 		s.currentStakers.stakers.ReplaceOrInsert(staker)
 	}
-<<<<<<< HEAD
-	SortValidatorsByRemoval(cs.validators)
-	cs.SetNextStaker()
-
-	s.SetCurrentStakers(cs)
-	return nil
-=======
 	return subnetValidatorIt.Error()
->>>>>>> f16ba7c8
 }
 
 func (s *state) loadPendingValidators() error {
