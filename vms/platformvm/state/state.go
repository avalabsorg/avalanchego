// Copyright (C) 2019-2021, Ava Labs, Inc. All rights reserved.
// See the file LICENSE for licensing terms.

package state

import (
	"fmt"
	"time"

	"github.com/google/btree"

	"github.com/prometheus/client_golang/prometheus"

	"github.com/ava-labs/avalanchego/cache"
	"github.com/ava-labs/avalanchego/cache/metercacher"
	"github.com/ava-labs/avalanchego/database"
	"github.com/ava-labs/avalanchego/database/linkeddb"
	"github.com/ava-labs/avalanchego/database/prefixdb"
	"github.com/ava-labs/avalanchego/database/versiondb"
	"github.com/ava-labs/avalanchego/ids"
	"github.com/ava-labs/avalanchego/snow"
	"github.com/ava-labs/avalanchego/snow/choices"
	"github.com/ava-labs/avalanchego/snow/uptime"
	"github.com/ava-labs/avalanchego/snow/validators"
	"github.com/ava-labs/avalanchego/utils/constants"
	"github.com/ava-labs/avalanchego/utils/hashing"
	"github.com/ava-labs/avalanchego/utils/math"
	"github.com/ava-labs/avalanchego/utils/wrappers"
	"github.com/ava-labs/avalanchego/vms/components/avax"
	"github.com/ava-labs/avalanchego/vms/platformvm/blocks"
	"github.com/ava-labs/avalanchego/vms/platformvm/config"
	"github.com/ava-labs/avalanchego/vms/platformvm/genesis"
	"github.com/ava-labs/avalanchego/vms/platformvm/metrics"
	"github.com/ava-labs/avalanchego/vms/platformvm/reward"
	"github.com/ava-labs/avalanchego/vms/platformvm/status"
	"github.com/ava-labs/avalanchego/vms/platformvm/txs"
)

const (
	validatorDiffsCacheSize = 2048
	blockCacheSize          = 2048
	txCacheSize             = 2048
	rewardUTXOsCacheSize    = 2048
	chainCacheSize          = 2048
	chainDBCacheSize        = 2048
)

var (
	_ State = &state{}

<<<<<<< HEAD
	validatorsPrefix        = []byte("validators")
	currentPrefix           = []byte("current")
	pendingPrefix           = []byte("pending")
	validatorPrefix         = []byte("validator")
	delegatorPrefix         = []byte("delegator")
	subnetValidatorPrefix   = []byte("subnetValidator")
	validatorDiffsPrefix    = []byte("validatorDiffs")
	txPrefix                = []byte("tx")
	rewardUTXOsPrefix       = []byte("rewardUTXOs")
	utxoPrefix              = []byte("utxo")
	subnetPrefix            = []byte("subnet")
	transformedSubnetPrefix = []byte("transformedSubnet")
	supplyPrefix            = []byte("supply")
	chainPrefix             = []byte("chain")
	singletonPrefix         = []byte("singleton")
=======
	ErrDelegatorSubset = errors.New("delegator's time range must be a subset of the validator's time range")

	blockPrefix           = []byte("block")
	validatorsPrefix      = []byte("validators")
	currentPrefix         = []byte("current")
	pendingPrefix         = []byte("pending")
	validatorPrefix       = []byte("validator")
	delegatorPrefix       = []byte("delegator")
	subnetValidatorPrefix = []byte("subnetValidator")
	validatorDiffsPrefix  = []byte("validatorDiffs")
	txPrefix              = []byte("tx")
	rewardUTXOsPrefix     = []byte("rewardUTXOs")
	utxoPrefix            = []byte("utxo")
	subnetPrefix          = []byte("subnet")
	chainPrefix           = []byte("chain")
	singletonPrefix       = []byte("singleton")
>>>>>>> 1fcca90a

	timestampKey     = []byte("timestamp")
	currentSupplyKey = []byte("current supply")
	lastAcceptedKey  = []byte("last accepted")
	initializedKey   = []byte("initialized")
)

// Chain collects all methods to manage the state of the chain for block
// execution.
type Chain interface {
	Stakers
	UTXOAdder
	UTXOGetter
	UTXODeleter

	GetTimestamp() time.Time
	SetTimestamp(tm time.Time)

	GetCurrentSupply() uint64
	SetCurrentSupply(cs uint64)

	GetCurrentSubnetSupply(subnetID ids.ID) (uint64, error)
	SetCurrentSubnetSupply(subnetID ids.ID, cs uint64)

	GetRewardUTXOs(txID ids.ID) ([]*avax.UTXO, error)
	AddRewardUTXO(txID ids.ID, utxo *avax.UTXO)

	GetSubnets() ([]*txs.Tx, error)
	AddSubnet(createSubnetTx *txs.Tx)

	GetSubnetTransformation(subnetID ids.ID) (*txs.Tx, error)
	AddSubnetTransformation(transformSubnetTx *txs.Tx)

	GetChains(subnetID ids.ID) ([]*txs.Tx, error)
	AddChain(createChainTx *txs.Tx)

	GetTx(txID ids.ID) (*txs.Tx, status.Status, error)
	AddTx(tx *txs.Tx, status status.Status)
}

type LastAccepteder interface {
	GetLastAccepted() ids.ID
	SetLastAccepted(blkID ids.ID)
}

type BlockState interface {
	GetStatelessBlock(blockID ids.ID) (blocks.Block, choices.Status, error)
	AddStatelessBlock(block blocks.Block, status choices.Status)
}

type State interface {
	LastAccepteder
	Chain
	BlockState
	uptime.State
	avax.UTXOReader

	GetValidatorWeightDiffs(height uint64, subnetID ids.ID) (map[ids.NodeID]*ValidatorWeightDiff, error)

	// Return the current validator set of [subnetID].
	ValidatorSet(subnetID ids.ID) (validators.Set, error)

	SetHeight(height uint64)

	// Discard uncommitted changes to the database.
	Abort()

	// Commit changes to the base database.
	Commit() error

	// Returns a batch of unwritten changes that, when written, will be commit
	// all pending changes to the base database.
	CommitBatch() (database.Batch, error)

	Close() error
}

type stateBlk struct {
	Blk    blocks.Block
	Bytes  []byte         `serialize:"true"`
	Status choices.Status `serialize:"true"`
}

/*
 * VMDB
 * |-. validators
 * | |-. current
 * | | |-. validator
 * | | | '-. list
 * | | |   '-- txID -> uptime + potential reward
 * | | |-. delegator
 * | | | '-. list
 * | | |   '-- txID -> potential reward
 * | | '-. subnetValidator
 * | |   '-. list
 * | |     '-- txID -> nil
 * | |-. pending
 * | | |-. validator
 * | | | '-. list
 * | | |   '-- txID -> nil
 * | | |-. delegator
 * | | | '-. list
 * | | |   '-- txID -> nil
 * | | '-. subnetValidator
 * | |   '-. list
 * | |     '-- txID -> nil
 * | '-. diffs
 * |   '-. height+subnet
 * |     '-. list
 * |       '-- nodeID -> weightChange
 * |-. blocks
 * | '-- blockID -> block bytes
 * |-. txs
 * | '-- txID -> tx bytes + tx status
 * |- rewardUTXOs
 * | '-. txID
 * |   '-. list
 * |     '-- utxoID -> utxo bytes
 * |- utxos
 * | '-- utxoDB
 * |-. subnets
 * | '-. list
 * |   '-- txID -> nil
 * |-. chains
 * | '-. subnetID
 * |   '-. list
 * |     '-- txID -> nil
 * '-. singletons
 *   |-- initializedKey -> nil
 *   |-- timestampKey -> timestamp
 *   |-- currentSupplyKey -> currentSupply
 *   '-- lastAcceptedKey -> lastAccepted
 */
type state struct {
	cfg     *config.Config
	ctx     *snow.Context
	metrics metrics.Metrics
	rewards reward.Calculator

	baseDB *versiondb.Database

	currentStakers *baseStakers
	pendingStakers *baseStakers

	currentHeight uint64

	addedBlocks map[ids.ID]stateBlk // map of blockID -> Block
	blockCache  cache.Cacher        // cache of blockID -> Block, if the entry is nil, it is not in the database
	blockDB     database.Database

	uptimes        map[ids.NodeID]*uptimeAndReward // nodeID -> uptimes
	updatedUptimes map[ids.NodeID]struct{}         // nodeID -> nil

	validatorsDB                 database.Database
	currentValidatorsDB          database.Database
	currentValidatorBaseDB       database.Database
	currentValidatorList         linkeddb.LinkedDB
	currentDelegatorBaseDB       database.Database
	currentDelegatorList         linkeddb.LinkedDB
	currentSubnetValidatorBaseDB database.Database
	currentSubnetValidatorList   linkeddb.LinkedDB
	pendingValidatorsDB          database.Database
	pendingValidatorBaseDB       database.Database
	pendingValidatorList         linkeddb.LinkedDB
	pendingDelegatorBaseDB       database.Database
	pendingDelegatorList         linkeddb.LinkedDB
	pendingSubnetValidatorBaseDB database.Database
	pendingSubnetValidatorList   linkeddb.LinkedDB

	validatorDiffsCache cache.Cacher // cache of heightWithSubnet -> map[ids.ShortID]*ValidatorWeightDiff
	validatorDiffsDB    database.Database

	addedTxs map[ids.ID]*txAndStatus // map of txID -> {*txs.Tx, Status}
	txCache  cache.Cacher            // cache of txID -> {*txs.Tx, Status} if the entry is nil, it is not in the database
	txDB     database.Database

	addedRewardUTXOs map[ids.ID][]*avax.UTXO // map of txID -> []*UTXO
	rewardUTXOsCache cache.Cacher            // cache of txID -> []*UTXO
	rewardUTXODB     database.Database

	modifiedUTXOs map[ids.ID]*avax.UTXO // map of modified UTXOID -> *UTXO if the UTXO is nil, it has been removed
	utxoDB        database.Database
	utxoState     avax.UTXOState

	cachedSubnets []*txs.Tx // nil if the subnets haven't been loaded
	addedSubnets  []*txs.Tx
	subnetBaseDB  database.Database
	subnetDB      linkeddb.LinkedDB

	transformedSubnets     map[ids.ID]*txs.Tx // map of subnetID -> transformSubnetTx
	transformedSubnetCache cache.Cacher       // cache of subnetID -> transformSubnetTx if the entry is nil, it is not in the database
	transformedSubnetDB    database.Database

	modifiedSupplies map[ids.ID]uint64 // map of subnetID -> current supply
	supplyCache      cache.Cacher      // cache of subnetID -> current supply if the entry is nil, it is not in the database
	supplyDB         database.Database

	addedChains  map[ids.ID][]*txs.Tx // maps subnetID -> the newly added chains to the subnet
	chainCache   cache.Cacher         // cache of subnetID -> the chains after all local modifications []*txs.Tx
	chainDBCache cache.Cacher         // cache of subnetID -> linkedDB
	chainDB      database.Database

	// The persisted fields represent the current database value
	timestamp, persistedTimestamp         time.Time
	currentSupply, persistedCurrentSupply uint64
	// [lastAccepted] is the most recently accepted block.
	lastAccepted, persistedLastAccepted ids.ID
	singletonDB                         database.Database
}

type ValidatorWeightDiff struct {
	Decrease bool   `serialize:"true"`
	Amount   uint64 `serialize:"true"`
}

func (v *ValidatorWeightDiff) Add(negative bool, amount uint64) error {
	if v.Decrease == negative {
		var err error
		v.Amount, err = math.Add64(v.Amount, amount)
		return err
	}

	if v.Amount > amount {
		v.Amount -= amount
	} else {
		v.Amount = math.Diff64(v.Amount, amount)
		v.Decrease = negative
	}
	return nil
}

type heightWithSubnet struct {
	Height   uint64 `serialize:"true"`
	SubnetID ids.ID `serialize:"true"`
}

type txBytesAndStatus struct {
	Tx     []byte        `serialize:"true"`
	Status status.Status `serialize:"true"`
}

type txAndStatus struct {
	tx     *txs.Tx
	status status.Status
}

type uptimeAndReward struct {
	txID        ids.ID
	lastUpdated time.Time

	UpDuration      time.Duration `serialize:"true"`
	LastUpdated     uint64        `serialize:"true"` // Unix time in seconds
	PotentialReward uint64        `serialize:"true"`
}

func New(
	db database.Database,
	genesisBytes []byte,
	metricsReg prometheus.Registerer,
	cfg *config.Config,
	ctx *snow.Context,
	metrics metrics.Metrics,
	rewards reward.Calculator,
) (State, error) {
	s, err := new(
		db,
		metrics,
		cfg,
		ctx,
		metricsReg,
		rewards,
	)
	if err != nil {
		return nil, err
	}

	if err := s.sync(genesisBytes); err != nil {
		// Drop any errors on close to return the first error
		_ = s.Close()

		return nil, err
	}

	return s, nil
}

func new(
	db database.Database,
	metrics metrics.Metrics,
	cfg *config.Config,
	ctx *snow.Context,
	metricsReg prometheus.Registerer,
	rewards reward.Calculator,
) (*state, error) {
	blockCache, err := metercacher.New(
		"block_cache",
		metricsReg,
		&cache.LRU{Size: blockCacheSize},
	)
	if err != nil {
		return nil, err
	}

	baseDB := versiondb.New(db)

	validatorsDB := prefixdb.New(validatorsPrefix, baseDB)

	currentValidatorsDB := prefixdb.New(currentPrefix, validatorsDB)
	currentValidatorBaseDB := prefixdb.New(validatorPrefix, currentValidatorsDB)
	currentDelegatorBaseDB := prefixdb.New(delegatorPrefix, currentValidatorsDB)
	currentSubnetValidatorBaseDB := prefixdb.New(subnetValidatorPrefix, currentValidatorsDB)

	pendingValidatorsDB := prefixdb.New(pendingPrefix, validatorsDB)
	pendingValidatorBaseDB := prefixdb.New(validatorPrefix, pendingValidatorsDB)
	pendingDelegatorBaseDB := prefixdb.New(delegatorPrefix, pendingValidatorsDB)
	pendingSubnetValidatorBaseDB := prefixdb.New(subnetValidatorPrefix, pendingValidatorsDB)

	validatorDiffsDB := prefixdb.New(validatorDiffsPrefix, validatorsDB)

	validatorDiffsCache, err := metercacher.New(
		"validator_diffs_cache",
		metricsReg,
		&cache.LRU{Size: validatorDiffsCacheSize},
	)
	if err != nil {
		return nil, err
	}

	txCache, err := metercacher.New(
		"tx_cache",
		metricsReg,
		&cache.LRU{Size: txCacheSize},
	)
	if err != nil {
		return nil, err
	}

	rewardUTXODB := prefixdb.New(rewardUTXOsPrefix, baseDB)
	rewardUTXOsCache, err := metercacher.New(
		"reward_utxos_cache",
		metricsReg,
		&cache.LRU{Size: rewardUTXOsCacheSize},
	)
	if err != nil {
		return nil, err
	}

	utxoDB := prefixdb.New(utxoPrefix, baseDB)
	utxoState, err := avax.NewMeteredUTXOState(utxoDB, genesis.Codec, metricsReg)
	if err != nil {
		return nil, err
	}

	subnetBaseDB := prefixdb.New(subnetPrefix, baseDB)

	transformedSubnetCache, err := metercacher.New(
		"transformed_subnet_cache",
		metrics,
		&cache.LRU{Size: chainCacheSize},
	)
	if err != nil {
		return nil, err
	}

	supplyCache, err := metercacher.New(
		"supply_cache",
		metrics,
		&cache.LRU{Size: chainCacheSize},
	)
	if err != nil {
		return nil, err
	}

	chainCache, err := metercacher.New(
		"chain_cache",
		metricsReg,
		&cache.LRU{Size: chainCacheSize},
	)
	if err != nil {
		return nil, err
	}

	chainDBCache, err := metercacher.New(
		"chain_db_cache",
		metricsReg,
		&cache.LRU{Size: chainDBCacheSize},
	)
	if err != nil {
		return nil, err
	}

	return &state{
		cfg:     cfg,
		ctx:     ctx,
		metrics: metrics,
		rewards: rewards,
		baseDB:  baseDB,

		addedBlocks: make(map[ids.ID]stateBlk),
		blockCache:  blockCache,
		blockDB:     prefixdb.New(blockPrefix, baseDB),

		currentStakers: newBaseStakers(),
		pendingStakers: newBaseStakers(),

		uptimes:        make(map[ids.NodeID]*uptimeAndReward),
		updatedUptimes: make(map[ids.NodeID]struct{}),

		validatorsDB:                 validatorsDB,
		currentValidatorsDB:          currentValidatorsDB,
		currentValidatorBaseDB:       currentValidatorBaseDB,
		currentValidatorList:         linkeddb.NewDefault(currentValidatorBaseDB),
		currentDelegatorBaseDB:       currentDelegatorBaseDB,
		currentDelegatorList:         linkeddb.NewDefault(currentDelegatorBaseDB),
		currentSubnetValidatorBaseDB: currentSubnetValidatorBaseDB,
		currentSubnetValidatorList:   linkeddb.NewDefault(currentSubnetValidatorBaseDB),
		pendingValidatorsDB:          pendingValidatorsDB,
		pendingValidatorBaseDB:       pendingValidatorBaseDB,
		pendingValidatorList:         linkeddb.NewDefault(pendingValidatorBaseDB),
		pendingDelegatorBaseDB:       pendingDelegatorBaseDB,
		pendingDelegatorList:         linkeddb.NewDefault(pendingDelegatorBaseDB),
		pendingSubnetValidatorBaseDB: pendingSubnetValidatorBaseDB,
		pendingSubnetValidatorList:   linkeddb.NewDefault(pendingSubnetValidatorBaseDB),
		validatorDiffsDB:             validatorDiffsDB,
		validatorDiffsCache:          validatorDiffsCache,

		addedTxs: make(map[ids.ID]*txAndStatus),
		txDB:     prefixdb.New(txPrefix, baseDB),
		txCache:  txCache,

		addedRewardUTXOs: make(map[ids.ID][]*avax.UTXO),
		rewardUTXODB:     rewardUTXODB,
		rewardUTXOsCache: rewardUTXOsCache,

		modifiedUTXOs: make(map[ids.ID]*avax.UTXO),
		utxoDB:        utxoDB,
		utxoState:     utxoState,

		subnetBaseDB: subnetBaseDB,
		subnetDB:     linkeddb.NewDefault(subnetBaseDB),

		transformedSubnets:     make(map[ids.ID]*txs.Tx),
		transformedSubnetCache: transformedSubnetCache,
		transformedSubnetDB:    prefixdb.New(transformedSubnetPrefix, baseDB),

		modifiedSupplies: make(map[ids.ID]uint64),
		supplyCache:      supplyCache,
		supplyDB:         prefixdb.New(supplyPrefix, baseDB),

		addedChains:  make(map[ids.ID][]*txs.Tx),
		chainDB:      prefixdb.New(chainPrefix, baseDB),
		chainCache:   chainCache,
		chainDBCache: chainDBCache,

		singletonDB: prefixdb.New(singletonPrefix, baseDB),
	}, nil
}

func (s *state) GetCurrentValidator(subnetID ids.ID, nodeID ids.NodeID) (*Staker, error) {
	return s.currentStakers.GetValidator(subnetID, nodeID)
}

func (s *state) PutCurrentValidator(staker *Staker) {
	s.currentStakers.PutValidator(staker)
}

func (s *state) DeleteCurrentValidator(staker *Staker) {
	s.currentStakers.DeleteValidator(staker)
}

func (s *state) GetCurrentDelegatorIterator(subnetID ids.ID, nodeID ids.NodeID) (StakerIterator, error) {
	return s.currentStakers.GetDelegatorIterator(subnetID, nodeID), nil
}

func (s *state) PutCurrentDelegator(staker *Staker) {
	s.currentStakers.PutDelegator(staker)
}

func (s *state) DeleteCurrentDelegator(staker *Staker) {
	s.currentStakers.DeleteDelegator(staker)
}

func (s *state) GetCurrentStakerIterator() (StakerIterator, error) {
	return s.currentStakers.GetStakerIterator(), nil
}

func (s *state) GetPendingValidator(subnetID ids.ID, nodeID ids.NodeID) (*Staker, error) {
	return s.pendingStakers.GetValidator(subnetID, nodeID)
}

func (s *state) PutPendingValidator(staker *Staker) {
	s.pendingStakers.PutValidator(staker)
}

func (s *state) DeletePendingValidator(staker *Staker) {
	s.pendingStakers.DeleteValidator(staker)
}

func (s *state) GetPendingDelegatorIterator(subnetID ids.ID, nodeID ids.NodeID) (StakerIterator, error) {
	return s.pendingStakers.GetDelegatorIterator(subnetID, nodeID), nil
}

func (s *state) PutPendingDelegator(staker *Staker) {
	s.pendingStakers.PutDelegator(staker)
}

func (s *state) DeletePendingDelegator(staker *Staker) {
	s.pendingStakers.DeleteDelegator(staker)
}

func (s *state) GetPendingStakerIterator() (StakerIterator, error) {
	return s.pendingStakers.GetStakerIterator(), nil
}

func (s *state) shouldInit() (bool, error) {
	has, err := s.singletonDB.Has(initializedKey)
	return !has, err
}

func (s *state) doneInit() error {
	return s.singletonDB.Put(initializedKey, nil)
}

func (s *state) GetSubnets() ([]*txs.Tx, error) {
	if s.cachedSubnets != nil {
		return s.cachedSubnets, nil
	}

	subnetDBIt := s.subnetDB.NewIterator()
	defer subnetDBIt.Release()

	txs := []*txs.Tx(nil)
	for subnetDBIt.Next() {
		subnetIDBytes := subnetDBIt.Key()
		subnetID, err := ids.ToID(subnetIDBytes)
		if err != nil {
			return nil, err
		}
		subnetTx, _, err := s.GetTx(subnetID)
		if err != nil {
			return nil, err
		}
		txs = append(txs, subnetTx)
	}
	if err := subnetDBIt.Error(); err != nil {
		return nil, err
	}
	txs = append(txs, s.addedSubnets...)
	s.cachedSubnets = txs
	return txs, nil
}

func (s *state) AddSubnet(createSubnetTx *txs.Tx) {
	s.addedSubnets = append(s.addedSubnets, createSubnetTx)
	if s.cachedSubnets != nil {
		s.cachedSubnets = append(s.cachedSubnets, createSubnetTx)
	}
}

func (s *state) GetSubnetTransformation(subnetID ids.ID) (*txs.Tx, error) {
	if tx, exists := s.transformedSubnets[subnetID]; exists {
		return tx, nil
	}

	if txIntf, cached := s.transformedSubnetCache.Get(subnetID); cached {
		if txIntf == nil {
			return nil, database.ErrNotFound
		}
		return txIntf.(*txs.Tx), nil
	}

	transformSubnetTxID, err := database.GetID(s.transformedSubnetDB, subnetID[:])
	if err == database.ErrNotFound {
		s.transformedSubnetCache.Put(subnetID, nil)
		return nil, database.ErrNotFound
	}
	if err != nil {
		return nil, err
	}

	transformSubnetTx, _, err := s.GetTx(transformSubnetTxID)
	if err != nil {
		return nil, err
	}
	s.transformedSubnetCache.Put(subnetID, transformSubnetTx)
	return transformSubnetTx, nil
}

func (s *state) AddSubnetTransformation(transformSubnetTxIntf *txs.Tx) {
	transformSubnetTx := transformSubnetTxIntf.Unsigned.(*txs.TransformSubnetTx)
	s.transformedSubnets[transformSubnetTx.SubnetID] = transformSubnetTxIntf
}

func (s *state) GetChains(subnetID ids.ID) ([]*txs.Tx, error) {
	if chainsIntf, cached := s.chainCache.Get(subnetID); cached {
		return chainsIntf.([]*txs.Tx), nil
	}
	chainDB := s.getChainDB(subnetID)
	chainDBIt := chainDB.NewIterator()
	defer chainDBIt.Release()

	txs := []*txs.Tx(nil)
	for chainDBIt.Next() {
		chainIDBytes := chainDBIt.Key()
		chainID, err := ids.ToID(chainIDBytes)
		if err != nil {
			return nil, err
		}
		chainTx, _, err := s.GetTx(chainID)
		if err != nil {
			return nil, err
		}
		txs = append(txs, chainTx)
	}
	if err := chainDBIt.Error(); err != nil {
		return nil, err
	}
	txs = append(txs, s.addedChains[subnetID]...)
	s.chainCache.Put(subnetID, txs)
	return txs, nil
}

func (s *state) AddChain(createChainTxIntf *txs.Tx) {
	createChainTx := createChainTxIntf.Unsigned.(*txs.CreateChainTx)
	subnetID := createChainTx.SubnetID
	s.addedChains[subnetID] = append(s.addedChains[subnetID], createChainTxIntf)
	if chainsIntf, cached := s.chainCache.Get(subnetID); cached {
		chains := chainsIntf.([]*txs.Tx)
		chains = append(chains, createChainTxIntf)
		s.chainCache.Put(subnetID, chains)
	}
}

func (s *state) getChainDB(subnetID ids.ID) linkeddb.LinkedDB {
	if chainDBIntf, cached := s.chainDBCache.Get(subnetID); cached {
		return chainDBIntf.(linkeddb.LinkedDB)
	}
	rawChainDB := prefixdb.New(subnetID[:], s.chainDB)
	chainDB := linkeddb.NewDefault(rawChainDB)
	s.chainDBCache.Put(subnetID, chainDB)
	return chainDB
}

func (s *state) GetTx(txID ids.ID) (*txs.Tx, status.Status, error) {
	if tx, exists := s.addedTxs[txID]; exists {
		return tx.tx, tx.status, nil
	}
	if txIntf, cached := s.txCache.Get(txID); cached {
		if txIntf == nil {
			return nil, status.Unknown, database.ErrNotFound
		}
		tx := txIntf.(*txAndStatus)
		return tx.tx, tx.status, nil
	}
	txBytes, err := s.txDB.Get(txID[:])
	if err == database.ErrNotFound {
		s.txCache.Put(txID, nil)
		return nil, status.Unknown, database.ErrNotFound
	} else if err != nil {
		return nil, status.Unknown, err
	}

	stx := txBytesAndStatus{}
	if _, err := genesis.Codec.Unmarshal(txBytes, &stx); err != nil {
		return nil, status.Unknown, err
	}

	tx, err := txs.Parse(genesis.Codec, stx.Tx)
	if err != nil {
		return nil, status.Unknown, err
	}

	ptx := &txAndStatus{
		tx:     tx,
		status: stx.Status,
	}

	s.txCache.Put(txID, ptx)
	return ptx.tx, ptx.status, nil
}

func (s *state) AddTx(tx *txs.Tx, status status.Status) {
	s.addedTxs[tx.ID()] = &txAndStatus{
		tx:     tx,
		status: status,
	}
}

func (s *state) GetRewardUTXOs(txID ids.ID) ([]*avax.UTXO, error) {
	if utxos, exists := s.addedRewardUTXOs[txID]; exists {
		return utxos, nil
	}
	if utxos, exists := s.rewardUTXOsCache.Get(txID); exists {
		return utxos.([]*avax.UTXO), nil
	}

	rawTxDB := prefixdb.New(txID[:], s.rewardUTXODB)
	txDB := linkeddb.NewDefault(rawTxDB)
	it := txDB.NewIterator()
	defer it.Release()

	utxos := []*avax.UTXO(nil)
	for it.Next() {
		utxo := &avax.UTXO{}
		if _, err := txs.Codec.Unmarshal(it.Value(), utxo); err != nil {
			return nil, err
		}
		utxos = append(utxos, utxo)
	}
	if err := it.Error(); err != nil {
		return nil, err
	}

	s.rewardUTXOsCache.Put(txID, utxos)
	return utxos, nil
}

func (s *state) AddRewardUTXO(txID ids.ID, utxo *avax.UTXO) {
	s.addedRewardUTXOs[txID] = append(s.addedRewardUTXOs[txID], utxo)
}

func (s *state) GetUTXO(utxoID ids.ID) (*avax.UTXO, error) {
	if utxo, exists := s.modifiedUTXOs[utxoID]; exists {
		if utxo == nil {
			return nil, database.ErrNotFound
		}
		return utxo, nil
	}
	return s.utxoState.GetUTXO(utxoID)
}

func (s *state) UTXOIDs(addr []byte, start ids.ID, limit int) ([]ids.ID, error) {
	return s.utxoState.UTXOIDs(addr, start, limit)
}

func (s *state) AddUTXO(utxo *avax.UTXO) {
	s.modifiedUTXOs[utxo.InputID()] = utxo
}

func (s *state) DeleteUTXO(utxoID ids.ID) {
	s.modifiedUTXOs[utxoID] = nil
}

func (s *state) GetUptime(nodeID ids.NodeID) (upDuration time.Duration, lastUpdated time.Time, err error) {
	uptime, exists := s.uptimes[nodeID]
	if !exists {
		return 0, time.Time{}, database.ErrNotFound
	}
	return uptime.UpDuration, uptime.lastUpdated, nil
}

func (s *state) SetUptime(nodeID ids.NodeID, upDuration time.Duration, lastUpdated time.Time) error {
	uptime, exists := s.uptimes[nodeID]
	if !exists {
		return database.ErrNotFound
	}
	uptime.UpDuration = upDuration
	uptime.lastUpdated = lastUpdated
	s.updatedUptimes[nodeID] = struct{}{}
	return nil
}

// Returns the Primary Network start time of current validator [nodeID].
// Errors if [nodeID] isn't a current validator of the Primary Network.
func (s *state) GetStartTime(nodeID ids.NodeID) (time.Time, error) {
	staker, err := s.currentStakers.GetValidator(constants.PrimaryNetworkID, nodeID)
	if err != nil {
		return time.Time{}, err
	}
	return staker.StartTime, nil
}

func (s *state) GetTimestamp() time.Time             { return s.timestamp }
func (s *state) SetTimestamp(tm time.Time)           { s.timestamp = tm }
func (s *state) GetCurrentSupply() uint64            { return s.currentSupply }
func (s *state) SetCurrentSupply(cs uint64)          { s.currentSupply = cs }
func (s *state) GetLastAccepted() ids.ID             { return s.lastAccepted }
func (s *state) SetLastAccepted(lastAccepted ids.ID) { s.lastAccepted = lastAccepted }

func (s *state) GetCurrentSubnetSupply(subnetID ids.ID) (uint64, error) {
	supply, ok := s.modifiedSupplies[subnetID]
	if ok {
		return supply, nil
	}

	supplyIntf, ok := s.supplyCache.Get(subnetID)
	if ok {
		if supplyIntf == nil {
			return 0, database.ErrNotFound
		}
		return supplyIntf.(uint64), nil
	}

	supply, err := database.GetUInt64(s.supplyDB, subnetID[:])
	if err == database.ErrNotFound {
		s.supplyCache.Put(subnetID, nil)
		return 0, database.ErrNotFound
	}
	if err != nil {
		return 0, err
	}

	s.supplyCache.Put(subnetID, supply)
	return supply, nil
}

func (s *state) SetCurrentSubnetSupply(subnetID ids.ID, cs uint64) {
	s.modifiedSupplies[subnetID] = cs
}

func (s *state) GetValidatorWeightDiffs(height uint64, subnetID ids.ID) (map[ids.NodeID]*ValidatorWeightDiff, error) {
	prefixStruct := heightWithSubnet{
		Height:   height,
		SubnetID: subnetID,
	}
	prefixBytes, err := genesis.Codec.Marshal(txs.Version, prefixStruct)
	if err != nil {
		return nil, err
	}
	prefixStr := string(prefixBytes)

	if weightDiffsIntf, ok := s.validatorDiffsCache.Get(prefixStr); ok {
		return weightDiffsIntf.(map[ids.NodeID]*ValidatorWeightDiff), nil
	}

	rawDiffDB := prefixdb.New(prefixBytes, s.validatorDiffsDB)
	diffDB := linkeddb.NewDefault(rawDiffDB)
	diffIter := diffDB.NewIterator()
	defer diffIter.Release()

	weightDiffs := make(map[ids.NodeID]*ValidatorWeightDiff)
	for diffIter.Next() {
		nodeID, err := ids.ToNodeID(diffIter.Key())
		if err != nil {
			return nil, err
		}

		weightDiff := ValidatorWeightDiff{}
		_, err = genesis.Codec.Unmarshal(diffIter.Value(), &weightDiff)
		if err != nil {
			return nil, err
		}

		weightDiffs[nodeID] = &weightDiff
	}

	s.validatorDiffsCache.Put(prefixStr, weightDiffs)
	return weightDiffs, diffIter.Error()
}

func (s *state) ValidatorSet(subnetID ids.ID) (validators.Set, error) {
	vdrs := validators.NewSet()
	for nodeID, validator := range s.currentStakers.validators[subnetID] {
		staker := validator.validator
		if staker != nil {
			if err := vdrs.AddWeight(nodeID, staker.Weight); err != nil {
				return nil, err
			}
		}

		delegatorIterator := NewTreeIterator(validator.delegators)
		for delegatorIterator.Next() {
			staker := delegatorIterator.Value()
			if err := vdrs.AddWeight(nodeID, staker.Weight); err != nil {
				delegatorIterator.Release()
				return nil, err
			}
		}
		delegatorIterator.Release()
	}
	return vdrs, nil
}

func (s *state) syncGenesis(genesisBlk blocks.Block, genesis *genesis.State) error {
	genesisBlkID := genesisBlk.ID()
	s.SetLastAccepted(genesisBlkID)
	s.SetTimestamp(time.Unix(int64(genesis.Timestamp), 0))
	s.SetCurrentSupply(genesis.InitialSupply)
	s.AddStatelessBlock(genesisBlk, choices.Accepted)

	// Persist UTXOs that exist at genesis
	for _, utxo := range genesis.UTXOs {
		s.AddUTXO(utxo)
	}

	// Persist primary network validator set at genesis
	for _, vdrTx := range genesis.Validators {
		tx, ok := vdrTx.Unsigned.(*txs.AddValidatorTx)
		if !ok {
			return fmt.Errorf("expected tx type *txs.AddValidatorTx but got %T", vdrTx.Unsigned)
		}

		stakeAmount := tx.Validator.Wght
		stakeDuration := tx.Validator.Duration()
		currentSupply := s.GetCurrentSupply()

		potentialReward := s.rewards.Calculate(
			stakeDuration,
			stakeAmount,
			currentSupply,
		)
		newCurrentSupply, err := math.Add64(currentSupply, potentialReward)
		if err != nil {
			return err
		}

		staker := NewPrimaryNetworkStaker(vdrTx.ID(), &tx.Validator)
		staker.PotentialReward = potentialReward
		staker.NextTime = staker.EndTime
		staker.Priority = PrimaryNetworkValidatorCurrentPriority

		s.PutCurrentValidator(staker)
		s.AddTx(vdrTx, status.Committed)
		s.SetCurrentSupply(newCurrentSupply)
	}

	for _, chain := range genesis.Chains {
		unsignedChain, ok := chain.Unsigned.(*txs.CreateChainTx)
		if !ok {
			return fmt.Errorf("expected tx type *txs.CreateChainTx but got %T", chain.Unsigned)
		}

		// Ensure all chains that the genesis bytes say to create have the right
		// network ID
		if unsignedChain.NetworkID != s.ctx.NetworkID {
			return avax.ErrWrongNetworkID
		}

		s.AddChain(chain)
		s.AddTx(chain, status.Committed)
	}
	return s.write(0)
}

// Load pulls data previously stored on disk that is expected to be in memory.
func (s *state) load() error {
	errs := wrappers.Errs{}
	errs.Add(
		s.loadMetadata(),
		s.loadCurrentValidators(),
		s.loadPendingValidators(),
	)
	return errs.Err
}

func (s *state) loadMetadata() error {
	timestamp, err := database.GetTimestamp(s.singletonDB, timestampKey)
	if err != nil {
		return err
	}
	s.persistedTimestamp = timestamp
	s.SetTimestamp(timestamp)

	currentSupply, err := database.GetUInt64(s.singletonDB, currentSupplyKey)
	if err != nil {
		return err
	}
	s.persistedCurrentSupply = currentSupply
	s.SetCurrentSupply(currentSupply)

	lastAccepted, err := database.GetID(s.singletonDB, lastAcceptedKey)
	if err != nil {
		return err
	}
	s.persistedLastAccepted = lastAccepted
	s.lastAccepted = lastAccepted
	return nil
}

func (s *state) loadCurrentValidators() error {
	s.currentStakers = newBaseStakers()

	validatorIt := s.currentValidatorList.NewIterator()
	defer validatorIt.Release()
	for validatorIt.Next() {
		txIDBytes := validatorIt.Key()
		txID, err := ids.ToID(txIDBytes)
		if err != nil {
			return err
		}
		tx, _, err := s.GetTx(txID)
		if err != nil {
			return err
		}

		uptimeBytes := validatorIt.Value()
		uptime := &uptimeAndReward{
			txID: txID,
		}
		if _, err := txs.Codec.Unmarshal(uptimeBytes, uptime); err != nil {
			return err
		}
		uptime.lastUpdated = time.Unix(int64(uptime.LastUpdated), 0)

		addValidatorTx, ok := tx.Unsigned.(*txs.AddValidatorTx)
		if !ok {
			return fmt.Errorf("expected tx type *txs.AddValidatorTx but got %T", tx.Unsigned)
		}

		staker := NewPrimaryNetworkStaker(txID, &addValidatorTx.Validator)
		staker.PotentialReward = uptime.PotentialReward
		staker.NextTime = staker.EndTime
		staker.Priority = PrimaryNetworkValidatorCurrentPriority

		validator := s.currentStakers.getOrCreateValidator(staker.SubnetID, staker.NodeID)
		validator.validator = staker

		s.currentStakers.stakers.ReplaceOrInsert(staker)

		s.uptimes[addValidatorTx.Validator.NodeID] = uptime
	}

	if err := validatorIt.Error(); err != nil {
		return err
	}

	delegatorIt := s.currentDelegatorList.NewIterator()
	defer delegatorIt.Release()
	for delegatorIt.Next() {
		txIDBytes := delegatorIt.Key()
		txID, err := ids.ToID(txIDBytes)
		if err != nil {
			return err
		}
		tx, _, err := s.GetTx(txID)
		if err != nil {
			return err
		}

		potentialRewardBytes := delegatorIt.Value()
		potentialReward, err := database.ParseUInt64(potentialRewardBytes)
		if err != nil {
			return err
		}

		addDelegatorTx, ok := tx.Unsigned.(*txs.AddDelegatorTx)
		if !ok {
			return fmt.Errorf("expected tx type *txs.AddDelegatorTx but got %T", tx.Unsigned)
		}

		staker := NewPrimaryNetworkStaker(txID, &addDelegatorTx.Validator)
		staker.PotentialReward = potentialReward
		staker.NextTime = staker.EndTime
		staker.Priority = PrimaryNetworkDelegatorCurrentPriority

		validator := s.currentStakers.getOrCreateValidator(staker.SubnetID, staker.NodeID)
		if validator.delegators == nil {
			validator.delegators = btree.New(defaultTreeDegree)
		}
		validator.delegators.ReplaceOrInsert(staker)

		s.currentStakers.stakers.ReplaceOrInsert(staker)
	}
	if err := delegatorIt.Error(); err != nil {
		return err
	}

	subnetValidatorIt := s.currentSubnetValidatorList.NewIterator()
	defer subnetValidatorIt.Release()
	for subnetValidatorIt.Next() {
		txIDBytes := subnetValidatorIt.Key()
		txID, err := ids.ToID(txIDBytes)
		if err != nil {
			return err
		}
		tx, _, err := s.GetTx(txID)
		if err != nil {
			return err
		}

		addSubnetValidatorTx, ok := tx.Unsigned.(*txs.AddSubnetValidatorTx)
		if !ok {
			return fmt.Errorf("expected tx type *txs.AddSubnetValidatorTx but got %T", tx.Unsigned)
		}

		staker := NewSubnetStaker(txID, &addSubnetValidatorTx.Validator)
		staker.NextTime = staker.EndTime
		staker.Priority = SubnetValidatorCurrentPriority

		validator := s.currentStakers.getOrCreateValidator(staker.SubnetID, staker.NodeID)
		validator.validator = staker

		s.currentStakers.stakers.ReplaceOrInsert(staker)
	}
	return subnetValidatorIt.Error()
}

func (s *state) loadPendingValidators() error {
	s.pendingStakers = newBaseStakers()

	validatorIt := s.pendingValidatorList.NewIterator()
	defer validatorIt.Release()
	for validatorIt.Next() {
		txIDBytes := validatorIt.Key()
		txID, err := ids.ToID(txIDBytes)
		if err != nil {
			return err
		}
		tx, _, err := s.GetTx(txID)
		if err != nil {
			return err
		}

		addValidatorTx, ok := tx.Unsigned.(*txs.AddValidatorTx)
		if !ok {
			return fmt.Errorf("expected tx type *txs.AddValidatorTx but got %T", tx.Unsigned)
		}

		staker := NewPrimaryNetworkStaker(txID, &addValidatorTx.Validator)
		staker.NextTime = staker.StartTime
		staker.Priority = PrimaryNetworkValidatorPendingPriority

		validator := s.pendingStakers.getOrCreateValidator(staker.SubnetID, staker.NodeID)
		validator.validator = staker

		s.pendingStakers.stakers.ReplaceOrInsert(staker)
	}
	if err := validatorIt.Error(); err != nil {
		return err
	}

	delegatorIt := s.pendingDelegatorList.NewIterator()
	defer delegatorIt.Release()
	for delegatorIt.Next() {
		txIDBytes := delegatorIt.Key()
		txID, err := ids.ToID(txIDBytes)
		if err != nil {
			return err
		}
		tx, _, err := s.GetTx(txID)
		if err != nil {
			return err
		}

		addDelegatorTx, ok := tx.Unsigned.(*txs.AddDelegatorTx)
		if !ok {
			return fmt.Errorf("expected tx type *txs.AddDelegatorTx but got %T", tx.Unsigned)
		}

		staker := NewPrimaryNetworkStaker(txID, &addDelegatorTx.Validator)
		staker.NextTime = staker.StartTime
		staker.Priority = PrimaryNetworkDelegatorPendingPriority

		validator := s.pendingStakers.getOrCreateValidator(staker.SubnetID, staker.NodeID)
		if validator.delegators == nil {
			validator.delegators = btree.New(defaultTreeDegree)
		}
		validator.delegators.ReplaceOrInsert(staker)

		s.pendingStakers.stakers.ReplaceOrInsert(staker)
	}
	if err := delegatorIt.Error(); err != nil {
		return err
	}

	subnetValidatorIt := s.pendingSubnetValidatorList.NewIterator()
	defer subnetValidatorIt.Release()
	for subnetValidatorIt.Next() {
		txIDBytes := subnetValidatorIt.Key()
		txID, err := ids.ToID(txIDBytes)
		if err != nil {
			return err
		}
		tx, _, err := s.GetTx(txID)
		if err != nil {
			return err
		}

		addSubnetValidatorTx, ok := tx.Unsigned.(*txs.AddSubnetValidatorTx)
		if !ok {
			return fmt.Errorf("expected tx type *txs.AddSubnetValidatorTx but got %T", tx.Unsigned)
		}

		staker := NewSubnetStaker(txID, &addSubnetValidatorTx.Validator)
		staker.NextTime = staker.StartTime
		staker.Priority = SubnetValidatorPendingPriority

		validator := s.pendingStakers.getOrCreateValidator(staker.SubnetID, staker.NodeID)
		validator.validator = staker

		s.pendingStakers.stakers.ReplaceOrInsert(staker)
	}
	return subnetValidatorIt.Error()
}

func (s *state) write(height uint64) error {
	errs := wrappers.Errs{}
	errs.Add(
		s.writeBlocks(),
		s.writeCurrentPrimaryNetworkStakers(height),
		s.writeCurrentSubnetStakers(height),
		s.writePendingPrimaryNetworkStakers(),
		s.writePendingSubnetStakers(),
		s.writeUptimes(),
		s.writeTXs(),
		s.writeRewardUTXOs(),
		s.writeUTXOs(),
		s.writeSubnets(),
		s.writeTransformedSubnets(),
		s.writeSubnetSupplies(),
		s.writeChains(),
		s.writeMetadata(),
	)
	return errs.Err
}

func (s *state) Close() error {
	errs := wrappers.Errs{}
	errs.Add(
		s.pendingSubnetValidatorBaseDB.Close(),
		s.pendingDelegatorBaseDB.Close(),
		s.pendingValidatorBaseDB.Close(),
		s.pendingValidatorsDB.Close(),
		s.currentSubnetValidatorBaseDB.Close(),
		s.currentDelegatorBaseDB.Close(),
		s.currentValidatorBaseDB.Close(),
		s.currentValidatorsDB.Close(),
		s.validatorsDB.Close(),
		s.txDB.Close(),
		s.rewardUTXODB.Close(),
		s.utxoDB.Close(),
		s.subnetBaseDB.Close(),
		s.transformedSubnetDB.Close(),
		s.supplyDB.Close(),
		s.chainDB.Close(),
		s.singletonDB.Close(),
		s.blockDB.Close(),
	)
	return errs.Err
}

func (s *state) sync(genesis []byte) error {
	shouldInit, err := s.shouldInit()
	if err != nil {
		return fmt.Errorf(
			"failed to check if the database is initialized: %w",
			err,
		)
	}

	// If the database is empty, create the platform chain anew using the
	// provided genesis state
	if shouldInit {
		if err := s.init(genesis); err != nil {
			return fmt.Errorf(
				"failed to initialize the database: %w",
				err,
			)
		}
	}

	if err := s.load(); err != nil {
		return fmt.Errorf(
			"failed to load the database state: %w",
			err,
		)
	}
	return nil
}

func (s *state) init(genesisBytes []byte) error {
	// Create the genesis block and save it as being accepted (We don't do
	// genesisBlock.Accept() because then it'd look for genesisBlock's
	// non-existent parent)
	genesisID := hashing.ComputeHash256Array(genesisBytes)
	genesisBlock, err := blocks.NewApricotCommitBlock(genesisID, 0 /*height*/)
	if err != nil {
		return err
	}

	genesisState, err := genesis.ParseState(genesisBytes)
	if err != nil {
		return err
	}
	if err := s.syncGenesis(genesisBlock, genesisState); err != nil {
		return err
	}

	if err := s.doneInit(); err != nil {
		return err
	}

	return s.Commit()
}

func (s *state) AddStatelessBlock(block blocks.Block, status choices.Status) {
	s.addedBlocks[block.ID()] = stateBlk{
		Blk:    block,
		Bytes:  block.Bytes(),
		Status: status,
	}
}

func (s *state) SetHeight(height uint64) {
	s.currentHeight = height
}

func (s *state) Commit() error {
	defer s.Abort()
	batch, err := s.CommitBatch()
	if err != nil {
		return err
	}
	return batch.Write()
}

func (s *state) Abort() {
	s.baseDB.Abort()
}

func (s *state) CommitBatch() (database.Batch, error) {
	if err := s.write(s.currentHeight); err != nil {
		return nil, err
	}
	return s.baseDB.CommitBatch()
}

func (s *state) writeBlocks() error {
	for blkID, stateBlk := range s.addedBlocks {
		var (
			blkID = blkID
			stBlk = stateBlk
		)

		// Note: blocks to be stored are verified, so it's safe to marshal them with GenesisCodec
		blockBytes, err := blocks.GenesisCodec.Marshal(txs.Version, &stBlk)
		if err != nil {
			return fmt.Errorf("failed to marshal block %s to store: %w", blkID, err)
		}

		delete(s.addedBlocks, blkID)
		s.blockCache.Put(blkID, stateBlk)
		if err = s.blockDB.Put(blkID[:], blockBytes); err != nil {
			return fmt.Errorf("failed to write block %s: %w", blkID, err)
		}
	}
	return nil
}

func (s *state) GetStatelessBlock(blockID ids.ID) (blocks.Block, choices.Status, error) {
	if blk, exists := s.addedBlocks[blockID]; exists {
		return blk.Blk, blk.Status, nil
	}
	if blkIntf, cached := s.blockCache.Get(blockID); cached {
		if blkIntf == nil {
			return nil, choices.Processing, database.ErrNotFound // status does not matter here
		}

		blkState := blkIntf.(stateBlk)
		return blkState.Blk, blkState.Status, nil
	}

	blkBytes, err := s.blockDB.Get(blockID[:])
	if err == database.ErrNotFound {
		s.blockCache.Put(blockID, nil)
		return nil, choices.Processing, database.ErrNotFound // status does not matter here
	} else if err != nil {
		return nil, choices.Processing, err // status does not matter here
	}

	// Note: stored blocks are verified, so it's safe to unmarshal them with GenesisCodec
	blkState := stateBlk{}
	if _, err := blocks.GenesisCodec.Unmarshal(blkBytes, &blkState); err != nil {
		return nil, choices.Processing, err // status does not matter here
	}

	blkState.Blk, err = blocks.Parse(blocks.GenesisCodec, blkState.Bytes)
	if err != nil {
		return nil, choices.Processing, err
	}

	s.blockCache.Put(blockID, blkState)
	return blkState.Blk, blkState.Status, nil
}

func (s *state) writeCurrentPrimaryNetworkStakers(height uint64) error {
	validatorDiffs, exists := s.currentStakers.validatorDiffs[constants.PrimaryNetworkID]
	if !exists {
		// If there are no validator changes, we shouldn't update any diffs.
		return nil
	}

	prefixStruct := heightWithSubnet{
		Height:   height,
		SubnetID: constants.PrimaryNetworkID,
	}
	prefixBytes, err := genesis.Codec.Marshal(txs.Version, prefixStruct)
	if err != nil {
		return fmt.Errorf("failed to create prefix bytes: %w", err)
	}
	rawDiffDB := prefixdb.New(prefixBytes, s.validatorDiffsDB)
	diffDB := linkeddb.NewDefault(rawDiffDB)

	weightDiffs := make(map[ids.NodeID]*ValidatorWeightDiff)
	for nodeID, validatorDiff := range validatorDiffs {
		weightDiff := &ValidatorWeightDiff{}
		if validatorDiff.validatorModified {
			staker := validatorDiff.validator

			weightDiff.Decrease = validatorDiff.validatorDeleted
			weightDiff.Amount = staker.Weight

			if validatorDiff.validatorDeleted {
				if err := s.currentValidatorList.Delete(staker.TxID[:]); err != nil {
					return fmt.Errorf("failed to delete current staker: %w", err)
				}

				delete(s.uptimes, nodeID)
				delete(s.updatedUptimes, nodeID)
			} else {
				vdr := &uptimeAndReward{
					txID:        staker.TxID,
					lastUpdated: staker.StartTime,

					UpDuration:      0,
					LastUpdated:     uint64(staker.StartTime.Unix()),
					PotentialReward: staker.PotentialReward,
				}

				vdrBytes, err := genesis.Codec.Marshal(txs.Version, vdr)
				if err != nil {
					return fmt.Errorf("failed to serialize current validator: %w", err)
				}

				if err = s.currentValidatorList.Put(staker.TxID[:], vdrBytes); err != nil {
					return fmt.Errorf("failed to write current validator to list: %w", err)
				}

				s.uptimes[nodeID] = vdr
			}
		}

		addedDelegatorIterator := NewTreeIterator(validatorDiff.addedDelegators)
		for addedDelegatorIterator.Next() {
			staker := addedDelegatorIterator.Value()

			if err := weightDiff.Add(false, staker.Weight); err != nil {
				addedDelegatorIterator.Release()
				return fmt.Errorf("failed to increase node weight diff: %w", err)
			}

			if err := database.PutUInt64(s.currentDelegatorList, staker.TxID[:], staker.PotentialReward); err != nil {
				addedDelegatorIterator.Release()
				return fmt.Errorf("failed to write current delegator to list: %w", err)
			}
		}
		addedDelegatorIterator.Release()

		for _, staker := range validatorDiff.deletedDelegators {
			if err := weightDiff.Add(true, staker.Weight); err != nil {
				return fmt.Errorf("failed to decrease node weight diff: %w", err)
			}

			if err := s.currentDelegatorList.Delete(staker.TxID[:]); err != nil {
				return fmt.Errorf("failed to delete current staker: %w", err)
			}
		}

		if weightDiff.Amount == 0 {
			continue
		}
		weightDiffs[nodeID] = weightDiff

		weightDiffBytes, err := genesis.Codec.Marshal(txs.Version, weightDiff)
		if err != nil {
			return fmt.Errorf("failed to serialize validator weight diff: %w", err)
		}

		// Copy so value passed into [Put] doesn't get overwritten next
		// iteration
		nodeID := nodeID
		if err := diffDB.Put(nodeID[:], weightDiffBytes); err != nil {
			return err
		}

		// TODO: Move the validator set management out of the state package
		if weightDiff.Decrease {
			err = s.cfg.Validators.RemoveWeight(constants.PrimaryNetworkID, nodeID, weightDiff.Amount)
		} else {
			err = s.cfg.Validators.AddWeight(constants.PrimaryNetworkID, nodeID, weightDiff.Amount)
		}
		if err != nil {
			return fmt.Errorf("failed to update validator weight: %w", err)
		}
	}
	s.validatorDiffsCache.Put(string(prefixBytes), weightDiffs)

	// TODO: Move validator set management out of the state package
	//
	// Attempt to update the stake metrics
	primaryValidators, ok := s.cfg.Validators.GetValidators(constants.PrimaryNetworkID)
	if !ok {
		return nil
	}
	weight, _ := primaryValidators.GetWeight(s.ctx.NodeID)
	s.metrics.SetLocalStake(weight)
	s.metrics.SetTotalStake(primaryValidators.Weight())
	return nil
}

func (s *state) writeCurrentSubnetStakers(height uint64) error {
	for subnetID, subnetValidatorDiffs := range s.currentStakers.validatorDiffs {
		delete(s.currentStakers.validatorDiffs, subnetID)

		if subnetID == constants.PrimaryNetworkID {
			// It is assumed that this case is handled separately before calling
			// this function.
			continue
		}

		prefixStruct := heightWithSubnet{
			Height:   height,
			SubnetID: subnetID,
		}
		prefixBytes, err := genesis.Codec.Marshal(txs.Version, prefixStruct)
		if err != nil {
			return fmt.Errorf("failed to create prefix bytes: %w", err)
		}
		rawDiffDB := prefixdb.New(prefixBytes, s.validatorDiffsDB)
		diffDB := linkeddb.NewDefault(rawDiffDB)

		weightDiffs := make(map[ids.NodeID]*ValidatorWeightDiff)
		for nodeID, validatorDiff := range subnetValidatorDiffs {
			weightDiff := &ValidatorWeightDiff{}
			if validatorDiff.validatorModified {
				staker := validatorDiff.validator

				weightDiff.Decrease = validatorDiff.validatorDeleted
				weightDiff.Amount = staker.Weight

				if validatorDiff.validatorDeleted {
					err = s.currentSubnetValidatorList.Delete(staker.TxID[:])
				} else {
					err = s.currentSubnetValidatorList.Put(staker.TxID[:], nil)
				}
				if err != nil {
					return fmt.Errorf("failed to update current subnet staker: %w", err)
				}
			}

			// TODO: manage subnet delegators here

			if weightDiff.Amount == 0 {
				continue
			}
			weightDiffs[nodeID] = weightDiff

			weightDiffBytes, err := genesis.Codec.Marshal(txs.Version, weightDiff)
			if err != nil {
				return fmt.Errorf("failed to serialize validator weight diff: %w", err)
			}

			// Copy so value passed into [Put] doesn't get overwritten next
			// iteration
			nodeID := nodeID
			if err := diffDB.Put(nodeID[:], weightDiffBytes); err != nil {
				return err
			}

			// TODO: Move the validator set management out of the state package
			if s.cfg.WhitelistedSubnets.Contains(subnetID) {
				if weightDiff.Decrease {
					err = s.cfg.Validators.RemoveWeight(subnetID, nodeID, weightDiff.Amount)
				} else {
					err = s.cfg.Validators.AddWeight(subnetID, nodeID, weightDiff.Amount)
				}
				if err != nil {
					return fmt.Errorf("failed to update validator weight: %w", err)
				}
			}
		}
		s.validatorDiffsCache.Put(string(prefixBytes), weightDiffs)
	}
	return nil
}

func (s *state) writePendingPrimaryNetworkStakers() error {
	for _, validatorDiff := range s.pendingStakers.validatorDiffs[constants.PrimaryNetworkID] {
		if validatorDiff.validatorModified {
			staker := validatorDiff.validator

			var err error
			if validatorDiff.validatorDeleted {
				err = s.pendingValidatorList.Delete(staker.TxID[:])
			} else {
				err = s.pendingValidatorList.Put(staker.TxID[:], nil)
			}
			if err != nil {
				return fmt.Errorf("failed to update pending primary network staker: %w", err)
			}
		}

		addedDelegatorIterator := NewTreeIterator(validatorDiff.addedDelegators)
		for addedDelegatorIterator.Next() {
			staker := addedDelegatorIterator.Value()

			if err := s.pendingDelegatorList.Put(staker.TxID[:], nil); err != nil {
				addedDelegatorIterator.Release()
				return fmt.Errorf("failed to write pending delegator to list: %w", err)
			}
		}
		addedDelegatorIterator.Release()

		for _, staker := range validatorDiff.deletedDelegators {
			if err := s.pendingDelegatorList.Delete(staker.TxID[:]); err != nil {
				return fmt.Errorf("failed to delete pending delegator: %w", err)
			}
		}
	}
	return nil
}

func (s *state) writePendingSubnetStakers() error {
	for subnetID, subnetValidatorDiffs := range s.pendingStakers.validatorDiffs {
		delete(s.pendingStakers.validatorDiffs, subnetID)

		if subnetID == constants.PrimaryNetworkID {
			// It is assumed that this case is handled separately before calling
			// this function.
			continue
		}

		for _, validatorDiff := range subnetValidatorDiffs {
			if validatorDiff.validatorModified {
				staker := validatorDiff.validator

				var err error
				if validatorDiff.validatorDeleted {
					err = s.pendingSubnetValidatorList.Delete(staker.TxID[:])
				} else {
					err = s.pendingSubnetValidatorList.Put(staker.TxID[:], nil)
				}
				if err != nil {
					return fmt.Errorf("failed to update pending subnet staker: %w", err)
				}
			}

			// TODO: manage subnet delegators here
		}
	}
	return nil
}

func (s *state) writeUptimes() error {
	for nodeID := range s.updatedUptimes {
		delete(s.updatedUptimes, nodeID)

		uptime := s.uptimes[nodeID]
		uptime.LastUpdated = uint64(uptime.lastUpdated.Unix())

		uptimeBytes, err := genesis.Codec.Marshal(txs.Version, uptime)
		if err != nil {
			return fmt.Errorf("failed to serialize uptime: %w", err)
		}

		if err := s.currentValidatorList.Put(uptime.txID[:], uptimeBytes); err != nil {
			return fmt.Errorf("failed to write uptime: %w", err)
		}
	}
	return nil
}

func (s *state) writeTXs() error {
	for txID, txStatus := range s.addedTxs {
		txID := txID

		stx := txBytesAndStatus{
			Tx:     txStatus.tx.Bytes(),
			Status: txStatus.status,
		}

		// Note that we're serializing a [txBytesAndStatus] here, not a
		// *txs.Tx, so we don't use [txs.Codec].
		txBytes, err := genesis.Codec.Marshal(txs.Version, &stx)
		if err != nil {
			return fmt.Errorf("failed to serialize tx: %w", err)
		}

		delete(s.addedTxs, txID)
		s.txCache.Put(txID, txStatus)
		if err := s.txDB.Put(txID[:], txBytes); err != nil {
			return fmt.Errorf("failed to add tx: %w", err)
		}
	}
	return nil
}

func (s *state) writeRewardUTXOs() error {
	for txID, utxos := range s.addedRewardUTXOs {
		delete(s.addedRewardUTXOs, txID)
		s.rewardUTXOsCache.Put(txID, utxos)
		rawTxDB := prefixdb.New(txID[:], s.rewardUTXODB)
		txDB := linkeddb.NewDefault(rawTxDB)

		for _, utxo := range utxos {
			utxoBytes, err := genesis.Codec.Marshal(txs.Version, utxo)
			if err != nil {
				return fmt.Errorf("failed to serialize reward UTXO: %w", err)
			}
			utxoID := utxo.InputID()
			if err := txDB.Put(utxoID[:], utxoBytes); err != nil {
				return fmt.Errorf("failed to add reward UTXO: %w", err)
			}
		}
	}
	return nil
}

func (s *state) writeUTXOs() error {
	for utxoID, utxo := range s.modifiedUTXOs {
		delete(s.modifiedUTXOs, utxoID)

		if utxo == nil {
			if err := s.utxoState.DeleteUTXO(utxoID); err != nil {
				return fmt.Errorf("failed to delete UTXO: %w", err)
			}
			continue
		}
		if err := s.utxoState.PutUTXO(utxo); err != nil {
			return fmt.Errorf("failed to add UTXO: %w", err)
		}
	}
	return nil
}

func (s *state) writeSubnets() error {
	for _, subnet := range s.addedSubnets {
		subnetID := subnet.ID()

		if err := s.subnetDB.Put(subnetID[:], nil); err != nil {
			return fmt.Errorf("failed to write subnet: %w", err)
		}
	}
	s.addedSubnets = nil
	return nil
}

func (s *state) writeTransformedSubnets() error {
	for subnetID, tx := range s.transformedSubnets {
		txID := tx.ID()

		delete(s.transformedSubnets, subnetID)
		s.transformedSubnetCache.Put(subnetID, tx)
		if err := database.PutID(s.transformedSubnetDB, subnetID[:], txID); err != nil {
			return fmt.Errorf("failed to write transformed subnet: %w", err)
		}
	}
	return nil
}

func (s *state) writeSubnetSupplies() error {
	for subnetID, supply := range s.modifiedSupplies {
		delete(s.modifiedSupplies, subnetID)
		s.supplyCache.Put(subnetID, supply)
		if err := database.PutUInt64(s.supplyDB, subnetID[:], supply); err != nil {
			return fmt.Errorf("failed to write subnet supply: %w", err)
		}
	}
	return nil
}

func (s *state) writeChains() error {
	for subnetID, chains := range s.addedChains {
		for _, chain := range chains {
			chainDB := s.getChainDB(subnetID)

			chainID := chain.ID()
			if err := chainDB.Put(chainID[:], nil); err != nil {
				return fmt.Errorf("failed to write chain: %w", err)
			}
		}
		delete(s.addedChains, subnetID)
	}
	return nil
}

func (s *state) writeMetadata() error {
	if !s.persistedTimestamp.Equal(s.timestamp) {
		if err := database.PutTimestamp(s.singletonDB, timestampKey, s.timestamp); err != nil {
			return fmt.Errorf("failed to write timestamp: %w", err)
		}
		s.persistedTimestamp = s.timestamp
	}
	if s.persistedCurrentSupply != s.currentSupply {
		if err := database.PutUInt64(s.singletonDB, currentSupplyKey, s.currentSupply); err != nil {
			return fmt.Errorf("failed to write current supply: %w", err)
		}
		s.persistedCurrentSupply = s.currentSupply
	}
	if s.persistedLastAccepted != s.lastAccepted {
		if err := database.PutID(s.singletonDB, lastAcceptedKey, s.lastAccepted); err != nil {
			return fmt.Errorf("failed to write last accepted: %w", err)
		}
		s.persistedLastAccepted = s.lastAccepted
	}
	return nil
}<|MERGE_RESOLUTION|>--- conflicted
+++ resolved
@@ -4,6 +4,7 @@
 package state
 
 import (
+	"errors"
 	"fmt"
 	"time"
 
@@ -48,7 +49,9 @@
 var (
 	_ State = &state{}
 
-<<<<<<< HEAD
+	ErrDelegatorSubset = errors.New("delegator's time range must be a subset of the validator's time range")
+
+	blockPrefix             = []byte("block")
 	validatorsPrefix        = []byte("validators")
 	currentPrefix           = []byte("current")
 	pendingPrefix           = []byte("pending")
@@ -64,24 +67,6 @@
 	supplyPrefix            = []byte("supply")
 	chainPrefix             = []byte("chain")
 	singletonPrefix         = []byte("singleton")
-=======
-	ErrDelegatorSubset = errors.New("delegator's time range must be a subset of the validator's time range")
-
-	blockPrefix           = []byte("block")
-	validatorsPrefix      = []byte("validators")
-	currentPrefix         = []byte("current")
-	pendingPrefix         = []byte("pending")
-	validatorPrefix       = []byte("validator")
-	delegatorPrefix       = []byte("delegator")
-	subnetValidatorPrefix = []byte("subnetValidator")
-	validatorDiffsPrefix  = []byte("validatorDiffs")
-	txPrefix              = []byte("tx")
-	rewardUTXOsPrefix     = []byte("rewardUTXOs")
-	utxoPrefix            = []byte("utxo")
-	subnetPrefix          = []byte("subnet")
-	chainPrefix           = []byte("chain")
-	singletonPrefix       = []byte("singleton")
->>>>>>> 1fcca90a
 
 	timestampKey     = []byte("timestamp")
 	currentSupplyKey = []byte("current supply")
@@ -439,7 +424,7 @@
 
 	transformedSubnetCache, err := metercacher.New(
 		"transformed_subnet_cache",
-		metrics,
+		metricsReg,
 		&cache.LRU{Size: chainCacheSize},
 	)
 	if err != nil {
@@ -448,7 +433,7 @@
 
 	supplyCache, err := metercacher.New(
 		"supply_cache",
-		metrics,
+		metricsReg,
 		&cache.LRU{Size: chainCacheSize},
 	)
 	if err != nil {
@@ -672,7 +657,7 @@
 
 func (s *state) AddSubnetTransformation(transformSubnetTxIntf *txs.Tx) {
 	transformSubnetTx := transformSubnetTxIntf.Unsigned.(*txs.TransformSubnetTx)
-	s.transformedSubnets[transformSubnetTx.SubnetID] = transformSubnetTxIntf
+	s.transformedSubnets[transformSubnetTx.Subnet] = transformSubnetTxIntf
 }
 
 func (s *state) GetChains(subnetID ids.ID) ([]*txs.Tx, error) {
