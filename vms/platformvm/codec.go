// Copyright (C) 2019-2021, Ava Labs, Inc. All rights reserved.
// See the file LICENSE for licensing terms.

package platformvm

import (
	"math"

	"github.com/ava-labs/avalanchego/codec"
	"github.com/ava-labs/avalanchego/codec/linearcodec"
	"github.com/ava-labs/avalanchego/utils/wrappers"
	"github.com/ava-labs/avalanchego/vms/platformvm/txs"
)

const (
	// CodecVersion is the current default codec version
	CodecVersion = 0
)

// Codecs do serialization and deserialization
var (
	Codec        codec.Manager
	GenesisCodec codec.Manager
)

func init() {
	c := linearcodec.NewDefault()
	Codec = codec.NewDefaultManager()
	gc := linearcodec.NewCustomMaxLength(math.MaxInt32)
	GenesisCodec = codec.NewManager(math.MaxInt32)

	errs := wrappers.Errs{}
	for _, c := range []codec.Registry{c, gc} {
		errs.Add(
			c.RegisterType(&ProposalBlock{}),
			c.RegisterType(&AbortBlock{}),
			c.RegisterType(&CommitBlock{}),
			c.RegisterType(&StandardBlock{}),
			c.RegisterType(&AtomicBlock{}),
<<<<<<< HEAD
			unsigned.RegisterUnsignedTxsTypes(c),
=======

			txs.RegisterUnsignedTxsTypes(c),
>>>>>>> d05d0d47
		)
	}
	errs.Add(
		Codec.RegisterCodec(CodecVersion, c),
		GenesisCodec.RegisterCodec(CodecVersion, gc),
	)
	if errs.Errored() {
		panic(errs.Err)
	}
}<|MERGE_RESOLUTION|>--- conflicted
+++ resolved
@@ -37,12 +37,8 @@
 			c.RegisterType(&CommitBlock{}),
 			c.RegisterType(&StandardBlock{}),
 			c.RegisterType(&AtomicBlock{}),
-<<<<<<< HEAD
-			unsigned.RegisterUnsignedTxsTypes(c),
-=======
 
 			txs.RegisterUnsignedTxsTypes(c),
->>>>>>> d05d0d47
 		)
 	}
 	errs.Add(
