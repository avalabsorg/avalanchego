--- conflicted
+++ resolved
@@ -9,13 +9,6 @@
 	"github.com/ava-labs/avalanchego/ids"
 	"github.com/ava-labs/avalanchego/snow/choices"
 	"github.com/ava-labs/avalanchego/snow/consensus/snowman"
-<<<<<<< HEAD
-)
-
-var (
-	_ Block = &ProposalBlock{}
-=======
->>>>>>> a99610a9
 )
 
 var _ Block = &ProposalBlock{}
