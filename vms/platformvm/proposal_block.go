// (c) 2019-2020, Ava Labs, Inc. All rights reserved.
// See the file LICENSE for licensing terms.

package platformvm

import (
	"github.com/ava-labs/gecko/database"
	"github.com/ava-labs/gecko/database/versiondb"
	"github.com/ava-labs/gecko/ids"
	"github.com/ava-labs/gecko/snow/choices"
	"github.com/ava-labs/gecko/snow/consensus/snowman"
	"github.com/ava-labs/gecko/vms/components/core"
)

// ProposalTx is an operation that can be proposed
type ProposalTx interface {
	initialize(vm *VM) error
	// Attempts to verify this transaction with the provided state.
	SemanticVerify(database.Database) (
		onCommitDB *versiondb.Database,
		onAbortDB *versiondb.Database,
		onCommitFunc func(),
		onAbortFunc func(),
		err TxError,
	)
	InitiallyPrefersCommit() bool
}

// ProposalBlock is a proposal to change the chain's state.
// A proposal may be to:
// 	1. Advance the chain's timestamp (*AdvanceTimeTx)
//  2. Remove a staker from the staker set (*RewardStakerTx)
//  3. Add a new staker to the set of pending (future) stakers (*AddStakerTx)
// The proposal will be enacted (change the chain's state) if the proposal block
// is accepted and followed by an accepted Commit block
type ProposalBlock struct {
	CommonBlock `serialize:"true"`

	Tx ProposalTx `serialize:"true"`

	// The database that the chain will have if this block's proposal is committed
	onCommitDB *versiondb.Database
	// The database that the chain will have if this block's proposal is aborted
	onAbortDB *versiondb.Database
	// The function to execute if this block's proposal is committed
	onCommitFunc func()
	// The function to execute if this block's proposal is aborted
	onAbortFunc func()
}

// Accept implements the snowman.Block interface
func (pb *ProposalBlock) Accept() error {
	pb.SetStatus(choices.Accepted)
	pb.VM.LastAcceptedID = pb.ID()
	return nil
}

// Initialize this block.
// Sets [pb.vm] to [vm] and populates non-serialized fields
// This method should be called when a block is unmarshaled from bytes
func (pb *ProposalBlock) initialize(vm *VM, bytes []byte) error {
	pb.vm = vm
	pb.Block.Initialize(bytes, vm.SnowmanVM)
	return pb.Tx.initialize(vm)
}

// setBaseDatabase sets this block's base database to [db]
func (pb *ProposalBlock) setBaseDatabase(db database.Database) {
	if err := pb.onCommitDB.SetDatabase(db); err != nil {
		pb.vm.Ctx.Log.Error("problem while setting base database: %s", err)
	}
	if err := pb.onAbortDB.SetDatabase(db); err != nil {
		pb.vm.Ctx.Log.Error("problem while setting base database: %s", err)
	}
}

// onCommit should only be called after Verify is called.
// onCommit returns:
//   1. A database that contains the state of the chain assuming this proposal
//      is enacted. (That is, if this block is accepted and followed by an
//      accepted Commit block.)
//   2. A function be be executed when this block's proposal is committed.
//      This function should not write to state.
func (pb *ProposalBlock) onCommit() (*versiondb.Database, func()) {
	return pb.onCommitDB, pb.onCommitFunc
}

// onAbort should only be called after Verify is called.
// onAbort returns a database that contains the state of the chain assuming this
// block's proposal is rejected. (That is, if this block is accepted and
// followed by an accepted Abort block.)
func (pb *ProposalBlock) onAbort() (*versiondb.Database, func()) {
	return pb.onAbortDB, pb.onAbortFunc
}

// Verify this block is valid.
//
// The parent block must either be a Commit or an Abort block.
//
// If this block is valid, this function also sets pas.onCommit and pas.onAbort.
func (pb *ProposalBlock) Verify() error {
	parentIntf := pb.parentBlock()

	// The parent of a proposal block (ie this block) must be a decision block
	parent, ok := parentIntf.(decision)
	if !ok {
		if err := pb.Reject(); err == nil {
			if err := pb.vm.DB.Commit(); err != nil {
				pb.vm.Ctx.Log.Error("error committing Proposal block as rejected: %s", err)
			}
		} else {
			pb.vm.DB.Abort()
		}
		return errInvalidBlockType
	}

	// pdb is the database if this block's parent is accepted
	pdb := parent.onAccept()

	var err TxError
	pb.onCommitDB, pb.onAbortDB, pb.onCommitFunc, pb.onAbortFunc, err = pb.Tx.SemanticVerify(pdb)
	if err != nil {
		// If this block's transaction proposes to advance the timestamp, the transaction may fail
		// verification now but be valid in the future, so don't (permanently) mark the block as rejected.
		if !err.Temporary() {
			if err := pb.Reject(); err == nil {
				if err := pb.vm.DB.Commit(); err != nil {
					pb.vm.Ctx.Log.Error("error committing Proposal block as rejected: %s", err)
				}
			} else {
				pb.vm.DB.Abort()
			}
		}
		return err
	}

	pb.vm.currentBlocks[pb.ID().Key()] = pb
	parentIntf.addChild(pb)
	return nil
}

// Options returns the possible children of this block in preferential order.
func (pb *ProposalBlock) Options() ([2]snowman.Block, error) {
	blockID := pb.ID()

<<<<<<< HEAD
	commit := pb.vm.newCommitBlock(blockID, pb.Height()+1)
	abort := pb.vm.newAbortBlock(blockID, pb.Height()+1)

	if err := pb.vm.State.PutBlock(pb.vm.DB, commit); err != nil {
		pb.vm.Ctx.Log.Warn(err.Error())
	}
	if err := pb.vm.State.PutBlock(pb.vm.DB, abort); err != nil {
		pb.vm.Ctx.Log.Warn(err.Error())
=======
	commit, err := pb.vm.newCommitBlock(blockID)
	if err != nil {
		return [2]snowman.Block{}, err
	}
	abort, err := pb.vm.newAbortBlock(blockID)
	if err != nil {
		return [2]snowman.Block{}, err
	}

	if err := pb.vm.State.PutBlock(pb.vm.DB, commit); err != nil {
		return [2]snowman.Block{}, err
	}
	if err := pb.vm.State.PutBlock(pb.vm.DB, abort); err != nil {
		return [2]snowman.Block{}, err
	}
	if err := pb.vm.DB.Commit(); err != nil {
		return [2]snowman.Block{}, err
>>>>>>> 4b1cc745
	}

	if pb.Tx.InitiallyPrefersCommit() {
		return [2]snowman.Block{commit, abort}, nil
	}
	return [2]snowman.Block{abort, commit}, nil
}

// newProposalBlock creates a new block that proposes to issue a transaction.
// The parent of this block has ID [parentID]. The parent must be a decision block.
// Returns nil if there's an error while creating this block
func (vm *VM) newProposalBlock(parentID ids.ID, height uint64, tx ProposalTx) (*ProposalBlock, error) {
	pb := &ProposalBlock{
		CommonBlock: CommonBlock{
			Block: core.NewBlock(parentID, height),
			vm:    vm,
		},
		Tx: tx,
	}

	// We marshal the block in this way (as a Block) so that we can unmarshal
	// it into a Block (rather than a *ProposalBlock)
	block := Block(pb)
	bytes, err := Codec.Marshal(&block)
	if err != nil {
		return nil, err
	}
	pb.Initialize(bytes, vm.SnowmanVM)
	return pb, nil
}<|MERGE_RESOLUTION|>--- conflicted
+++ resolved
@@ -143,21 +143,11 @@
 func (pb *ProposalBlock) Options() ([2]snowman.Block, error) {
 	blockID := pb.ID()
 
-<<<<<<< HEAD
-	commit := pb.vm.newCommitBlock(blockID, pb.Height()+1)
-	abort := pb.vm.newAbortBlock(blockID, pb.Height()+1)
-
-	if err := pb.vm.State.PutBlock(pb.vm.DB, commit); err != nil {
-		pb.vm.Ctx.Log.Warn(err.Error())
-	}
-	if err := pb.vm.State.PutBlock(pb.vm.DB, abort); err != nil {
-		pb.vm.Ctx.Log.Warn(err.Error())
-=======
-	commit, err := pb.vm.newCommitBlock(blockID)
+	commit, err := pb.vm.newCommitBlock(blockID, pb.Height()+1)
 	if err != nil {
 		return [2]snowman.Block{}, err
 	}
-	abort, err := pb.vm.newAbortBlock(blockID)
+	abort, err := pb.vm.newAbortBlock(blockID, pb.Height()+1)
 	if err != nil {
 		return [2]snowman.Block{}, err
 	}
@@ -170,7 +160,6 @@
 	}
 	if err := pb.vm.DB.Commit(); err != nil {
 		return [2]snowman.Block{}, err
->>>>>>> 4b1cc745
 	}
 
 	if pb.Tx.InitiallyPrefersCommit() {
