--- conflicted
+++ resolved
@@ -95,10 +95,6 @@
 	if err != nil {
 		return err
 	}
-<<<<<<< HEAD
-
-=======
->>>>>>> 55adb5aa
 	return u.db.Put(addressesKey, bytes)
 }
 
