// Copyright (C) 2019-2021, Ava Labs, Inc. All rights reserved.
// See the file LICENSE for licensing terms.

package platformvm

import (
	"bytes"
	"errors"
	"fmt"
	"math/rand"
	"testing"
	"time"

	stdjson "encoding/json"

	"github.com/stretchr/testify/assert"

	"github.com/ava-labs/avalanchego/api"
	"github.com/ava-labs/avalanchego/api/keystore"
	"github.com/ava-labs/avalanchego/chains/atomic"
	"github.com/ava-labs/avalanchego/database/manager"
	"github.com/ava-labs/avalanchego/database/prefixdb"
	"github.com/ava-labs/avalanchego/ids"
	"github.com/ava-labs/avalanchego/snow/consensus/snowman"
	"github.com/ava-labs/avalanchego/utils/constants"
	"github.com/ava-labs/avalanchego/utils/crypto"
	"github.com/ava-labs/avalanchego/utils/formatting"
	"github.com/ava-labs/avalanchego/utils/json"
	"github.com/ava-labs/avalanchego/utils/logging"
	"github.com/ava-labs/avalanchego/version"
	"github.com/ava-labs/avalanchego/vms/components/avax"
	"github.com/ava-labs/avalanchego/vms/platformvm/blocks"
	"github.com/ava-labs/avalanchego/vms/platformvm/state"
	"github.com/ava-labs/avalanchego/vms/platformvm/status"
	"github.com/ava-labs/avalanchego/vms/platformvm/txs"
	"github.com/ava-labs/avalanchego/vms/secp256k1fx"

	vmkeystore "github.com/ava-labs/avalanchego/vms/components/keystore"
	pchainapi "github.com/ava-labs/avalanchego/vms/platformvm/api"
	blockexecutor "github.com/ava-labs/avalanchego/vms/platformvm/blocks/executor"
	txexecutor "github.com/ava-labs/avalanchego/vms/platformvm/txs/executor"
)

var (
	// Test user username
	testUsername = "ScoobyUser"

	// Test user password, must meet minimum complexity/length requirements
	testPassword = "ShaggyPassword1Zoinks!"

	// Bytes decoded from CB58 "ewoqjP7PxY4yr3iLTpLisriqt94hdyDFNgchSxGGztUrTXtNN"
	testPrivateKey = []byte{
		0x56, 0x28, 0x9e, 0x99, 0xc9, 0x4b, 0x69, 0x12,
		0xbf, 0xc1, 0x2a, 0xdc, 0x09, 0x3c, 0x9b, 0x51,
		0x12, 0x4f, 0x0d, 0xc5, 0x4a, 0xc7, 0xa7, 0x66,
		0xb2, 0xbc, 0x5c, 0xcf, 0x55, 0x8d, 0x80, 0x27,
	}

	// 3cb7d3842e8cee6a0ebd09f1fe884f6861e1b29c
	// Platform address resulting from the above private key
	testAddress = "P-testing18jma8ppw3nhx5r4ap8clazz0dps7rv5umpc36y"

	encodings = []formatting.Encoding{
		formatting.JSON, formatting.Hex,
	}
)

func defaultService(t *testing.T) (*Service, *mutableSharedMemory) {
	vm, _, mutableSharedMemory := defaultVM()
	vm.ctx.Lock.Lock()
	defer vm.ctx.Lock.Unlock()
	ks := keystore.New(logging.NoLog{}, manager.NewMemDB(version.Semantic1_0_0))
	if err := ks.CreateUser(testUsername, testPassword); err != nil {
		t.Fatal(err)
	}
	vm.ctx.Keystore = ks.NewBlockchainKeyStore(vm.ctx.ChainID)
	return &Service{
		vm:          vm,
		addrManager: avax.NewAddressManager(vm.ctx),
	}, mutableSharedMemory
}

// Give user [testUsername] control of [testPrivateKey] and keys[0] (which is funded)
func defaultAddress(t *testing.T, service *Service) {
	service.vm.ctx.Lock.Lock()
	defer service.vm.ctx.Lock.Unlock()
	user, err := vmkeystore.NewUserFromKeystore(service.vm.ctx.Keystore, testUsername, testPassword)
	if err != nil {
		t.Fatal(err)
	}
	pk, err := testKeyFactory.ToPrivateKey(testPrivateKey)
	if err != nil {
		t.Fatal(err)
	}
	privKey := pk.(*crypto.PrivateKeySECP256K1R)
	if err := user.PutKeys(privKey, keys[0]); err != nil {
		t.Fatal(err)
	}
}

func TestAddValidator(t *testing.T) {
	expectedJSONString := `{"username":"","password":"","from":null,"changeAddr":"","txID":"11111111111111111111111111111111LpoYY","startTime":"0","endTime":"0","nodeID":"NodeID-111111111111111111116DBWJs","rewardAddress":"","delegationFeeRate":"0.0000"}`
	args := AddValidatorArgs{}
	bytes, err := stdjson.Marshal(&args)
	if err != nil {
		t.Fatal(err)
	}
	jsonString := string(bytes)
	if jsonString != expectedJSONString {
		t.Fatalf("Expected: %s\nResult: %s", expectedJSONString, jsonString)
	}
}

func TestCreateBlockchainArgsParsing(t *testing.T) {
	jsonString := `{"vmID":"lol","fxIDs":["secp256k1"], "name":"awesome", "username":"bob loblaw", "password":"yeet", "genesisData":"SkB92YpWm4Q2iPnLGCuDPZPgUQMxajqQQuz91oi3xD984f8r"}`
	args := CreateBlockchainArgs{}
	err := stdjson.Unmarshal([]byte(jsonString), &args)
	if err != nil {
		t.Fatal(err)
	}
	if _, err = stdjson.Marshal(args.GenesisData); err != nil {
		t.Fatal(err)
	}
}

func TestExportKey(t *testing.T) {
	jsonString := `{"username":"ScoobyUser","password":"ShaggyPassword1Zoinks!","address":"` + testAddress + `"}`
	args := ExportKeyArgs{}
	err := stdjson.Unmarshal([]byte(jsonString), &args)
	if err != nil {
		t.Fatal(err)
	}

	service, _ := defaultService(t)
	defaultAddress(t, service)
	service.vm.ctx.Lock.Lock()
	defer func() {
		if err := service.vm.Shutdown(); err != nil {
			t.Fatal(err)
		}
		service.vm.ctx.Lock.Unlock()
	}()

	reply := ExportKeyReply{}
	if err := service.ExportKey(nil, &args, &reply); err != nil {
		t.Fatal(err)
	}

	if !bytes.Equal(testPrivateKey, reply.PrivateKey.Bytes()) {
		t.Fatalf("Expected %v, got %v", testPrivateKey, reply.PrivateKey.Bytes())
	}
}

func TestImportKey(t *testing.T) {
	jsonString := `{"username":"ScoobyUser","password":"ShaggyPassword1Zoinks!","privateKey":"PrivateKey-ewoqjP7PxY4yr3iLTpLisriqt94hdyDFNgchSxGGztUrTXtNN"}`
	args := ImportKeyArgs{}
	err := stdjson.Unmarshal([]byte(jsonString), &args)
	if err != nil {
		t.Fatal(err)
	}

	service, _ := defaultService(t)
	service.vm.ctx.Lock.Lock()
	defer func() {
		if err := service.vm.Shutdown(); err != nil {
			t.Fatal(err)
		}
		service.vm.ctx.Lock.Unlock()
	}()

	reply := api.JSONAddress{}
	if err := service.ImportKey(nil, &args, &reply); err != nil {
		t.Fatal(err)
	}
	if testAddress != reply.Address {
		t.Fatalf("Expected %q, got %q", testAddress, reply.Address)
	}
}

// Test issuing a tx and accepted
func TestGetTxStatus(t *testing.T) {
	service, mutableSharedMemory := defaultService(t)
	defaultAddress(t, service)
	service.vm.ctx.Lock.Lock()
	defer func() {
		if err := service.vm.Shutdown(); err != nil {
			t.Fatal(err)
		}
		service.vm.ctx.Lock.Unlock()
	}()

	factory := crypto.FactorySECP256K1R{}
	recipientKeyIntf, err := factory.NewPrivateKey()
	if err != nil {
		t.Fatal(err)
	}
	recipientKey := recipientKeyIntf.(*crypto.PrivateKeySECP256K1R)

	m := atomic.NewMemory(prefixdb.New([]byte{}, service.vm.dbManager.Current().Database))

	sm := m.NewSharedMemory(service.vm.ctx.ChainID)
	peerSharedMemory := m.NewSharedMemory(xChainID)

	// #nosec G404
	utxo := &avax.UTXO{
		UTXOID: avax.UTXOID{
			TxID:        ids.GenerateTestID(),
			OutputIndex: rand.Uint32(),
		},
		Asset: avax.Asset{ID: avaxAssetID},
		Out: &secp256k1fx.TransferOutput{
			Amt: 1234567,
			OutputOwners: secp256k1fx.OutputOwners{
				Locktime:  0,
				Addrs:     []ids.ShortID{recipientKey.PublicKey().Address()},
				Threshold: 1,
			},
		},
	}
	utxoBytes, err := txs.Codec.Marshal(txs.Version, utxo)
	if err != nil {
		t.Fatal(err)
	}
	inputID := utxo.InputID()
	if err := peerSharedMemory.Apply(map[ids.ID]*atomic.Requests{service.vm.ctx.ChainID: {PutRequests: []*atomic.Element{{
		Key:   inputID[:],
		Value: utxoBytes,
		Traits: [][]byte{
			recipientKey.PublicKey().Address().Bytes(),
		},
	}}}}); err != nil {
		t.Fatal(err)
	}

	oldSharedMemory := mutableSharedMemory.SharedMemory
	mutableSharedMemory.SharedMemory = sm

	tx, err := service.vm.txBuilder.NewImportTx(xChainID, ids.ShortEmpty, []*crypto.PrivateKeySECP256K1R{recipientKey}, ids.ShortEmpty)
	if err != nil {
		t.Fatal(err)
	}
	mutableSharedMemory.SharedMemory = oldSharedMemory

	var (
		arg  = &GetTxStatusArgs{TxID: tx.ID()}
		resp GetTxStatusResponse
	)
	err = service.GetTxStatus(nil, arg, &resp)
	switch {
	case err != nil:
		t.Fatal(err)
	case resp.Status != status.Unknown:
		t.Fatalf("status should be unknown but is %s", resp.Status)
	case resp.Reason != "":
		t.Fatalf("reason should be empty but is %s", resp.Reason)
	}

	// put the chain in existing chain list
	if err := service.vm.BlockBuilder.AddUnverifiedTx(tx); err == nil {
		t.Fatal("should have erred because of missing funds")
	}

	mutableSharedMemory.SharedMemory = sm

	if err := service.vm.BlockBuilder.AddUnverifiedTx(tx); err != nil {
		t.Fatal(err)
	} else if block, err := service.vm.BuildBlock(); err != nil {
		t.Fatal(err)
	} else if blk, ok := block.(*blockexecutor.Block); !ok {
		t.Fatalf("should be *stateful.Block but is %T", block)
	} else if err := blk.Verify(); err != nil {
		t.Fatal(err)
	} else if err := blk.Accept(); err != nil {
		t.Fatal(err)
	}

	resp = GetTxStatusResponse{} // reset
	err = service.GetTxStatus(nil, arg, &resp)
	switch {
	case err != nil:
		t.Fatal(err)
	case resp.Status != status.Committed:
		t.Fatalf("status should be Committed but is %s", resp.Status)
	case resp.Reason != "":
		t.Fatalf("reason should be empty but is %s", resp.Reason)
	}
}

// Test issuing and then retrieving a transaction
func TestGetTx(t *testing.T) {
	type test struct {
		description string
		createTx    func(service *Service) (*txs.Tx, error)
	}

	tests := []test{
		{
			"standard block",
			func(service *Service) (*txs.Tx, error) {
				return service.vm.txBuilder.NewCreateChainTx( // Test GetTx works for standard blocks
					testSubnet1.ID(),
					nil,
					constants.AVMID,
					nil,
					"chain name",
					[]*crypto.PrivateKeySECP256K1R{testSubnet1ControlKeys[0], testSubnet1ControlKeys[1]},
					keys[0].PublicKey().Address(), // change addr
				)
			},
		},
		{
			"proposal block",
			func(service *Service) (*txs.Tx, error) {
				return service.vm.txBuilder.NewAddValidatorTx( // Test GetTx works for proposal blocks
					service.vm.MinValidatorStake,
					uint64(service.vm.clock.Time().Add(txexecutor.SyncBound).Unix()),
					uint64(service.vm.clock.Time().Add(txexecutor.SyncBound).Add(defaultMinStakingDuration).Unix()),
					ids.GenerateTestNodeID(),
					ids.GenerateTestShortID(),
					0,
					[]*crypto.PrivateKeySECP256K1R{keys[0]},
					keys[0].PublicKey().Address(), // change addr
				)
			},
		},
		{
			"atomic block",
			func(service *Service) (*txs.Tx, error) {
				return service.vm.txBuilder.NewExportTx( // Test GetTx works for proposal blocks
					100,
					service.vm.ctx.XChainID,
					ids.GenerateTestShortID(),
					[]*crypto.PrivateKeySECP256K1R{keys[0]},
					keys[0].PublicKey().Address(), // change addr
				)
			},
		},
	}

	for _, test := range tests {
		for _, encoding := range encodings {
			service, _ := defaultService(t)
			defaultAddress(t, service)
			service.vm.ctx.Lock.Lock()

			tx, err := test.createTx(service)
			if err != nil {
				t.Fatalf("failed test '%s - %s': %s", test.description, encoding.String(), err)
			}
			arg := &api.GetTxArgs{
				TxID:     tx.ID(),
				Encoding: encoding,
			}
			var response api.GetTxReply
			if err := service.GetTx(nil, arg, &response); err == nil {
				t.Fatalf("failed test '%s - %s': haven't issued tx yet so shouldn't be able to get it", test.description, encoding.String())
			}
			if err := service.vm.BlockBuilder.AddUnverifiedTx(tx); err != nil {
				t.Fatalf("failed test '%s - %s': %s", test.description, encoding.String(), err)
			}

			block, err := service.vm.BuildBlock()
			if err != nil {
				t.Fatalf("failed test '%s - %s': %s", test.description, encoding.String(), err)
			}
			if err := block.Verify(); err != nil {
				t.Fatalf("failed test '%s - %s': %s", test.description, encoding.String(), err)
			}
			if err := block.Accept(); err != nil {
				t.Fatalf("failed test '%s - %s': %s", test.description, encoding.String(), err)
			}
			if blk, ok := block.(snowman.OracleBlock); ok { // For proposal blocks, commit them
				options, err := blk.Options()
				if !errors.Is(err, snowman.ErrNotOracle) {
					if err != nil {
						t.Fatalf("failed test '%s - %s': %s", test.description, encoding.String(), err)
					}
					commit, ok := options[0].(*blockexecutor.Block)
					if !ok {
						t.Fatalf("failed test '%s - %s': should prefer to commit", test.description, encoding.String())
					}
					if _, ok := options[0].(*blockexecutor.Block).Block.(*blocks.CommitBlock); !ok {
						t.Fatalf("failed test '%s - %s': should prefer to commit", test.description, encoding.String())
					}
					if err := commit.Verify(); err != nil {
						t.Fatalf("failed test '%s - %s': %s", test.description, encoding.String(), err)
					}
					if err := commit.Accept(); err != nil {
						t.Fatalf("failed test '%s - %s': %s", test.description, encoding.String(), err)
					}
				}
			}
			if err := service.GetTx(nil, arg, &response); err != nil {
				t.Fatalf("failed test '%s - %s': %s", test.description, encoding.String(), err)
			}

			switch encoding {
			case formatting.Hex:
				// we're always guaranteed a string for hex encodings.
				responseTxBytes, err := formatting.Decode(response.Encoding, response.Tx.(string))
				if err != nil {
					t.Fatalf("failed test '%s - %s': %s", test.description, encoding.String(), err)
				}
				if !bytes.Equal(responseTxBytes, tx.Bytes()) {
					t.Fatalf("failed test '%s - %s': byte representation of tx in response is incorrect", test.description, encoding.String())
				}
			case formatting.JSON:
				if response.Tx != tx {
					t.Fatalf("failed test '%s - %s': byte representation of tx in response is incorrect", test.description, encoding.String())
				}
			}

			if err := service.vm.Shutdown(); err != nil {
				t.Fatal(err)
			}
			service.vm.ctx.Lock.Unlock()
		}
	}
}

// Test method GetBalance
func TestGetBalance(t *testing.T) {
	service, _ := defaultService(t)
	defaultAddress(t, service)
	service.vm.ctx.Lock.Lock()
	defer func() {
		if err := service.vm.Shutdown(); err != nil {
			t.Fatal(err)
		}
		service.vm.ctx.Lock.Unlock()
	}()

	// Ensure GetStake is correct for each of the genesis validators
	genesis, _ := defaultGenesis()
	for _, utxo := range genesis.UTXOs {
		request := GetBalanceRequest{
			Addresses: []string{
				fmt.Sprintf("P-%s", utxo.Address),
			},
		}
		reply := GetBalanceResponse{}
		if err := service.GetBalance(nil, &request, &reply); err != nil {
			t.Fatal(err)
		}
		if reply.Balance != json.Uint64(defaultBalance) {
			t.Fatalf("Wrong balance. Expected %d ; Returned %d", defaultBalance, reply.Balance)
		}
		if reply.Unlocked != json.Uint64(defaultBalance) {
			t.Fatalf("Wrong unlocked balance. Expected %d ; Returned %d", defaultBalance, reply.Unlocked)
		}
		if reply.LockedStakeable != 0 {
			t.Fatalf("Wrong locked stakeable balance. Expected %d ; Returned %d", reply.LockedStakeable, 0)
		}
		if reply.LockedNotStakeable != 0 {
			t.Fatalf("Wrong locked not stakeable balance. Expected %d ; Returned %d", reply.LockedNotStakeable, 0)
		}
	}
}

func TestGetStake(t *testing.T) {
	assert := assert.New(t)
	service, _ := defaultService(t)
	defaultAddress(t, service)
	service.vm.ctx.Lock.Lock()
	defer func() {
		assert.NoError(service.vm.Shutdown())
		service.vm.ctx.Lock.Unlock()
	}()

	// Ensure GetStake is correct for each of the genesis validators
	genesis, _ := defaultGenesis()
	addrsStrs := []string{}
	for i, validator := range genesis.Validators {
		addr := fmt.Sprintf("P-%s", validator.RewardOwner.Addresses[0])
		addrsStrs = append(addrsStrs, addr)

		args := GetStakeArgs{
			api.JSONAddresses{
				Addresses: []string{addr},
			},
			formatting.Hex,
		}
		response := GetStakeReply{}
		assert.NoError(service.GetStake(nil, &args, &response))
		assert.EqualValues(uint64(defaultWeight), uint64(response.Staked))
		assert.Len(response.Outputs, 1)

		// Unmarshal into an output
		outputBytes, err := formatting.Decode(args.Encoding, response.Outputs[0])
		assert.NoError(err)

		var output avax.TransferableOutput
		_, err = txs.Codec.Unmarshal(outputBytes, &output)
		assert.NoError(err)

		out := output.Out.(*secp256k1fx.TransferOutput)
		assert.EqualValues(out.Amount(), defaultWeight)
		assert.EqualValues(out.Threshold, 1)
		assert.Len(out.Addrs, 1)
		assert.Equal(keys[i].PublicKey().Address(), out.Addrs[0])
		assert.EqualValues(out.Locktime, 0)
	}

	// Make sure this works for multiple addresses
	args := GetStakeArgs{
		api.JSONAddresses{
			Addresses: addrsStrs,
		},
		formatting.Hex,
	}
	response := GetStakeReply{}
	assert.NoError(service.GetStake(nil, &args, &response))
	assert.EqualValues(len(genesis.Validators)*defaultWeight, response.Staked)
	assert.Len(response.Outputs, len(genesis.Validators))

	for _, outputStr := range response.Outputs {
		outputBytes, err := formatting.Decode(args.Encoding, outputStr)
		assert.NoError(err)

		var output avax.TransferableOutput
		_, err = txs.Codec.Unmarshal(outputBytes, &output)
		assert.NoError(err)

		out := output.Out.(*secp256k1fx.TransferOutput)
		assert.EqualValues(defaultWeight, out.Amount())
		assert.EqualValues(out.Threshold, 1)
		assert.EqualValues(out.Locktime, 0)
		assert.Len(out.Addrs, 1)
	}

	oldStake := uint64(defaultWeight)

	// Add a delegator
	stakeAmount := service.vm.MinDelegatorStake + 12345
	delegatorNodeID := ids.NodeID(keys[0].PublicKey().Address())
	delegatorEndTime := uint64(defaultGenesisTime.Add(defaultMinStakingDuration).Unix())
	tx, err := service.vm.txBuilder.NewAddDelegatorTx(
		stakeAmount,
		uint64(defaultGenesisTime.Unix()),
		delegatorEndTime,
		delegatorNodeID,
		ids.GenerateTestShortID(),
		[]*crypto.PrivateKeySECP256K1R{keys[0]},
		keys[0].PublicKey().Address(), // change addr
	)
	assert.NoError(err)

	staker := state.NewPrimaryNetworkStaker(tx.ID(), &tx.Unsigned.(*txs.AddDelegatorTx).Validator)
	staker.PotentialReward = 0
	staker.NextTime = staker.EndTime
	staker.Priority = state.PrimaryNetworkDelegatorCurrentPriority

	service.vm.state.PutCurrentDelegator(staker)
	service.vm.state.AddTx(tx, status.Committed)
	assert.NoError(service.vm.state.Commit())

	// Make sure the delegator addr has the right stake (old stake + stakeAmount)
	addr, _ := service.addrManager.FormatLocalAddress(keys[0].PublicKey().Address())
	args.Addresses = []string{addr}
	assert.NoError(service.GetStake(nil, &args, &response))
	assert.EqualValues(oldStake+stakeAmount, uint64(response.Staked))
	assert.Len(response.Outputs, 2)

	// Unmarshal into transferable outputs
	outputs := make([]avax.TransferableOutput, 2)
	for i := range outputs {
		outputBytes, err := formatting.Decode(args.Encoding, response.Outputs[i])
		assert.NoError(err)
		_, err = txs.Codec.Unmarshal(outputBytes, &outputs[i])
		assert.NoError(err)
	}

	// Make sure the stake amount is as expected
	assert.EqualValues(stakeAmount+oldStake, outputs[0].Out.Amount()+outputs[1].Out.Amount())

	oldStake = uint64(response.Staked)

	// Make sure this works for pending stakers
	// Add a pending staker
	stakeAmount = service.vm.MinValidatorStake + 54321
	pendingStakerNodeID := ids.GenerateTestNodeID()
	pendingStakerEndTime := uint64(defaultGenesisTime.Add(defaultMinStakingDuration).Unix())
	tx, err = service.vm.txBuilder.NewAddValidatorTx(
		stakeAmount,
		uint64(defaultGenesisTime.Unix()),
		pendingStakerEndTime,
		pendingStakerNodeID,
		ids.GenerateTestShortID(),
		0,
		[]*crypto.PrivateKeySECP256K1R{keys[0]},
		keys[0].PublicKey().Address(), // change addr
	)
	assert.NoError(err)

	staker = state.NewPrimaryNetworkStaker(tx.ID(), &tx.Unsigned.(*txs.AddValidatorTx).Validator)
	staker.NextTime = staker.StartTime
	staker.Priority = state.PrimaryNetworkValidatorPendingPriority

	service.vm.state.PutPendingValidator(staker)
	service.vm.state.AddTx(tx, status.Committed)
	assert.NoError(service.vm.state.Commit())

	// Make sure the delegator has the right stake (old stake + stakeAmount)
	assert.NoError(service.GetStake(nil, &args, &response))
	assert.EqualValues(oldStake+stakeAmount, response.Staked)
	assert.Len(response.Outputs, 3)

	// Unmarshal
	outputs = make([]avax.TransferableOutput, 3)
	for i := range outputs {
		outputBytes, err := formatting.Decode(args.Encoding, response.Outputs[i])
		assert.NoError(err)
		_, err = txs.Codec.Unmarshal(outputBytes, &outputs[i])
		assert.NoError(err)
	}

	// Make sure the stake amount is as expected
	assert.EqualValues(stakeAmount+oldStake, outputs[0].Out.Amount()+outputs[1].Out.Amount()+outputs[2].Out.Amount())
}

// Test method GetCurrentValidators
func TestGetCurrentValidators(t *testing.T) {
	service, _ := defaultService(t)
	defaultAddress(t, service)
	service.vm.ctx.Lock.Lock()
	defer func() {
		if err := service.vm.Shutdown(); err != nil {
			t.Fatal(err)
		}
		service.vm.ctx.Lock.Unlock()
	}()

	genesis, _ := defaultGenesis()

	// Call getValidators
	args := GetCurrentValidatorsArgs{SubnetID: constants.PrimaryNetworkID}
	response := GetCurrentValidatorsReply{}

	err := service.GetCurrentValidators(nil, &args, &response)
	switch {
	case err != nil:
		t.Fatal(err)
	case len(response.Validators) != len(genesis.Validators):
		t.Fatalf("should be %d validators but are %d", len(genesis.Validators), len(response.Validators))
	}

	for _, vdr := range genesis.Validators {
		found := false
		for i := 0; i < len(response.Validators) && !found; i++ {
			gotVdr, ok := response.Validators[i].(pchainapi.PrimaryValidator)
			switch {
			case !ok:
				t.Fatal("expected pchainapi.PrimaryValidator")
			case gotVdr.NodeID != vdr.NodeID:
			case gotVdr.EndTime != vdr.EndTime:
				t.Fatalf("expected end time of %s to be %v but got %v",
					vdr.NodeID,
					vdr.EndTime,
					gotVdr.EndTime,
				)
			case gotVdr.StartTime != vdr.StartTime:
				t.Fatalf("expected start time of %s to be %v but got %v",
					vdr.NodeID,
					vdr.StartTime,
					gotVdr.StartTime,
				)
			case gotVdr.Weight != vdr.Weight:
				t.Fatalf("expected weight of %s to be %v but got %v",
					vdr.NodeID,
					vdr.Weight,
					gotVdr.Weight,
				)
			default:
				found = true
			}
		}
		if !found {
			t.Fatalf("expected validators to contain %s but didn't", vdr.NodeID)
		}
	}

	// Add a delegator
	stakeAmount := service.vm.MinDelegatorStake + 12345
	validatorNodeID := ids.NodeID(keys[1].PublicKey().Address())
	delegatorStartTime := uint64(defaultValidateStartTime.Unix())
	delegatorEndTime := uint64(defaultValidateStartTime.Add(defaultMinStakingDuration).Unix())

	tx, err := service.vm.txBuilder.NewAddDelegatorTx(
		stakeAmount,
		delegatorStartTime,
		delegatorEndTime,
		validatorNodeID,
		ids.GenerateTestShortID(),
		[]*crypto.PrivateKeySECP256K1R{keys[0]},
		keys[0].PublicKey().Address(), // change addr
	)
	if err != nil {
		t.Fatal(err)
	}

	staker := state.NewPrimaryNetworkStaker(tx.ID(), &tx.Unsigned.(*txs.AddDelegatorTx).Validator)
	staker.PotentialReward = 0
	staker.NextTime = staker.EndTime
	staker.Priority = state.PrimaryNetworkDelegatorCurrentPriority

	service.vm.state.PutCurrentDelegator(staker)
	service.vm.state.AddTx(tx, status.Committed)
	err = service.vm.state.Commit()
	if err != nil {
		t.Fatal(err)
	}

	// Call getCurrentValidators
	args = GetCurrentValidatorsArgs{SubnetID: constants.PrimaryNetworkID}
	err = service.GetCurrentValidators(nil, &args, &response)
	switch {
	case err != nil:
		t.Fatal(err)
	case len(response.Validators) != len(genesis.Validators):
		t.Fatalf("should be %d validators but are %d", len(genesis.Validators), len(response.Validators))
	}

	// Make sure the delegator is there
	found := false
	for i := 0; i < len(response.Validators) && !found; i++ {
		vdr := response.Validators[i].(pchainapi.PrimaryValidator)
		if vdr.NodeID != validatorNodeID {
			continue
		}
		found = true
		if len(vdr.Delegators) != 1 {
			t.Fatalf("%s should have 1 delegator", vdr.NodeID)
		}
		delegator := vdr.Delegators[0]
		switch {
		case delegator.NodeID != vdr.NodeID:
			t.Fatal("wrong node ID")
		case uint64(delegator.StartTime) != delegatorStartTime:
			t.Fatal("wrong start time")
		case uint64(delegator.EndTime) != delegatorEndTime:
			t.Fatal("wrong end time")
		case delegator.GetWeight() != stakeAmount:
			t.Fatalf("wrong weight")
		}
	}
	if !found {
		t.Fatalf("didn't find delegator")
	}
}

func TestGetTimestamp(t *testing.T) {
	assert := assert.New(t)
	service, _ := defaultService(t)
	service.vm.ctx.Lock.Lock()
	defer func() {
		assert.NoError(service.vm.Shutdown())
		service.vm.ctx.Lock.Unlock()
	}()

	reply := GetTimestampReply{}
	assert.NoError(service.GetTimestamp(nil, nil, &reply))
	assert.Equal(service.vm.state.GetTimestamp(), reply.Timestamp)

	newTimestamp := reply.Timestamp.Add(time.Second)
	service.vm.state.SetTimestamp(newTimestamp)

	assert.NoError(service.GetTimestamp(nil, nil, &reply))
	assert.Equal(newTimestamp, reply.Timestamp)
}

func TestGetBlock(t *testing.T) {
	tests := []struct {
		name     string
		encoding formatting.Encoding
	}{
		{
			name:     "json",
			encoding: formatting.JSON,
		},
		{
			name:     "hex",
			encoding: formatting.Hex,
		},
	}

	for _, test := range tests {
		t.Run(test.name, func(t *testing.T) {
			service, _ := defaultService(t)
			blkVersion := uint16(stateless.ApricotVersion)

			// Make a block an accept it, then check we can get it.
			tx, err := service.vm.txBuilder.NewCreateChainTx( // Test GetTx works for standard blocks
				testSubnet1.ID(),
				nil,
				constants.AVMID,
				nil,
				"chain name",
				[]*crypto.PrivateKeySECP256K1R{testSubnet1ControlKeys[0], testSubnet1ControlKeys[1]},
				keys[0].PublicKey().Address(), // change addr
			)
			if err != nil {
				t.Fatal(err)
			}
			preferred, err := service.vm.BlockBuilder.Preferred()
			if err != nil {
				t.Fatal(err)
			}
<<<<<<< HEAD
			statelessBlock, err := stateless.NewStandardBlock(
				blkVersion,
				0, // apricot timestamp is not serialized
=======
			statelessBlock, err := blocks.NewStandardBlock(
>>>>>>> 4af12f69
				preferred.ID(),
				preferred.Height()+1,
				[]*txs.Tx{tx},
			)
			if err != nil {
				t.Fatal("couldn't create block: %w", err)
			}
			block := service.vm.manager.NewBlock(statelessBlock)
			if err := block.Verify(); err != nil {
				t.Fatal("couldn't verify block: %w", err)
			} else if err := block.Accept(); err != nil {
				t.Fatal("couldn't accept block: %w", err)
			}

			args := api.GetBlockArgs{
				BlockID:  block.ID(),
				Encoding: test.encoding,
			}
			response := api.GetBlockResponse{}
			err = service.GetBlock(nil, &args, &response)
			if err != nil {
				t.Fatal(err)
			}

			switch {
			case test.encoding == formatting.JSON:
				assert.Equal(t, block, response.Block)
			default:
				decoded, _ := formatting.Decode(response.Encoding, response.Block.(string))
				assert.Equal(t, block.Bytes(), decoded)
			}

			assert.Equal(t, test.encoding, response.Encoding)
		})
	}
}<|MERGE_RESOLUTION|>--- conflicted
+++ resolved
@@ -786,7 +786,7 @@
 	for _, test := range tests {
 		t.Run(test.name, func(t *testing.T) {
 			service, _ := defaultService(t)
-			blkVersion := uint16(stateless.ApricotVersion)
+			blkVersion := uint16(blocks.ApricotVersion)
 
 			// Make a block an accept it, then check we can get it.
 			tx, err := service.vm.txBuilder.NewCreateChainTx( // Test GetTx works for standard blocks
@@ -805,13 +805,9 @@
 			if err != nil {
 				t.Fatal(err)
 			}
-<<<<<<< HEAD
-			statelessBlock, err := stateless.NewStandardBlock(
+			statelessBlock, err := blocks.NewStandardBlock(
 				blkVersion,
 				0, // apricot timestamp is not serialized
-=======
-			statelessBlock, err := blocks.NewStandardBlock(
->>>>>>> 4af12f69
 				preferred.ID(),
 				preferred.Height()+1,
 				[]*txs.Tx{tx},
