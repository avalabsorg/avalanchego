--- conflicted
+++ resolved
@@ -625,11 +625,7 @@
 			gotVdr, ok := response.Validators[i].(pchainapi.PrimaryValidator)
 			switch {
 			case !ok:
-<<<<<<< HEAD
-				t.Fatal("expected PrimaryValidator")
-=======
 				t.Fatal("expected pchainapi.PrimaryValidator")
->>>>>>> f7ff011a
 			case gotVdr.NodeID != vdr.NodeID:
 			case gotVdr.EndTime != vdr.EndTime:
 				t.Fatalf("expected end time of %s to be %v but got %v",
