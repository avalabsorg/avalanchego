--- conflicted
+++ resolved
@@ -772,15 +772,10 @@
 			blkVersion := uint16(stateless.ApricotVersion)
 
 			block, err := stateful.NewStandardBlock(
-<<<<<<< HEAD
 				blkVersion,
 				0, // apricot timestamp is not serialized
-				service.vm.blkVerifier,
-				service.vm.txExecutorBackend,
-=======
 				service.vm.manager,
 				service.vm.ctx,
->>>>>>> 02807b1c
 				ids.GenerateTestID(),
 				1234,
 				nil,
@@ -789,13 +784,8 @@
 				t.Fatal("couldn't create block: %w", err)
 			}
 
-<<<<<<< HEAD
 			statelessBlk := block.StandardBlockIntf
-			service.vm.blkVerifier.AddStatelessBlock(statelessBlk, block.Status())
-=======
-			statelessBlk := block.StandardBlock
 			service.vm.manager.AddStatelessBlock(statelessBlk, block.Status())
->>>>>>> 02807b1c
 
 			args := api.GetBlockArgs{
 				BlockID:  block.ID(),
