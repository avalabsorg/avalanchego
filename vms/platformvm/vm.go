// Copyright (C) 2019-2021, Ava Labs, Inc. All rights reserved.
// See the file LICENSE for licensing terms.

package platformvm

import (
	"errors"
	"fmt"
	"time"

	"github.com/gorilla/rpc/v2"

	"github.com/prometheus/client_golang/prometheus"

	"github.com/ava-labs/avalanchego/cache"
	"github.com/ava-labs/avalanchego/chains"
	"github.com/ava-labs/avalanchego/codec"
	"github.com/ava-labs/avalanchego/codec/linearcodec"
	"github.com/ava-labs/avalanchego/database"
	"github.com/ava-labs/avalanchego/database/manager"
	"github.com/ava-labs/avalanchego/ids"
	"github.com/ava-labs/avalanchego/snow"
	"github.com/ava-labs/avalanchego/snow/choices"
	"github.com/ava-labs/avalanchego/snow/consensus/snowman"
	"github.com/ava-labs/avalanchego/snow/engine/common"
	"github.com/ava-labs/avalanchego/snow/engine/snowman/block"
	"github.com/ava-labs/avalanchego/snow/uptime"
	"github.com/ava-labs/avalanchego/snow/validators"
	"github.com/ava-labs/avalanchego/utils"
	"github.com/ava-labs/avalanchego/utils/constants"
	"github.com/ava-labs/avalanchego/utils/crypto"
	"github.com/ava-labs/avalanchego/utils/json"
	"github.com/ava-labs/avalanchego/utils/logging"
	"github.com/ava-labs/avalanchego/utils/timer/mockable"
	"github.com/ava-labs/avalanchego/utils/window"
	"github.com/ava-labs/avalanchego/utils/wrappers"
	"github.com/ava-labs/avalanchego/version"
	"github.com/ava-labs/avalanchego/vms/components/avax"
	"github.com/ava-labs/avalanchego/vms/platformvm/api"
	"github.com/ava-labs/avalanchego/vms/platformvm/fx"
	"github.com/ava-labs/avalanchego/vms/platformvm/reward"
	"github.com/ava-labs/avalanchego/vms/platformvm/state/transactions"
	"github.com/ava-labs/avalanchego/vms/platformvm/transactions/signed"
	"github.com/ava-labs/avalanchego/vms/platformvm/transactions/unsigned"
	"github.com/ava-labs/avalanchego/vms/secp256k1fx"

	safemath "github.com/ava-labs/avalanchego/utils/math"
)

const (
	droppedTxCacheSize     = 64
	validatorSetsCacheSize = 64

	// MaxValidatorWeightFactor is the maximum factor of the validator stake
	// that is allowed to be placed on a validator.
	MaxValidatorWeightFactor uint64 = 5

	// Maximum future start time for staking/delegating
	maxFutureStartTime = 24 * 7 * 2 * time.Hour

	maxRecentlyAcceptedWindowSize = 256
	recentlyAcceptedWindowTTL     = 5 * time.Minute
)

var (
<<<<<<< HEAD
	errInvalidID      = errors.New("invalid ID")
	errDSCantValidate = errors.New("new blockchain can't be validated by primary network")
	errWrongCacheType = errors.New("unexpectedly cached type")
=======
	errInvalidID         = errors.New("invalid ID")
	errStartTimeTooEarly = errors.New("start time is before the current chain time")
	errStartAfterEndTime = errors.New("start time is after the end time")
	errWrongCacheType    = errors.New("unexpectedly cached type")
>>>>>>> bc334398

	_ block.ChainVM        = &VM{}
	_ validators.Connector = &VM{}
	_ secp256k1fx.VM       = &VM{}
	_ validators.State     = &VM{}
)

type VM struct {
	Factory
	metrics
	avax.AddressManager
	avax.AtomicUTXOManager
	*network

	// Used to get time. Useful for faking time during tests.
	clock mockable.Clock

	// Used to create and use keys.
	factory crypto.FactorySECP256K1R

	blockBuilder blockBuilder

	uptimeManager uptime.Manager

	rewards reward.Calculator

	// The context of this vm
	ctx       *snow.Context
	dbManager manager.Manager

	internalState InternalState

	// ID of the preferred block
	preferred ids.ID

	// ID of the last accepted block
	lastAcceptedID ids.ID

	fx            fx.Fx
	codecRegistry codec.Registry

	// Bootstrapped remembers if this chain has finished bootstrapping or not
	bootstrapped utils.AtomicBool

	// Contains the IDs of transactions recently dropped because they failed
	// verification. These txs may be re-issued and put into accepted blocks, so
	// check the database to see if it was later committed/aborted before
	// reporting that it's dropped.
	// Key: Tx ID
	// Value: String repr. of the verification error
	droppedTxCache cache.LRU

	// Maps caches for each subnet that is currently whitelisted.
	// Key: Subnet ID
	// Value: cache mapping height -> validator set map
	validatorSetCaches map[ids.ID]cache.Cacher

	// Key: block ID
	// Value: the block
	currentBlocks map[ids.ID]Block

	// sliding window of blocks that were recently accepted
	recentlyAccepted *window.Window
}

// Initialize this blockchain.
// [vm.ChainManager] and [vm.vdrMgr] must be set before this function is called.
func (vm *VM) Initialize(
	ctx *snow.Context,
	dbManager manager.Manager,
	genesisBytes []byte,
	upgradeBytes []byte,
	configBytes []byte,
	toEngine chan<- common.Message,
	_ []*common.Fx,
	appSender common.AppSender,
) error {
	ctx.Log.Verbo("initializing platform chain")

	registerer := prometheus.NewRegistry()
	if err := ctx.Metrics.Register(registerer); err != nil {
		return err
	}

	// Initialize metrics as soon as possible
	if err := vm.metrics.Initialize("", registerer, vm.WhitelistedSubnets); err != nil {
		return err
	}

	// Initialize the utility to parse addresses
	vm.AddressManager = avax.NewAddressManager(ctx)

	// Initialize the utility to fetch atomic UTXOs
	vm.AtomicUTXOManager = avax.NewAtomicUTXOManager(ctx.SharedMemory, Codec)

	vm.fx = &secp256k1fx.Fx{}

	vm.ctx = ctx
	vm.dbManager = dbManager

	vm.codecRegistry = linearcodec.NewDefault()
	if err := vm.fx.Initialize(vm); err != nil {
		return err
	}

	vm.droppedTxCache = cache.LRU{Size: droppedTxCacheSize}
	vm.validatorSetCaches = make(map[ids.ID]cache.Cacher)
	vm.currentBlocks = make(map[ids.ID]Block)

	if err := vm.blockBuilder.Initialize(vm, toEngine, registerer); err != nil {
		return fmt.Errorf(
			"failed to initialize the block builder: %w",
			err,
		)
	}
	vm.network = newNetwork(vm.ApricotPhase4Time, appSender, vm)
	vm.rewards = reward.NewCalculator(vm.RewardConfig)

	is, err := NewMeteredInternalState(vm, vm.dbManager.Current().Database, genesisBytes, registerer)
	if err != nil {
		return err
	}
	vm.internalState = is

	// Initialize the utility to track validator uptimes
	vm.uptimeManager = uptime.NewManager(is)
	vm.UptimeLockedCalculator.SetCalculator(&vm.bootstrapped, &ctx.Lock, vm.uptimeManager)

	if err := vm.updateValidators(); err != nil {
		return fmt.Errorf(
			"failed to initialize validator sets: %w",
			err,
		)
	}

	// Create all of the chains that the database says exist
	if err := vm.initBlockchains(); err != nil {
		return fmt.Errorf(
			"failed to initialize blockchains: %w",
			err,
		)
	}

	vm.recentlyAccepted = window.New(
		window.Config{
			Clock:   &vm.clock,
			MaxSize: maxRecentlyAcceptedWindowSize,
			TTL:     recentlyAcceptedWindowTTL,
		},
	)
	vm.lastAcceptedID = is.GetLastAccepted()
	ctx.Log.Info("initializing last accepted block as %s", vm.lastAcceptedID)

	// Build off the most recently accepted block
	return vm.SetPreference(vm.lastAcceptedID)
}

// Create all chains that exist that this node validates.
func (vm *VM) initBlockchains() error {
	if err := vm.createSubnet(constants.PrimaryNetworkID); err != nil {
		return err
	}

	if vm.StakingEnabled {
		for subnetID := range vm.WhitelistedSubnets {
			if err := vm.createSubnet(subnetID); err != nil {
				return err
			}
		}
	} else {
		subnets, err := vm.internalState.GetSubnets()
		if err != nil {
			return err
		}
		for _, subnet := range subnets {
			if err := vm.createSubnet(subnet.ID()); err != nil {
				return err
			}
		}
	}
	return nil
}

// Create the subnet with ID [subnetID]
func (vm *VM) createSubnet(subnetID ids.ID) error {
	chains, err := vm.internalState.GetChains(subnetID)
	if err != nil {
		return err
	}
	for _, chain := range chains {
		if err := vm.createChain(chain); err != nil {
			return err
		}
	}
	return nil
}

// Create the blockchain described in [tx], but only if this node is a member of
// the subnet that validates the chain
func (vm *VM) createChain(tx *signed.Tx) error {
	unsignedTx, ok := tx.Unsigned.(*unsigned.CreateChainTx)
	if !ok {
		return errWrongTxType
	}

	if vm.StakingEnabled && // Staking is enabled, so nodes might not validate all chains
		constants.PrimaryNetworkID != unsignedTx.SubnetID && // All nodes must validate the primary network
		!vm.WhitelistedSubnets.Contains(unsignedTx.SubnetID) { // This node doesn't validate this blockchain
		return nil
	}

	chainParams := chains.ChainParameters{
		ID:          tx.ID(),
		SubnetID:    unsignedTx.SubnetID,
		GenesisData: unsignedTx.GenesisData,
		VMAlias:     unsignedTx.VMID.String(),
	}
	for _, fxID := range unsignedTx.FxIDs {
		chainParams.FxAliases = append(chainParams.FxAliases, fxID.String())
	}
	vm.Chains.CreateChain(chainParams)
	return nil
}

// onBootstrapStarted marks this VM as bootstrapping
func (vm *VM) onBootstrapStarted() error {
	vm.bootstrapped.SetValue(false)
	return vm.fx.Bootstrapping()
}

// onNormalOperationsStarted marks this VM as bootstrapped
func (vm *VM) onNormalOperationsStarted() error {
	if vm.bootstrapped.GetValue() {
		return nil
	}
	vm.bootstrapped.SetValue(true)

	if err := vm.fx.Bootstrapped(); err != nil {
		return err
	}

	primaryValidatorSet, exist := vm.Validators.GetValidators(constants.PrimaryNetworkID)
	if !exist {
		return errNoPrimaryValidators
	}
	primaryValidators := primaryValidatorSet.List()

	validatorIDs := make([]ids.NodeID, len(primaryValidators))
	for i, vdr := range primaryValidators {
		validatorIDs[i] = vdr.ID()
	}

	if err := vm.uptimeManager.StartTracking(validatorIDs); err != nil {
		return err
	}
	return vm.internalState.Commit()
}

func (vm *VM) SetState(state snow.State) error {
	switch state {
	case snow.Bootstrapping:
		return vm.onBootstrapStarted()
	case snow.NormalOp:
		return vm.onNormalOperationsStarted()
	default:
		return snow.ErrUnknownState
	}
}

// Shutdown this blockchain
func (vm *VM) Shutdown() error {
	if vm.dbManager == nil {
		return nil
	}

	vm.blockBuilder.Shutdown()

	if vm.bootstrapped.GetValue() {
		primaryValidatorSet, exist := vm.Validators.GetValidators(constants.PrimaryNetworkID)
		if !exist {
			return errNoPrimaryValidators
		}
		primaryValidators := primaryValidatorSet.List()

		validatorIDs := make([]ids.NodeID, len(primaryValidators))
		for i, vdr := range primaryValidators {
			validatorIDs[i] = vdr.ID()
		}

		if err := vm.uptimeManager.Shutdown(validatorIDs); err != nil {
			return err
		}
		if err := vm.internalState.Commit(); err != nil {
			return err
		}
	}

	errs := wrappers.Errs{}
	errs.Add(
		vm.internalState.Close(),
		vm.dbManager.Close(),
	)
	return errs.Err
}

// BuildBlock builds a block to be added to consensus
func (vm *VM) BuildBlock() (snowman.Block, error) { return vm.blockBuilder.BuildBlock() }

func (vm *VM) ParseBlock(b []byte) (snowman.Block, error) {
	var blk Block
	if _, err := Codec.Unmarshal(b, &blk); err != nil {
		return nil, err
	}
	if err := blk.initialize(vm, b, choices.Processing, blk); err != nil {
		return nil, err
	}

	// TODO: remove this to make ParseBlock stateless
	if block, err := vm.GetBlock(blk.ID()); err == nil {
		// If we have seen this block before, return it with the most up-to-date
		// info
		return block, nil
	}
	return blk, nil
}

func (vm *VM) GetBlock(blkID ids.ID) (snowman.Block, error) { return vm.getBlock(blkID) }

func (vm *VM) getBlock(blkID ids.ID) (Block, error) {
	// If block is in memory, return it.
	if blk, exists := vm.currentBlocks[blkID]; exists {
		return blk, nil
	}
	return vm.internalState.GetBlock(blkID)
}

// LastAccepted returns the block most recently accepted
func (vm *VM) LastAccepted() (ids.ID, error) {
	return vm.lastAcceptedID, nil
}

// SetPreference sets the preferred block to be the one with ID [blkID]
func (vm *VM) SetPreference(blkID ids.ID) error {
	if blkID == vm.preferred {
		// If the preference didn't change, then this is a noop
		return nil
	}
	vm.preferred = blkID
	vm.blockBuilder.ResetTimer()
	return nil
}

func (vm *VM) Preferred() (Block, error) {
	return vm.getBlock(vm.preferred)
}

func (vm *VM) Version() (string, error) {
	return version.Current.String(), nil
}

// CreateHandlers returns a map where:
// * keys are API endpoint extensions
// * values are API handlers
func (vm *VM) CreateHandlers() (map[string]*common.HTTPHandler, error) {
	server := rpc.NewServer()
	server.RegisterCodec(json.NewCodec(), "application/json")
	server.RegisterCodec(json.NewCodec(), "application/json;charset=UTF-8")
	server.RegisterInterceptFunc(vm.metrics.apiRequestMetrics.InterceptRequest)
	server.RegisterAfterFunc(vm.metrics.apiRequestMetrics.AfterRequest)
	if err := server.RegisterService(&Service{vm: vm}, "platform"); err != nil {
		return nil, err
	}

	return map[string]*common.HTTPHandler{
		"": {
			Handler: server,
		},
	}, nil
}

// CreateStaticHandlers returns a map where:
// * keys are API endpoint extensions
// * values are API handlers
func (vm *VM) CreateStaticHandlers() (map[string]*common.HTTPHandler, error) {
	server := rpc.NewServer()
	server.RegisterCodec(json.NewCodec(), "application/json")
	server.RegisterCodec(json.NewCodec(), "application/json;charset=UTF-8")
	if err := server.RegisterService(&api.StaticService{}, "platform"); err != nil {
		return nil, err
	}

	return map[string]*common.HTTPHandler{
		"": {
			LockOptions: common.NoLock,
			Handler:     server,
		},
	}, nil
}

func (vm *VM) Connected(vdrID ids.NodeID, _ version.Application) error {
	return vm.uptimeManager.Connect(vdrID)
}

func (vm *VM) Disconnected(vdrID ids.NodeID) error {
	if err := vm.uptimeManager.Disconnect(vdrID); err != nil {
		return err
	}
	return vm.internalState.Commit()
}

// GetValidatorSet returns the validator set at the specified height for the
// provided subnetID.
func (vm *VM) GetValidatorSet(height uint64, subnetID ids.ID) (map[ids.NodeID]uint64, error) {
	validatorSetsCache, exists := vm.validatorSetCaches[subnetID]
	if !exists {
		validatorSetsCache = &cache.LRU{Size: validatorSetsCacheSize}
		// Only cache whitelisted subnets
		if vm.WhitelistedSubnets.Contains(subnetID) || subnetID == constants.PrimaryNetworkID {
			vm.validatorSetCaches[subnetID] = validatorSetsCache
		}
	}

	if validatorSetIntf, ok := validatorSetsCache.Get(height); ok {
		validatorSet, ok := validatorSetIntf.(map[ids.NodeID]uint64)
		if !ok {
			return nil, errWrongCacheType
		}
		vm.metrics.validatorSetsCached.Inc()
		return validatorSet, nil
	}

	lastAcceptedHeight, err := vm.GetCurrentHeight()
	if err != nil {
		return nil, err
	}
	if lastAcceptedHeight < height {
		return nil, database.ErrNotFound
	}

	// get the start time to track metrics
	startTime := vm.Clock().Time()

	currentValidators, ok := vm.Validators.GetValidators(subnetID)
	if !ok {
		return nil, transactions.ErrNotEnoughValidators
	}
	currentValidatorList := currentValidators.List()

	vdrSet := make(map[ids.NodeID]uint64, len(currentValidatorList))
	for _, vdr := range currentValidatorList {
		vdrSet[vdr.ID()] = vdr.Weight()
	}

	for i := lastAcceptedHeight; i > height; i-- {
		diffs, err := vm.internalState.GetValidatorWeightDiffs(i, subnetID)
		if err != nil {
			return nil, err
		}

		for nodeID, diff := range diffs {
			var op func(uint64, uint64) (uint64, error)
			if diff.Decrease {
				// The validator's weight was decreased at this block, so in the
				// prior block it was higher.
				op = safemath.Add64
			} else {
				// The validator's weight was increased at this block, so in the
				// prior block it was lower.
				op = safemath.Sub64
			}

			newWeight, err := op(vdrSet[nodeID], diff.Amount)
			if err != nil {
				return nil, err
			}
			if newWeight == 0 {
				delete(vdrSet, nodeID)
			} else {
				vdrSet[nodeID] = newWeight
			}
		}
	}

	// cache the validator set
	validatorSetsCache.Put(height, vdrSet)

	endTime := vm.Clock().Time()
	vm.metrics.validatorSetsCreated.Inc()
	vm.metrics.validatorSetsDuration.Add(float64(endTime.Sub(startTime)))
	vm.metrics.validatorSetsHeightDiff.Add(float64(lastAcceptedHeight - height))
	return vdrSet, nil
}

// GetMinimumHeight returns the height of the most recent block beyond the
// horizon of our recentlyAccepted window.
//
// Because the time between blocks is arbitrary, we're only guaranteed that
// the window's configured TTL amount of time has passed once an element
// expires from the window.
//
// To try to always return a block older than the window's TTL, we return the
// parent of the oldest element in the window (as an expired element is always
// guaranteed to be sufficiently stale). If we haven't expired an element yet
// in the case of a process restart, we default to the lastAccepted block's
// height which is likely (but not guaranteed) to also be older than the
// window's configured TTL.
func (vm *VM) GetMinimumHeight() (uint64, error) {
	oldest, ok := vm.recentlyAccepted.Oldest()
	if !ok {
		return vm.GetCurrentHeight()
	}

	blk, err := vm.GetBlock(oldest.(ids.ID))
	if err != nil {
		return 0, err
	}

	return blk.Height() - 1, nil
}

// GetCurrentHeight returns the height of the last accepted block
func (vm *VM) GetCurrentHeight() (uint64, error) {
	lastAccepted, err := vm.getBlock(vm.lastAcceptedID)
	if err != nil {
		return 0, err
	}
	return lastAccepted.Height(), nil
}

func (vm *VM) updateValidators() error {
	currentValidators := vm.internalState.CurrentStakerChainState()
	primaryValidators, err := currentValidators.ValidatorSet(constants.PrimaryNetworkID)
	if err != nil {
		return err
	}
	if err := vm.Validators.Set(constants.PrimaryNetworkID, primaryValidators); err != nil {
		return err
	}

	weight, _ := primaryValidators.GetWeight(vm.ctx.NodeID)
	vm.localStake.Set(float64(weight))
	vm.totalStake.Set(float64(primaryValidators.Weight()))

	for subnetID := range vm.WhitelistedSubnets {
		subnetValidators, err := currentValidators.ValidatorSet(subnetID)
		if err != nil {
			return err
		}
		if err := vm.Validators.Set(subnetID, subnetValidators); err != nil {
			return err
		}
	}
	return nil
}

func (vm *VM) CodecRegistry() codec.Registry { return vm.codecRegistry }

func (vm *VM) Clock() *mockable.Clock { return &vm.clock }

func (vm *VM) Logger() logging.Logger { return vm.ctx.Log }

// Returns the percentage of the total stake of the subnet connected to this
// node.
func (vm *VM) getPercentConnected(subnetID ids.ID) (float64, error) {
	vdrSet, exists := vm.Validators.GetValidators(subnetID)
	if !exists {
		return 0, errNoValidators
	}

	vdrSetWeight := vdrSet.Weight()
	if vdrSetWeight == 0 {
		return 1, nil
	}

	var (
		connectedStake uint64
		err            error
	)
	for _, vdr := range vdrSet.List() {
		if !vm.uptimeManager.IsConnected(vdr.ID()) {
			continue // not connected to us --> don't include
		}
		connectedStake, err = safemath.Add64(connectedStake, vdr.Weight())
		if err != nil {
			return 0, err
		}
	}
	return float64(connectedStake) / float64(vdrSetWeight), nil
}<|MERGE_RESOLUTION|>--- conflicted
+++ resolved
@@ -63,16 +63,8 @@
 )
 
 var (
-<<<<<<< HEAD
 	errInvalidID      = errors.New("invalid ID")
-	errDSCantValidate = errors.New("new blockchain can't be validated by primary network")
 	errWrongCacheType = errors.New("unexpectedly cached type")
-=======
-	errInvalidID         = errors.New("invalid ID")
-	errStartTimeTooEarly = errors.New("start time is before the current chain time")
-	errStartAfterEndTime = errors.New("start time is after the end time")
-	errWrongCacheType    = errors.New("unexpectedly cached type")
->>>>>>> bc334398
 
 	_ block.ChainVM        = &VM{}
 	_ validators.Connector = &VM{}
