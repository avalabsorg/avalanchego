// Copyright (C) 2019-2021, Ava Labs, Inc. All rights reserved.
// See the file LICENSE for licensing terms.

package platformvm

import (
	"errors"
	"fmt"
	"time"

	"github.com/gorilla/rpc/v2"

	"github.com/prometheus/client_golang/prometheus"

	"github.com/ava-labs/avalanchego/cache"
	"github.com/ava-labs/avalanchego/codec"
	"github.com/ava-labs/avalanchego/codec/linearcodec"
	"github.com/ava-labs/avalanchego/database"
	"github.com/ava-labs/avalanchego/database/manager"
	"github.com/ava-labs/avalanchego/ids"
	"github.com/ava-labs/avalanchego/snow"
	"github.com/ava-labs/avalanchego/snow/consensus/snowman"
	"github.com/ava-labs/avalanchego/snow/engine/common"
	"github.com/ava-labs/avalanchego/snow/engine/snowman/block"
	"github.com/ava-labs/avalanchego/snow/uptime"
	"github.com/ava-labs/avalanchego/snow/validators"
	"github.com/ava-labs/avalanchego/utils"
	"github.com/ava-labs/avalanchego/utils/constants"
	"github.com/ava-labs/avalanchego/utils/json"
	"github.com/ava-labs/avalanchego/utils/logging"
	"github.com/ava-labs/avalanchego/utils/math"
	"github.com/ava-labs/avalanchego/utils/timer/mockable"
	"github.com/ava-labs/avalanchego/utils/window"
	"github.com/ava-labs/avalanchego/utils/wrappers"
	"github.com/ava-labs/avalanchego/version"
	"github.com/ava-labs/avalanchego/vms/components/avax"
	"github.com/ava-labs/avalanchego/vms/platformvm/api"
	"github.com/ava-labs/avalanchego/vms/platformvm/blocks/stateful"
	"github.com/ava-labs/avalanchego/vms/platformvm/blocks/stateless"
	"github.com/ava-labs/avalanchego/vms/platformvm/fx"
	"github.com/ava-labs/avalanchego/vms/platformvm/reward"
	"github.com/ava-labs/avalanchego/vms/platformvm/state"
	"github.com/ava-labs/avalanchego/vms/platformvm/txs"
	"github.com/ava-labs/avalanchego/vms/platformvm/txs/executor"
	"github.com/ava-labs/avalanchego/vms/platformvm/txs/mempool"
	"github.com/ava-labs/avalanchego/vms/platformvm/utxo"
	"github.com/ava-labs/avalanchego/vms/secp256k1fx"

	p_blk_builder "github.com/ava-labs/avalanchego/vms/platformvm/blocks/builder"
	p_metrics "github.com/ava-labs/avalanchego/vms/platformvm/metrics"
	p_tx_builder "github.com/ava-labs/avalanchego/vms/platformvm/txs/builder"
)

var (
	_ block.ChainVM    = &VM{}
	_ secp256k1fx.VM   = &VM{}
	_ validators.State = &VM{}

	errWrongCacheType = errors.New("unexpectedly cached type")
)

const (
	validatorSetsCacheSize        = 64
	maxRecentlyAcceptedWindowSize = 256
	recentlyAcceptedWindowTTL     = 5 * time.Minute
)

type VM struct {
	Factory
	p_blk_builder.BlockBuilder

	metrics *p_metrics.Metrics

	// Used to get time. Useful for faking time during tests.
	clock mockable.Clock

	// The context of this vm
	ctx       *snow.Context
	dbManager manager.Manager

	atomicUtxosManager avax.AtomicUTXOManager
	uptimeManager      uptime.Manager

	state         state.State
	stateVersions state.Versions

	fx            fx.Fx
	codecRegistry codec.Registry

	// Bootstrapped remembers if this chain has finished bootstrapping or not
	bootstrapped utils.AtomicBool

	// Maps caches for each subnet that is currently whitelisted.
	// Key: Subnet ID
	// Value: cache mapping height -> validator set map
	validatorSetCaches map[ids.ID]cache.Cacher

	// sliding window of blocks that were recently accepted
	recentlyAccepted *window.Window

	txBuilder         p_tx_builder.Builder
	txExecutorBackend executor.Backend
	manager           stateful.Manager
}

// Initialize this blockchain.
// [vm.ChainManager] and [vm.vdrMgr] must be set before this function is called.
func (vm *VM) Initialize(
	ctx *snow.Context,
	dbManager manager.Manager,
	genesisBytes []byte,
	upgradeBytes []byte,
	configBytes []byte,
	toEngine chan<- common.Message,
	_ []*common.Fx,
	appSender common.AppSender,
) error {
	var err error
	ctx.Log.Verbo("initializing platform chain")

	registerer := prometheus.NewRegistry()
	vm.ctx = ctx
	if err := ctx.Metrics.Register(registerer); err != nil {
		return err
	}

	vm.dbManager = dbManager

	vm.codecRegistry = linearcodec.NewDefault()
	vm.fx = &secp256k1fx.Fx{}
	if err := vm.fx.Initialize(vm); err != nil {
		return err
	}

<<<<<<< HEAD
	// Initialize metrics as soon as possible
	vm.metrics, err = p_metrics.NewMetrics("", registerer, vm.WhitelistedSubnets)
	if err != nil {
		return err
=======
	vm.Metrics, err = metrics.New("", registerer, vm.WhitelistedSubnets)
	if err != nil {
		return fmt.Errorf("failed to initialize metrics: %w", err)
>>>>>>> d147bbde
	}

	vm.validatorSetCaches = make(map[ids.ID]cache.Cacher)
	vm.recentlyAccepted = window.New(
		window.Config{
			Clock:   &vm.clock,
			MaxSize: maxRecentlyAcceptedWindowSize,
			TTL:     recentlyAcceptedWindowTTL,
		},
	)

	rewards := reward.NewCalculator(vm.RewardConfig)
	if vm.state, err = state.New(
		vm.dbManager.Current().Database,
		genesisBytes,
		registerer,
		&vm.Config,
		vm.ctx,
<<<<<<< HEAD
		vm.metrics.LocalStake,
		vm.metrics.TotalStake,
		rewards,
=======
		vm.Metrics,
		vm.rewards,
>>>>>>> d147bbde
	); err != nil {
		return err
	}

	lastAcceptedID := vm.state.GetLastAccepted()
	ctx.Log.Info("initializing last accepted block as %s", lastAcceptedID)
	vm.stateVersions = state.NewVersions(lastAcceptedID, vm.state)

	vm.atomicUtxosManager = avax.NewAtomicUTXOManager(ctx.SharedMemory, txs.Codec)
	utxoHandler := utxo.NewHandler(vm.ctx, &vm.clock, vm.state, vm.fx)
	vm.uptimeManager = uptime.NewManager(vm.state)
	vm.UptimeLockedCalculator.SetCalculator(&vm.bootstrapped, &ctx.Lock, vm.uptimeManager)

	vm.txBuilder = p_tx_builder.New(
		vm.ctx,
		vm.Config,
		&vm.clock,
		vm.fx,
		vm.state,
		vm.atomicUtxosManager,
		utxoHandler,
	)

	vm.txExecutorBackend = executor.Backend{
		Config:        &vm.Config,
		Ctx:           vm.ctx,
		Clk:           &vm.clock,
		Fx:            vm.fx,
		FlowChecker:   utxoHandler,
		Uptimes:       vm.uptimeManager,
		Rewards:       rewards,
		Bootstrapped:  &vm.bootstrapped,
		StateVersions: vm.stateVersions,
	}

	// Note: there is a circular dependency among mempool and blkBuilder
	// which is broken by mean of vm
	mempool, err := mempool.NewMempool("mempool", registerer, vm)
	if err != nil {
		return fmt.Errorf("failed to create mempool: %w", err)
	}

	vm.manager = stateful.NewManager(
		mempool,
		vm.metrics,
		vm.state,
		vm.txExecutorBackend,
		vm.recentlyAccepted,
	)
	vm.BlockBuilder = p_blk_builder.NewBlockBuilder(
		mempool,
		vm.txBuilder,
		vm.txExecutorBackend,
		vm.manager,
		toEngine,
		appSender,
	)

	go vm.ctx.Log.RecoverAndPanic(vm.BlockBuilder.StartTimer)

	if err := vm.updateValidators(); err != nil {
		return fmt.Errorf("failed to Initialize validator sets: %w", err)
	}

	// Create all of the chains that the database says exist
	if err := vm.initBlockchains(); err != nil {
		return fmt.Errorf(
			"failed to Initialize blockchains: %w",
			err,
		)
	}

	return vm.SetPreference(lastAcceptedID)
}

// Create all chains that exist that this node validates.
func (vm *VM) initBlockchains() error {
	if err := vm.createSubnet(constants.PrimaryNetworkID); err != nil {
		return err
	}

	if vm.StakingEnabled {
		for subnetID := range vm.WhitelistedSubnets {
			if err := vm.createSubnet(subnetID); err != nil {
				return err
			}
		}
	} else {
		subnets, err := vm.state.GetSubnets()
		if err != nil {
			return err
		}
		for _, subnet := range subnets {
			if err := vm.createSubnet(subnet.ID()); err != nil {
				return err
			}
		}
	}
	return nil
}

// Create the subnet with ID [subnetID]
func (vm *VM) createSubnet(subnetID ids.ID) error {
	chains, err := vm.state.GetChains(subnetID)
	if err != nil {
		return err
	}
	for _, chain := range chains {
		tx, ok := chain.Unsigned.(*txs.CreateChainTx)
		if !ok {
			return fmt.Errorf("expected tx type *txs.CreateChainTx but got %T", chain.Unsigned)
		}
		vm.Config.CreateChain(chain.ID(), tx)
	}
	return nil
}

// onBootstrapStarted marks this VM as bootstrapping
func (vm *VM) onBootstrapStarted() error {
	vm.bootstrapped.SetValue(false)
	return vm.fx.Bootstrapping()
}

// onNormalOperationsStarted marks this VM as bootstrapped
func (vm *VM) onNormalOperationsStarted() error {
	if vm.bootstrapped.GetValue() {
		return nil
	}
	vm.bootstrapped.SetValue(true)

	if err := vm.fx.Bootstrapped(); err != nil {
		return err
	}

	primaryValidatorSet, exist := vm.Validators.GetValidators(constants.PrimaryNetworkID)
	if !exist {
		return errNoPrimaryValidators
	}
	primaryValidators := primaryValidatorSet.List()

	validatorIDs := make([]ids.NodeID, len(primaryValidators))
	for i, vdr := range primaryValidators {
		validatorIDs[i] = vdr.ID()
	}

	if err := vm.uptimeManager.StartTracking(validatorIDs); err != nil {
		return err
	}
	return vm.state.Commit()
}

func (vm *VM) SetState(state snow.State) error {
	switch state {
	case snow.Bootstrapping:
		return vm.onBootstrapStarted()
	case snow.NormalOp:
		return vm.onNormalOperationsStarted()
	default:
		return snow.ErrUnknownState
	}
}

// Shutdown this blockchain
func (vm *VM) Shutdown() error {
	if vm.dbManager == nil {
		return nil
	}

	vm.BlockBuilder.Shutdown()

	if vm.bootstrapped.GetValue() {
		primaryValidatorSet, exist := vm.Validators.GetValidators(constants.PrimaryNetworkID)
		if !exist {
			return errNoPrimaryValidators
		}
		primaryValidators := primaryValidatorSet.List()

		validatorIDs := make([]ids.NodeID, len(primaryValidators))
		for i, vdr := range primaryValidators {
			validatorIDs[i] = vdr.ID()
		}

		if err := vm.uptimeManager.Shutdown(validatorIDs); err != nil {
			return err
		}
		if err := vm.state.Commit(); err != nil {
			return err
		}
	}

	errs := wrappers.Errs{}
	errs.Add(
		vm.state.Close(),
		vm.dbManager.Close(),
	)
	return errs.Err
}

func (vm *VM) ParseBlock(b []byte) (snowman.Block, error) {
	// Note: blocks to be parsed are not verified, so we must used stateless.Codec
	// rather than stateless.GenesisCodec
	statelessBlk, err := stateless.Parse(b, stateless.Codec)
	if err != nil {
		return nil, err
	}
	return vm.manager.NewBlock(statelessBlk), nil
}

func (vm *VM) GetBlock(blkID ids.ID) (snowman.Block, error) {
	return vm.manager.GetBlock(blkID)
}

// LastAccepted returns the block most recently accepted
func (vm *VM) LastAccepted() (ids.ID, error) {
	return vm.manager.LastAccepted(), nil
}

// SetPreference sets the preferred block to be the one with ID [blkID]
func (vm *VM) SetPreference(blkID ids.ID) error {
	return vm.BlockBuilder.SetPreference(blkID)
}

func (vm *VM) Version() (string, error) {
	return version.Current.String(), nil
}

// CreateHandlers returns a map where:
// * keys are API endpoint extensions
// * values are API handlers
func (vm *VM) CreateHandlers() (map[string]*common.HTTPHandler, error) {
	server := rpc.NewServer()
	server.RegisterCodec(json.NewCodec(), "application/json")
	server.RegisterCodec(json.NewCodec(), "application/json;charset=UTF-8")
<<<<<<< HEAD
	server.RegisterInterceptFunc(vm.metrics.APIRequestMetrics.InterceptRequest)
	server.RegisterAfterFunc(vm.metrics.APIRequestMetrics.AfterRequest)
	if err := server.RegisterService(&Service{
		vm:          vm,
		addrManager: avax.NewAddressManager(vm.ctx),
	}, "platform"); err != nil {
=======
	server.RegisterInterceptFunc(vm.Metrics.InterceptRequestFunc())
	server.RegisterAfterFunc(vm.Metrics.AfterRequestFunc())
	if err := server.RegisterService(&Service{vm: vm}, "platform"); err != nil {
>>>>>>> d147bbde
		return nil, err
	}

	return map[string]*common.HTTPHandler{
		"": {
			Handler: server,
		},
	}, nil
}

// CreateStaticHandlers returns a map where:
// * keys are API endpoint extensions
// * values are API handlers
func (vm *VM) CreateStaticHandlers() (map[string]*common.HTTPHandler, error) {
	server := rpc.NewServer()
	server.RegisterCodec(json.NewCodec(), "application/json")
	server.RegisterCodec(json.NewCodec(), "application/json;charset=UTF-8")
	if err := server.RegisterService(&api.StaticService{}, "platform"); err != nil {
		return nil, err
	}

	return map[string]*common.HTTPHandler{
		"": {
			LockOptions: common.NoLock,
			Handler:     server,
		},
	}, nil
}

func (vm *VM) Connected(vdrID ids.NodeID, _ *version.Application) error {
	return vm.uptimeManager.Connect(vdrID)
}

func (vm *VM) Disconnected(vdrID ids.NodeID) error {
	if err := vm.uptimeManager.Disconnect(vdrID); err != nil {
		return err
	}
	return vm.state.Commit()
}

// GetValidatorSet returns the validator set at the specified height for the
// provided subnetID.
func (vm *VM) GetValidatorSet(height uint64, subnetID ids.ID) (map[ids.NodeID]uint64, error) {
	validatorSetsCache, exists := vm.validatorSetCaches[subnetID]
	if !exists {
		validatorSetsCache = &cache.LRU{Size: validatorSetsCacheSize}
		// Only cache whitelisted subnets
		if vm.WhitelistedSubnets.Contains(subnetID) || subnetID == constants.PrimaryNetworkID {
			vm.validatorSetCaches[subnetID] = validatorSetsCache
		}
	}

	if validatorSetIntf, ok := validatorSetsCache.Get(height); ok {
		validatorSet, ok := validatorSetIntf.(map[ids.NodeID]uint64)
		if !ok {
			return nil, errWrongCacheType
		}
<<<<<<< HEAD
		vm.metrics.ValidatorSetsCached.Inc()
=======
		vm.Metrics.IncValidatorSetsCached()
>>>>>>> d147bbde
		return validatorSet, nil
	}

	lastAcceptedHeight, err := vm.GetCurrentHeight()
	if err != nil {
		return nil, err
	}
	if lastAcceptedHeight < height {
		return nil, database.ErrNotFound
	}

	// get the start time to track metrics
	startTime := vm.Clock().Time()

	currentValidators, ok := vm.Validators.GetValidators(subnetID)
	if !ok {
		return nil, state.ErrNotEnoughValidators
	}
	currentValidatorList := currentValidators.List()

	vdrSet := make(map[ids.NodeID]uint64, len(currentValidatorList))
	for _, vdr := range currentValidatorList {
		vdrSet[vdr.ID()] = vdr.Weight()
	}

	for i := lastAcceptedHeight; i > height; i-- {
		diffs, err := vm.state.GetValidatorWeightDiffs(i, subnetID)
		if err != nil {
			return nil, err
		}

		for nodeID, diff := range diffs {
			var op func(uint64, uint64) (uint64, error)
			if diff.Decrease {
				// The validator's weight was decreased at this block, so in the
				// prior block it was higher.
				op = math.Add64
			} else {
				// The validator's weight was increased at this block, so in the
				// prior block it was lower.
				op = math.Sub64
			}

			newWeight, err := op(vdrSet[nodeID], diff.Amount)
			if err != nil {
				return nil, err
			}
			if newWeight == 0 {
				delete(vdrSet, nodeID)
			} else {
				vdrSet[nodeID] = newWeight
			}
		}
	}

	// cache the validator set
	validatorSetsCache.Put(height, vdrSet)

	endTime := vm.Clock().Time()
<<<<<<< HEAD
	vm.metrics.ValidatorSetsCreated.Inc()
	vm.metrics.ValidatorSetsDuration.Add(float64(endTime.Sub(startTime)))
	vm.metrics.ValidatorSetsHeightDiff.Add(float64(lastAcceptedHeight - height))
=======
	vm.Metrics.IncValidatorSetsCreated()
	vm.AddValidatorSetsDuration(endTime.Sub(startTime))
	vm.AddValidatorSetsHeightDiff(float64(lastAcceptedHeight - height))
>>>>>>> d147bbde
	return vdrSet, nil
}

// GetMinimumHeight returns the height of the most recent block beyond the
// horizon of our recentlyAccepted window.
//
// Because the time between blocks is arbitrary, we're only guaranteed that
// the window's configured TTL amount of time has passed once an element
// expires from the window.
//
// To try to always return a block older than the window's TTL, we return the
// parent of the oldest element in the window (as an expired element is always
// guaranteed to be sufficiently stale). If we haven't expired an element yet
// in the case of a process restart, we default to the lastAccepted block's
// height which is likely (but not guaranteed) to also be older than the
// window's configured TTL.
func (vm *VM) GetMinimumHeight() (uint64, error) {
	oldest, ok := vm.recentlyAccepted.Oldest()
	if !ok {
		return vm.GetCurrentHeight()
	}

	blk, err := vm.GetBlock(oldest.(ids.ID))
	if err != nil {
		return 0, err
	}

	return blk.Height() - 1, nil
}

// GetCurrentHeight returns the height of the last accepted block
func (vm *VM) GetCurrentHeight() (uint64, error) {
	lastAccepted, err := vm.GetBlock(vm.state.GetLastAccepted())
	if err != nil {
		return 0, err
	}
	return lastAccepted.Height(), nil
}

func (vm *VM) updateValidators() error {
	currentValidators := vm.state.CurrentStakers()
	primaryValidators, err := currentValidators.ValidatorSet(constants.PrimaryNetworkID)
	if err != nil {
		return err
	}
	if err := vm.Validators.Set(constants.PrimaryNetworkID, primaryValidators); err != nil {
		return err
	}

	weight, _ := primaryValidators.GetWeight(vm.ctx.NodeID)
<<<<<<< HEAD
	vm.metrics.LocalStake.Set(float64(weight))
	vm.metrics.LocalStake.Set(float64(primaryValidators.Weight()))
=======
	vm.SetLocalStake(float64(weight))
	vm.SetLocalStake(float64(primaryValidators.Weight()))
>>>>>>> d147bbde

	for subnetID := range vm.WhitelistedSubnets {
		subnetValidators, err := currentValidators.ValidatorSet(subnetID)
		if err != nil {
			return err
		}
		if err := vm.Validators.Set(subnetID, subnetValidators); err != nil {
			return err
		}
	}
	return nil
}

func (vm *VM) CodecRegistry() codec.Registry { return vm.codecRegistry }

func (vm *VM) Clock() *mockable.Clock { return &vm.clock }

func (vm *VM) Logger() logging.Logger { return vm.ctx.Log }

// Returns the percentage of the total stake of the subnet connected to this
// node.
func (vm *VM) getPercentConnected(subnetID ids.ID) (float64, error) {
	vdrSet, exists := vm.Validators.GetValidators(subnetID)
	if !exists {
		return 0, errNoValidators
	}

	vdrSetWeight := vdrSet.Weight()
	if vdrSetWeight == 0 {
		return 1, nil
	}

	var (
		connectedStake uint64
		err            error
	)
	for _, vdr := range vdrSet.List() {
		if !vm.uptimeManager.IsConnected(vdr.ID()) {
			continue // not connected to us --> don't include
		}
		connectedStake, err = math.Add64(connectedStake, vdr.Weight())
		if err != nil {
			return 0, err
		}
	}
	return float64(connectedStake) / float64(vdrSetWeight), nil
}<|MERGE_RESOLUTION|>--- conflicted
+++ resolved
@@ -69,7 +69,7 @@
 	Factory
 	p_blk_builder.BlockBuilder
 
-	metrics *p_metrics.Metrics
+	metrics p_metrics.Metrics
 
 	// Used to get time. Useful for faking time during tests.
 	clock mockable.Clock
@@ -132,16 +132,10 @@
 		return err
 	}
 
-<<<<<<< HEAD
 	// Initialize metrics as soon as possible
-	vm.metrics, err = p_metrics.NewMetrics("", registerer, vm.WhitelistedSubnets)
-	if err != nil {
-		return err
-=======
-	vm.Metrics, err = metrics.New("", registerer, vm.WhitelistedSubnets)
-	if err != nil {
-		return fmt.Errorf("failed to initialize metrics: %w", err)
->>>>>>> d147bbde
+	vm.metrics, err = p_metrics.New("", registerer, vm.WhitelistedSubnets)
+	if err != nil {
+		return err
 	}
 
 	vm.validatorSetCaches = make(map[ids.ID]cache.Cacher)
@@ -160,14 +154,8 @@
 		registerer,
 		&vm.Config,
 		vm.ctx,
-<<<<<<< HEAD
-		vm.metrics.LocalStake,
-		vm.metrics.TotalStake,
+		vm.metrics,
 		rewards,
-=======
-		vm.Metrics,
-		vm.rewards,
->>>>>>> d147bbde
 	); err != nil {
 		return err
 	}
@@ -401,18 +389,12 @@
 	server := rpc.NewServer()
 	server.RegisterCodec(json.NewCodec(), "application/json")
 	server.RegisterCodec(json.NewCodec(), "application/json;charset=UTF-8")
-<<<<<<< HEAD
-	server.RegisterInterceptFunc(vm.metrics.APIRequestMetrics.InterceptRequest)
-	server.RegisterAfterFunc(vm.metrics.APIRequestMetrics.AfterRequest)
+	server.RegisterInterceptFunc(vm.metrics.InterceptRequestFunc())
+	server.RegisterAfterFunc(vm.metrics.AfterRequestFunc())
 	if err := server.RegisterService(&Service{
 		vm:          vm,
 		addrManager: avax.NewAddressManager(vm.ctx),
 	}, "platform"); err != nil {
-=======
-	server.RegisterInterceptFunc(vm.Metrics.InterceptRequestFunc())
-	server.RegisterAfterFunc(vm.Metrics.AfterRequestFunc())
-	if err := server.RegisterService(&Service{vm: vm}, "platform"); err != nil {
->>>>>>> d147bbde
 		return nil, err
 	}
 
@@ -470,11 +452,7 @@
 		if !ok {
 			return nil, errWrongCacheType
 		}
-<<<<<<< HEAD
-		vm.metrics.ValidatorSetsCached.Inc()
-=======
-		vm.Metrics.IncValidatorSetsCached()
->>>>>>> d147bbde
+		vm.metrics.IncValidatorSetsCached()
 		return validatorSet, nil
 	}
 
@@ -534,15 +512,9 @@
 	validatorSetsCache.Put(height, vdrSet)
 
 	endTime := vm.Clock().Time()
-<<<<<<< HEAD
-	vm.metrics.ValidatorSetsCreated.Inc()
-	vm.metrics.ValidatorSetsDuration.Add(float64(endTime.Sub(startTime)))
-	vm.metrics.ValidatorSetsHeightDiff.Add(float64(lastAcceptedHeight - height))
-=======
-	vm.Metrics.IncValidatorSetsCreated()
-	vm.AddValidatorSetsDuration(endTime.Sub(startTime))
-	vm.AddValidatorSetsHeightDiff(float64(lastAcceptedHeight - height))
->>>>>>> d147bbde
+	vm.metrics.IncValidatorSetsCreated()
+	vm.metrics.AddValidatorSetsDuration(endTime.Sub(startTime))
+	vm.metrics.AddValidatorSetsHeightDiff(float64(lastAcceptedHeight - height))
 	return vdrSet, nil
 }
 
@@ -593,13 +565,8 @@
 	}
 
 	weight, _ := primaryValidators.GetWeight(vm.ctx.NodeID)
-<<<<<<< HEAD
-	vm.metrics.LocalStake.Set(float64(weight))
-	vm.metrics.LocalStake.Set(float64(primaryValidators.Weight()))
-=======
-	vm.SetLocalStake(float64(weight))
-	vm.SetLocalStake(float64(primaryValidators.Weight()))
->>>>>>> d147bbde
+	vm.metrics.SetLocalStake(float64(weight))
+	vm.metrics.SetLocalStake(float64(primaryValidators.Weight()))
 
 	for subnetID := range vm.WhitelistedSubnets {
 		subnetValidators, err := currentValidators.ValidatorSet(subnetID)
