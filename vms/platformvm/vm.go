--- conflicted
+++ resolved
@@ -579,12 +579,7 @@
 }
 
 func (vm *VM) updateValidators() error {
-<<<<<<< HEAD
-	currentValidators := vm.state.CurrentStakers()
-	primaryValidators, err := currentValidators.ValidatorSet(constants.PrimaryNetworkID)
-=======
-	primaryValidators, err := vm.internalState.ValidatorSet(constants.PrimaryNetworkID)
->>>>>>> fcfef735
+	primaryValidators, err := vm.state.ValidatorSet(constants.PrimaryNetworkID)
 	if err != nil {
 		return err
 	}
@@ -597,7 +592,7 @@
 	vm.LocalStake.Set(float64(primaryValidators.Weight()))
 
 	for subnetID := range vm.WhitelistedSubnets {
-		subnetValidators, err := vm.internalState.ValidatorSet(subnetID)
+		subnetValidators, err := vm.state.ValidatorSet(subnetID)
 		if err != nil {
 			return err
 		}
