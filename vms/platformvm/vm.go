// (c) 2021, Ava Labs, Inc. All rights reserved.
// See the file LICENSE for licensing terms.

package platformvm

import (
	"errors"
	"fmt"
	"math"
	"time"

	"github.com/gorilla/rpc/v2"

	"github.com/ava-labs/avalanchego/cache"
	"github.com/ava-labs/avalanchego/chains"
	"github.com/ava-labs/avalanchego/codec"
	"github.com/ava-labs/avalanchego/codec/linearcodec"
<<<<<<< HEAD
	"github.com/ava-labs/avalanchego/codec/reflectcodec"
=======
	"github.com/ava-labs/avalanchego/database"
>>>>>>> 94180f95
	"github.com/ava-labs/avalanchego/database/manager"
	"github.com/ava-labs/avalanchego/ids"
	"github.com/ava-labs/avalanchego/snow"
	"github.com/ava-labs/avalanchego/snow/choices"
	"github.com/ava-labs/avalanchego/snow/consensus/snowman"
	"github.com/ava-labs/avalanchego/snow/engine/common"
	"github.com/ava-labs/avalanchego/snow/engine/snowman/block"
	"github.com/ava-labs/avalanchego/snow/validators"
	"github.com/ava-labs/avalanchego/utils/constants"
	"github.com/ava-labs/avalanchego/utils/crypto"
	"github.com/ava-labs/avalanchego/utils/json"
	"github.com/ava-labs/avalanchego/utils/logging"
	"github.com/ava-labs/avalanchego/utils/timer"
	"github.com/ava-labs/avalanchego/utils/units"
	"github.com/ava-labs/avalanchego/utils/wrappers"
	"github.com/ava-labs/avalanchego/version"
	"github.com/ava-labs/avalanchego/vms/components/avax"
	"github.com/ava-labs/avalanchego/vms/platformvm/entities"
	"github.com/ava-labs/avalanchego/vms/platformvm/platformcodec"
	"github.com/ava-labs/avalanchego/vms/platformvm/transactions"
	"github.com/ava-labs/avalanchego/vms/platformvm/uptime"
	"github.com/ava-labs/avalanchego/vms/secp256k1fx"

	safemath "github.com/ava-labs/avalanchego/utils/math"
)

const (
	// PercentDenominator is the denominator used to calculate percentages

	droppedTxCacheSize = 50

	maxUTXOsToFetch = 1024

	// TODO: Turn these constants into governable parameters

	// MaxSubMinConsumptionRate is the % consumption that incentivizes staking
	// longer
	MaxSubMinConsumptionRate = 20000 // 2%
	// MinConsumptionRate is the minimum % consumption of the remaining tokens
	// to be minted
	MinConsumptionRate = 100000 // 10%

	// MaxValidatorWeightFactor is the maximum factor of the validator stake
	// that is allowed to be placed on a validator.
	MaxValidatorWeightFactor uint64 = 5

	// SupplyCap is the maximum amount of AVAX that should ever exist
	SupplyCap = 720 * units.MegaAvax

	// Maximum future start time for staking/delegating
	maxFutureStartTime = 24 * 7 * 2 * time.Hour
)

var (
	errInvalidID         = errors.New("invalid ID")
	errStartTimeTooEarly = errors.New("start time is before the current chain time")
	errStartAfterEndTime = errors.New("start time is after the end time")

	_ block.ChainVM        = &VM{}
	_ validators.Connector = &VM{}
	_ secp256k1fx.VM       = &VM{}
	_ Fx                   = &secp256k1fx.Fx{}
)

func init() {
	c := linearcodec.NewDefault()
	platformcodec.Codec = codec.NewDefaultManager()
	gc := linearcodec.New(reflectcodec.DefaultTagName, math.MaxUint32)
	platformcodec.GenesisCodec = codec.NewManager(math.MaxUint32)

	errs := wrappers.Errs{}
	for _, c := range []codec.Registry{c, gc} {
		errs.Add(
			c.RegisterType(&ProposalBlock{}),
			c.RegisterType(&AbortBlock{}),
			c.RegisterType(&CommitBlock{}),
			c.RegisterType(&StandardBlock{}),
			c.RegisterType(&AtomicBlock{}),

			// The Fx is registered here because this is the same place it is
			// registered in the AVM. This ensures that the typeIDs match up for
			// utxos in shared memory.
			c.RegisterType(&secp256k1fx.TransferInput{}),
			c.RegisterType(&secp256k1fx.MintOutput{}),
			c.RegisterType(&secp256k1fx.TransferOutput{}),
			c.RegisterType(&secp256k1fx.MintOperation{}),
			c.RegisterType(&secp256k1fx.Credential{}),
			c.RegisterType(&secp256k1fx.Input{}),
			c.RegisterType(&secp256k1fx.OutputOwners{}),

			c.RegisterType(VerifiableUnsignedAddValidatorTx{}),
			c.RegisterType(VerifiableUnsignedAddSubnetValidatorTx{}),
			c.RegisterType(VerifiableUnsignedAddDelegatorTx{}),

			c.RegisterType(VerifiableUnsignedCreateChainTx{}),
			c.RegisterType(VerifiableUnsignedCreateSubnetTx{}),

			c.RegisterType(VerifiableUnsignedImportTx{}),
			c.RegisterType(VerifiableUnsignedExportTx{}),

			c.RegisterType(VerifiableUnsignedAdvanceTimeTx{}),
			c.RegisterType(VerifiableUnsignedRewardValidatorTx{}),

			c.RegisterType(&entities.StakeableLockIn{}),
			c.RegisterType(&entities.StakeableLockOut{}),
		)
	}
	errs.Add(
		platformcodec.Codec.RegisterCodec(platformcodec.Version, c),
		platformcodec.GenesisCodec.RegisterCodec(platformcodec.Version, gc),
	)
	if errs.Errored() {
		panic(errs.Err)
	}
}

// VM implements the snowman.ChainVM interface
type VM struct {
	Factory
	metrics
	avax.AddressManager
	avax.AtomicUTXOManager
	uptime.Manager

	// Used to get time. Useful for faking time during tests.
	clock timer.Clock

	// Used to create and use keys.
	factory crypto.FactorySECP256K1R

	mempool Mempool

	// The context of this vm
	ctx       *snow.Context
	dbManager manager.Manager

	// channel to send messages to the consensus engine
	toEngine chan<- common.Message

	internalState InternalState

	// ID of the preferred block
	preferred ids.ID

	// ID of the last accepted block
	lastAcceptedID ids.ID

	fx            Fx
	codecRegistry codec.Registry

	// Bootstrapped remembers if this chain has finished bootstrapping or not
	bootstrapped bool

	// Contains the IDs of transactions. recently dropped because they failed verification.
	// These txs may be re-issued and put into accepted blocks, so check the database
	// to see if it was later committed/aborted before reporting that it's dropped.
	// Key: Tx ID
	// Value: String repr. of the verification error
	droppedTxCache cache.LRU

	// Key: block ID
	// Value: the block
	currentBlocks map[ids.ID]Block

	lastVdrUpdate time.Time
}

// Initialize this blockchain.
// [vm.ChainManager] and [vm.vdrMgr] must be set before this function is called.
func (vm *VM) Initialize(
	ctx *snow.Context,
	dbManager manager.Manager,
	genesisBytes []byte,
	upgradeBytes []byte,
	configBytes []byte,
	msgs chan<- common.Message,
	_ []*common.Fx,
	_ common.AppSender,
) error {
	ctx.Log.Verbo("initializing platform chain")

	// Initialize metrics as soon as possible
	if err := vm.metrics.Initialize(ctx.Namespace, ctx.Metrics); err != nil {
		return err
	}

	// Initialize the utility to parse addresses
	vm.AddressManager = avax.NewAddressManager(ctx)

	// Initialize the utility to fetch atomic UTXOs
	vm.AtomicUTXOManager = avax.NewAtomicUTXOManager(ctx.SharedMemory, platformcodec.Codec)

	vm.fx = &secp256k1fx.Fx{}

	vm.ctx = ctx
	vm.dbManager = dbManager
	vm.toEngine = msgs

	vm.codecRegistry = linearcodec.NewDefault()
	if err := vm.fx.Initialize(vm); err != nil {
		return err
	}

	vm.droppedTxCache = cache.LRU{Size: droppedTxCacheSize}
	vm.currentBlocks = make(map[ids.ID]Block)

	vm.mempool.Initialize(vm)

	is, err := NewMeteredInternalState(vm, vm.dbManager.Current().Database, genesisBytes, ctx.Namespace, ctx.Metrics)
	if err != nil {
		return err
	}
	vm.internalState = is

	// Initialize the utility to track validator uptimes
	vm.Manager = uptime.NewManager(is)

	if err := vm.updateValidators(true); err != nil {
		return fmt.Errorf(
			"failed to initialize validator sets: %w",
			err,
		)
	}

	// Create all of the chains that the database says exist
	if err := vm.initBlockchains(); err != nil {
		return fmt.Errorf(
			"failed to initialize blockchains: %w",
			err,
		)
	}

	vm.lastAcceptedID = is.GetLastAccepted()

	ctx.Log.Info("initializing last accepted block as %s", vm.lastAcceptedID)

	// Build off the most recently accepted block
	return vm.SetPreference(vm.lastAcceptedID)
}

// Create all chains that exist that this node validates.
func (vm *VM) initBlockchains() error {
	chains, err := vm.internalState.GetChains(constants.PrimaryNetworkID)
	if err != nil {
		return err
	}
	for _, chain := range chains {
		if err := vm.createChain(chain); err != nil {
			return err
		}
	}

	for subnetID := range vm.WhitelistedSubnets {
		chains, err := vm.internalState.GetChains(subnetID)
		if err != nil {
			return err
		}
		for _, chain := range chains {
			if err := vm.createChain(chain); err != nil {
				return err
			}
		}
	}
	return nil
}

// Create the blockchain described in [tx], but only if this node is a member of
// the subnet that validates the chain
func (vm *VM) createChain(tx *transactions.SignedTx) error {
	unsignedTx, ok := tx.UnsignedTx.(VerifiableUnsignedCreateChainTx)
	if !ok {
		return errWrongTxType
	}

	if vm.StakingEnabled && // Staking is enabled, so nodes might not validate all chains
		constants.PrimaryNetworkID != unsignedTx.SubnetID && // All nodes must validate the primary network
		!vm.WhitelistedSubnets.Contains(unsignedTx.SubnetID) { // This node doesn't validate this blockchain
		return nil
	}

	chainParams := chains.ChainParameters{
		ID:          tx.ID(),
		SubnetID:    unsignedTx.SubnetID,
		GenesisData: unsignedTx.GenesisData,
		VMAlias:     unsignedTx.VMID.String(),
	}
	for _, fxID := range unsignedTx.FxIDs {
		chainParams.FxAliases = append(chainParams.FxAliases, fxID.String())
	}
	vm.Chains.CreateChain(chainParams)
	return nil
}

// Bootstrapping marks this VM as bootstrapping
func (vm *VM) Bootstrapping() error {
	vm.bootstrapped = false
	return vm.fx.Bootstrapping()
}

// Bootstrapped marks this VM as bootstrapped
func (vm *VM) Bootstrapped() error {
	if vm.bootstrapped {
		return nil
	}
	vm.bootstrapped = true

	errs := wrappers.Errs{}
	errs.Add(
		vm.updateValidators(false),
		vm.fx.Bootstrapped(),
	)
	if errs.Errored() {
		return errs.Err
	}

	primaryValidatorSet, exist := vm.Validators.GetValidators(constants.PrimaryNetworkID)
	if !exist {
		return errNoPrimaryValidators
	}
	primaryValidators := primaryValidatorSet.List()

	validatorIDs := make([]ids.ShortID, len(primaryValidators))
	for i, vdr := range primaryValidators {
		validatorIDs[i] = vdr.ID()
	}

	if err := vm.StartTracking(validatorIDs); err != nil {
		return err
	}
	return vm.internalState.Commit()
}

// Shutdown this blockchain
func (vm *VM) Shutdown() error {
	if vm.dbManager == nil {
		return nil
	}

	vm.mempool.Shutdown()

	if vm.bootstrapped {
		primaryValidatorSet, exist := vm.Validators.GetValidators(constants.PrimaryNetworkID)
		if !exist {
			return errNoPrimaryValidators
		}
		primaryValidators := primaryValidatorSet.List()

		validatorIDs := make([]ids.ShortID, len(primaryValidators))
		for i, vdr := range primaryValidators {
			validatorIDs[i] = vdr.ID()
		}

		if err := vm.Manager.Shutdown(validatorIDs); err != nil {
			return err
		}
		if err := vm.internalState.Commit(); err != nil {
			return err
		}
	}

	errs := wrappers.Errs{}
	errs.Add(
		vm.internalState.Close(),
		vm.dbManager.Close(),
	)
	return errs.Err
}

// BuildBlock builds a block to be added to consensus
func (vm *VM) BuildBlock() (snowman.Block, error) { return vm.mempool.BuildBlock() }

// ParseBlock implements the snowman.ChainVM interface
func (vm *VM) ParseBlock(b []byte) (snowman.Block, error) {
	var blk Block
<<<<<<< HEAD
	if _, err := platformcodec.GenesisCodec.Unmarshal(b, &blk); err != nil {
=======
	if _, err := Codec.Unmarshal(b, &blk); err != nil {
>>>>>>> 94180f95
		return nil, err
	}
	if err := blk.initialize(vm, b, choices.Processing, blk); err != nil {
		return nil, err
	}

	if block, err := vm.GetBlock(blk.ID()); err == nil {
		// If we have seen this block before, return it with the most up-to-date
		// info
		return block, nil
	}

	vm.internalState.AddBlock(blk)
	return blk, vm.internalState.Commit()
}

// GetBlock implements the snowman.ChainVM interface
func (vm *VM) GetBlock(blkID ids.ID) (snowman.Block, error) { return vm.getBlock(blkID) }

func (vm *VM) getBlock(blkID ids.ID) (Block, error) {
	// If block is in memory, return it.
	if blk, exists := vm.currentBlocks[blkID]; exists {
		return blk, nil
	}
	return vm.internalState.GetBlock(blkID)
}

// LastAccepted returns the block most recently accepted
func (vm *VM) LastAccepted() (ids.ID, error) {
	return vm.lastAcceptedID, nil
}

// SetPreference sets the preferred block to be the one with ID [blkID]
func (vm *VM) SetPreference(blkID ids.ID) error {
	if blkID == vm.preferred {
		// If the preference didn't change, then this is a noop
		return nil
	}
	vm.preferred = blkID
	vm.mempool.ResetTimer()
	return nil
}

func (vm *VM) Preferred() (Block, error) {
	return vm.getBlock(vm.preferred)
}

// NotifyBlockReady tells the consensus engine that a new block is ready to be
// created
func (vm *VM) NotifyBlockReady() {
	select {
	case vm.toEngine <- common.PendingTxs:
	default:
		vm.ctx.Log.Debug("dropping message to consensus engine")
	}
}

func (vm *VM) Version() (string, error) {
	return version.Current.String(), nil
}

// AppRequestFailed this VM doesn't (currently) have any app-specific messages
func (vm *VM) AppRequestFailed(nodeID ids.ShortID, requestID uint32) error {
	return nil
}

// AppRequest this VM doesn't (currently) have any app-specific messages
func (vm *VM) AppRequest(nodeID ids.ShortID, requestID uint32, request []byte) error {
	return nil
}

// AppResponse this VM doesn't (currently) have any app-specific messages
func (vm *VM) AppResponse(nodeID ids.ShortID, requestID uint32, response []byte) error {
	return nil
}

// AppGossip this VM doesn't (currently) have any app-specific messages
func (vm *VM) AppGossip(nodeID ids.ShortID, msg []byte) error {
	return nil
}

// CreateHandlers returns a map where:
// * keys are API endpoint extensions
// * values are API handlers
func (vm *VM) CreateHandlers() (map[string]*common.HTTPHandler, error) {
	server := rpc.NewServer()
	server.RegisterCodec(json.NewCodec(), "application/json")
	server.RegisterCodec(json.NewCodec(), "application/json;charset=UTF-8")
	server.RegisterInterceptFunc(vm.metrics.apiRequestMetrics.InterceptRequest)
	server.RegisterAfterFunc(vm.metrics.apiRequestMetrics.AfterRequest)
	if err := server.RegisterService(&Service{vm: vm}, "platform"); err != nil {
		return nil, err
	}

	return map[string]*common.HTTPHandler{
		"": {
			Handler: server,
		},
	}, nil
}

// CreateStaticHandlers returns a map where:
// * keys are API endpoint extensions
// * values are API handlers
func (vm *VM) CreateStaticHandlers() (map[string]*common.HTTPHandler, error) {
	server := rpc.NewServer()
	server.RegisterCodec(json.NewCodec(), "application/json")
	server.RegisterCodec(json.NewCodec(), "application/json;charset=UTF-8")
	if err := server.RegisterService(&StaticService{}, "platform"); err != nil {
		return nil, err
	}

	return map[string]*common.HTTPHandler{
		"": {
			LockOptions: common.NoLock,
			Handler:     server,
		},
	}, nil
}

// Connected implements validators.Connector
func (vm *VM) Connected(vdrID ids.ShortID) error {
	return vm.Connect(vdrID)
}

// Disconnected implements validators.Connector
func (vm *VM) Disconnected(vdrID ids.ShortID) error {
	if err := vm.Disconnect(vdrID); err != nil {
		return err
	}
	return vm.internalState.Commit()
}

// GetValidatorSet returns the validator set at the specified height for the
// provided subnetID.
func (vm *VM) GetValidatorSet(height uint64, subnetID ids.ID) (map[ids.ShortID]uint64, error) {
	lastAccepted, err := vm.getBlock(vm.lastAcceptedID)
	if err != nil {
		return nil, err
	}
	lastAcceptedHeight := lastAccepted.Height()
	if lastAcceptedHeight < height {
		return nil, database.ErrNotFound
	}

	currentValidators, ok := vm.Validators.GetValidators(subnetID)
	if !ok {
		return nil, errNotEnoughValidators
	}
	currentValidatorList := currentValidators.List()

	vdrSet := make(map[ids.ShortID]uint64, len(currentValidatorList))
	for _, vdr := range currentValidatorList {
		vdrSet[vdr.ID()] = vdr.Weight()
	}

	for i := lastAcceptedHeight; i > height; i-- {
		diffs, err := vm.internalState.GetValidatorWeightDiffs(i, subnetID)
		if err != nil {
			return nil, err
		}

		for nodeID, diff := range diffs {
			var op func(uint64, uint64) (uint64, error)
			if diff.Decrease {
				// The validator's weight was decreased at this block, so in the
				// prior block it was higher.
				op = safemath.Add64
			} else {
				// The validator's weight was increased at this block, so in the
				// prior block it was lower.
				op = safemath.Sub64
			}

			newWeight, err := op(vdrSet[nodeID], diff.Amount)
			if err != nil {
				return nil, err
			}
			if newWeight == 0 {
				delete(vdrSet, nodeID)
			} else {
				vdrSet[nodeID] = newWeight
			}
		}
	}
	return vdrSet, nil
}

func (vm *VM) updateValidators(force bool) error {
	now := vm.clock.Time()
	if !force && !vm.bootstrapped && now.Sub(vm.lastVdrUpdate) < 5*time.Second {
		return nil
	}
	vm.lastVdrUpdate = now

	currentValidators := vm.internalState.CurrentStakerChainState()
	primaryValidators, err := currentValidators.ValidatorSet(constants.PrimaryNetworkID)
	if err != nil {
		return err
	}
	if err := vm.Validators.Set(constants.PrimaryNetworkID, primaryValidators); err != nil {
		return err
	}

	weight, _ := primaryValidators.GetWeight(vm.ctx.NodeID)
	vm.localStake.Set(float64(weight))
	vm.totalStake.Set(float64(primaryValidators.Weight()))

	for subnetID := range vm.WhitelistedSubnets {
		subnetValidators, err := currentValidators.ValidatorSet(subnetID)
		if err != nil {
			return err
		}
		if err := vm.Validators.Set(subnetID, subnetValidators); err != nil {
			return err
		}
	}
	return nil
}

// Returns the time when the next staker of any subnet starts/stops staking
// after the current timestamp
func (vm *VM) nextStakerChangeTime(vs ValidatorState) (time.Time, error) {
	currentStakers := vs.CurrentStakerChainState()
	pendingStakers := vs.PendingStakerChainState()

	earliest := timer.MaxTime
	if currentStakers := currentStakers.Stakers(); len(currentStakers) > 0 {
		nextStakerToRemove := currentStakers[0]
		staker, ok := nextStakerToRemove.UnsignedTx.(TimedTx)
		if !ok {
			return time.Time{}, errWrongTxType
		}
		endTime := staker.EndTime()
		if endTime.Before(earliest) {
			earliest = endTime
		}
	}
	if pendingStakers := pendingStakers.Stakers(); len(pendingStakers) > 0 {
		nextStakerToAdd := pendingStakers[0]
		staker, ok := nextStakerToAdd.UnsignedTx.(TimedTx)
		if !ok {
			return time.Time{}, errWrongTxType
		}
		startTime := staker.StartTime()
		if startTime.Before(earliest) {
			earliest = startTime
		}
	}
	return earliest, nil
}

func (vm *VM) Codec() codec.Manager { return platformcodec.Codec }

func (vm *VM) CodecRegistry() codec.Registry { return vm.codecRegistry }

func (vm *VM) Clock() *timer.Clock { return &vm.clock }

func (vm *VM) Logger() logging.Logger { return vm.ctx.Log }

// Returns the percentage of the total stake on the Primary Network of nodes
// connected to this node.
func (vm *VM) getPercentConnected() (float64, error) {
	vdrSet, exists := vm.Validators.GetValidators(constants.PrimaryNetworkID)
	if !exists {
		return 0, errNoPrimaryValidators
	}

	vdrs := vdrSet.List()

	var (
		connectedStake uint64
		err            error
	)
	for _, vdr := range vdrs {
		if !vm.IsConnected(vdr.ID()) {
			continue // not connected to us --> don't include
		}
		connectedStake, err = safemath.Add64(connectedStake, vdr.Weight())
		if err != nil {
			return 0, err
		}
	}
	return float64(connectedStake) / float64(vdrSet.Weight()), nil
}<|MERGE_RESOLUTION|>--- conflicted
+++ resolved
@@ -15,11 +15,8 @@
 	"github.com/ava-labs/avalanchego/chains"
 	"github.com/ava-labs/avalanchego/codec"
 	"github.com/ava-labs/avalanchego/codec/linearcodec"
-<<<<<<< HEAD
 	"github.com/ava-labs/avalanchego/codec/reflectcodec"
-=======
 	"github.com/ava-labs/avalanchego/database"
->>>>>>> 94180f95
 	"github.com/ava-labs/avalanchego/database/manager"
 	"github.com/ava-labs/avalanchego/ids"
 	"github.com/ava-labs/avalanchego/snow"
@@ -394,11 +391,7 @@
 // ParseBlock implements the snowman.ChainVM interface
 func (vm *VM) ParseBlock(b []byte) (snowman.Block, error) {
 	var blk Block
-<<<<<<< HEAD
-	if _, err := platformcodec.GenesisCodec.Unmarshal(b, &blk); err != nil {
-=======
-	if _, err := Codec.Unmarshal(b, &blk); err != nil {
->>>>>>> 94180f95
+	if _, err := platformcodec.Codec.Unmarshal(b, &blk); err != nil {
 		return nil, err
 	}
 	if err := blk.initialize(vm, b, choices.Processing, blk); err != nil {
