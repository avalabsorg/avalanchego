// Copyright (C) 2019-2021, Ava Labs, Inc. All rights reserved.
// See the file LICENSE for licensing terms.

package platformvm

import (
	"errors"
	"fmt"
	"time"

	"github.com/gorilla/rpc/v2"

	"github.com/prometheus/client_golang/prometheus"

	"github.com/ava-labs/avalanchego/cache"
	"github.com/ava-labs/avalanchego/codec"
	"github.com/ava-labs/avalanchego/codec/linearcodec"
	"github.com/ava-labs/avalanchego/database"
	"github.com/ava-labs/avalanchego/database/manager"
	"github.com/ava-labs/avalanchego/ids"
	"github.com/ava-labs/avalanchego/snow"
	"github.com/ava-labs/avalanchego/snow/consensus/snowman"
	"github.com/ava-labs/avalanchego/snow/engine/common"
	"github.com/ava-labs/avalanchego/snow/engine/snowman/block"
	"github.com/ava-labs/avalanchego/snow/uptime"
	"github.com/ava-labs/avalanchego/snow/validators"
	"github.com/ava-labs/avalanchego/utils"
	"github.com/ava-labs/avalanchego/utils/constants"
	"github.com/ava-labs/avalanchego/utils/json"
	"github.com/ava-labs/avalanchego/utils/logging"
	"github.com/ava-labs/avalanchego/utils/math"
	"github.com/ava-labs/avalanchego/utils/timer/mockable"
	"github.com/ava-labs/avalanchego/utils/window"
	"github.com/ava-labs/avalanchego/utils/wrappers"
	"github.com/ava-labs/avalanchego/version"
	"github.com/ava-labs/avalanchego/vms/components/avax"
	"github.com/ava-labs/avalanchego/vms/platformvm/api"
	"github.com/ava-labs/avalanchego/vms/platformvm/blocks/stateful"
	"github.com/ava-labs/avalanchego/vms/platformvm/blocks/stateless"
	"github.com/ava-labs/avalanchego/vms/platformvm/fx"
	"github.com/ava-labs/avalanchego/vms/platformvm/reward"
	"github.com/ava-labs/avalanchego/vms/platformvm/state"
	"github.com/ava-labs/avalanchego/vms/platformvm/txs"
	"github.com/ava-labs/avalanchego/vms/platformvm/txs/executor"
	"github.com/ava-labs/avalanchego/vms/platformvm/txs/mempool"
	"github.com/ava-labs/avalanchego/vms/platformvm/utxo"
	"github.com/ava-labs/avalanchego/vms/secp256k1fx"

	p_blk_builder "github.com/ava-labs/avalanchego/vms/platformvm/blocks/builder"
	p_metrics "github.com/ava-labs/avalanchego/vms/platformvm/metrics"
	p_tx_builder "github.com/ava-labs/avalanchego/vms/platformvm/txs/builder"
)

var (
	_ block.ChainVM    = &VM{}
	_ secp256k1fx.VM   = &VM{}
	_ validators.State = &VM{}

	errWrongCacheType = errors.New("unexpectedly cached type")
)

const (
	validatorSetsCacheSize        = 64
	maxRecentlyAcceptedWindowSize = 256
	recentlyAcceptedWindowTTL     = 5 * time.Minute
)

type VM struct {
	Factory
	p_blk_builder.BlockBuilder

	metrics *p_metrics.Metrics

	// Used to get time. Useful for faking time during tests.
	clock mockable.Clock

	// The context of this vm
	ctx       *snow.Context
	dbManager manager.Manager

<<<<<<< HEAD
	atomicUtxosManager avax.AtomicUTXOManager
	uptimeManager      uptime.Manager
=======
	state         state.State
	utxoHandler   utxo.Handler
	stateVersions state.Versions
>>>>>>> bc91951b

	state state.State

	fx            fx.Fx
	codecRegistry codec.Registry

	// Bootstrapped remembers if this chain has finished bootstrapping or not
	bootstrapped utils.AtomicBool

	// Maps caches for each subnet that is currently whitelisted.
	// Key: Subnet ID
	// Value: cache mapping height -> validator set map
	validatorSetCaches map[ids.ID]cache.Cacher

	// sliding window of blocks that were recently accepted
	recentlyAccepted *window.Window

	txBuilder         p_tx_builder.Builder
	txExecutorBackend executor.Backend
	manager           stateful.Manager
}

// Initialize this blockchain.
// [vm.ChainManager] and [vm.vdrMgr] must be set before this function is called.
func (vm *VM) Initialize(
	ctx *snow.Context,
	dbManager manager.Manager,
	genesisBytes []byte,
	upgradeBytes []byte,
	configBytes []byte,
	toEngine chan<- common.Message,
	_ []*common.Fx,
	appSender common.AppSender,
) error {
	var err error
	ctx.Log.Verbo("initializing platform chain")

	registerer := prometheus.NewRegistry()
	vm.ctx = ctx
	if err := ctx.Metrics.Register(registerer); err != nil {
		return err
	}

	vm.dbManager = dbManager

	vm.codecRegistry = linearcodec.NewDefault()
	vm.fx = &secp256k1fx.Fx{}
	if err := vm.fx.Initialize(vm); err != nil {
		return err
	}

	// Initialize metrics as soon as possible
	vm.metrics, err = p_metrics.NewMetrics("", registerer, vm.WhitelistedSubnets)
	if err != nil {
		return err
	}

	vm.validatorSetCaches = make(map[ids.ID]cache.Cacher)
	vm.recentlyAccepted = window.New(
		window.Config{
			Clock:   &vm.clock,
			MaxSize: maxRecentlyAcceptedWindowSize,
			TTL:     recentlyAcceptedWindowTTL,
		},
	)

	rewards := reward.NewCalculator(vm.RewardConfig)
	if vm.state, err = state.New(
		vm.dbManager.Current().Database,
		genesisBytes,
		registerer,
		&vm.Config,
		vm.ctx,
		vm.metrics.LocalStake,
		vm.metrics.TotalStake,
		rewards,
	); err != nil {
		return err
	}

<<<<<<< HEAD
	vm.atomicUtxosManager = avax.NewAtomicUTXOManager(ctx.SharedMemory, txs.Codec)
	utxoHandler := utxo.NewHandler(vm.ctx, &vm.clock, vm.state, vm.fx)
=======
	lastAcceptedID := vm.state.GetLastAccepted()
	ctx.Log.Info("initializing last accepted block as %s", lastAcceptedID)
	vm.stateVersions = state.NewVersions(lastAcceptedID, vm.state)

	vm.AddressManager = avax.NewAddressManager(ctx)
	vm.AtomicUTXOManager = avax.NewAtomicUTXOManager(ctx.SharedMemory, txs.Codec)
	vm.utxoHandler = utxo.NewHandler(vm.ctx, &vm.clock, vm.state, vm.fx)
>>>>>>> bc91951b
	vm.uptimeManager = uptime.NewManager(vm.state)
	vm.UptimeLockedCalculator.SetCalculator(&vm.bootstrapped, &ctx.Lock, vm.uptimeManager)

	vm.txBuilder = p_tx_builder.New(
		vm.ctx,
		vm.Config,
		&vm.clock,
		vm.fx,
		vm.state,
		vm.atomicUtxosManager,
		utxoHandler,
	)

	vm.txExecutorBackend = executor.Backend{
<<<<<<< HEAD
		Config:       &vm.Config,
		Ctx:          vm.ctx,
		Clk:          &vm.clock,
		Fx:           vm.fx,
		FlowChecker:  utxoHandler,
		Uptimes:      vm.uptimeManager,
		Rewards:      rewards,
		Bootstrapped: &vm.bootstrapped,
=======
		Config:        &vm.Config,
		Ctx:           vm.ctx,
		Clk:           &vm.clock,
		Fx:            vm.fx,
		FlowChecker:   vm.utxoHandler,
		Uptimes:       vm.uptimeManager,
		Rewards:       vm.rewards,
		Bootstrapped:  &vm.bootstrapped,
		StateVersions: vm.stateVersions,
>>>>>>> bc91951b
	}

	// Note: there is a circular dependency among mempool and blkBuilder
	// which is broken by mean of vm
	mempool, err := mempool.NewMempool("mempool", registerer, vm)
	if err != nil {
		return fmt.Errorf("failed to create mempool: %w", err)
	}

	vm.manager = stateful.NewManager(
		mempool,
		*vm.metrics,
		vm.state,
		vm.txExecutorBackend,
		vm.recentlyAccepted,
	)
	vm.BlockBuilder = p_blk_builder.NewBlockBuilder(
		mempool,
		vm.txBuilder,
		vm.txExecutorBackend,
		vm.manager,
		toEngine,
		appSender,
	)

	go vm.ctx.Log.RecoverAndPanic(vm.BlockBuilder.StartTimer)

	if err := vm.updateValidators(); err != nil {
		return fmt.Errorf("failed to Initialize validator sets: %w", err)
	}

	// Create all of the chains that the database says exist
	if err := vm.initBlockchains(); err != nil {
		return fmt.Errorf(
			"failed to Initialize blockchains: %w",
			err,
		)
	}

<<<<<<< HEAD
	lastAcceptedID := vm.state.GetLastAccepted()
	ctx.Log.Info("initializing last accepted block as %s", lastAcceptedID)

	// Build off the most recently accepted block
=======
>>>>>>> bc91951b
	return vm.SetPreference(lastAcceptedID)
}

// Create all chains that exist that this node validates.
func (vm *VM) initBlockchains() error {
	if err := vm.createSubnet(constants.PrimaryNetworkID); err != nil {
		return err
	}

	if vm.StakingEnabled {
		for subnetID := range vm.WhitelistedSubnets {
			if err := vm.createSubnet(subnetID); err != nil {
				return err
			}
		}
	} else {
		subnets, err := vm.state.GetSubnets()
		if err != nil {
			return err
		}
		for _, subnet := range subnets {
			if err := vm.createSubnet(subnet.ID()); err != nil {
				return err
			}
		}
	}
	return nil
}

// Create the subnet with ID [subnetID]
func (vm *VM) createSubnet(subnetID ids.ID) error {
	chains, err := vm.state.GetChains(subnetID)
	if err != nil {
		return err
	}
	for _, chain := range chains {
		tx, ok := chain.Unsigned.(*txs.CreateChainTx)
		if !ok {
			return fmt.Errorf("expected tx type *txs.CreateChainTx but got %T", chain.Unsigned)
		}
		vm.Config.CreateChain(chain.ID(), tx)
	}
	return nil
}

// onBootstrapStarted marks this VM as bootstrapping
func (vm *VM) onBootstrapStarted() error {
	vm.bootstrapped.SetValue(false)
	return vm.fx.Bootstrapping()
}

// onNormalOperationsStarted marks this VM as bootstrapped
func (vm *VM) onNormalOperationsStarted() error {
	if vm.bootstrapped.GetValue() {
		return nil
	}
	vm.bootstrapped.SetValue(true)

	if err := vm.fx.Bootstrapped(); err != nil {
		return err
	}

	primaryValidatorSet, exist := vm.Validators.GetValidators(constants.PrimaryNetworkID)
	if !exist {
		return errNoPrimaryValidators
	}
	primaryValidators := primaryValidatorSet.List()

	validatorIDs := make([]ids.NodeID, len(primaryValidators))
	for i, vdr := range primaryValidators {
		validatorIDs[i] = vdr.ID()
	}

	if err := vm.uptimeManager.StartTracking(validatorIDs); err != nil {
		return err
	}
	return vm.state.Commit()
}

func (vm *VM) SetState(state snow.State) error {
	switch state {
	case snow.Bootstrapping:
		return vm.onBootstrapStarted()
	case snow.NormalOp:
		return vm.onNormalOperationsStarted()
	default:
		return snow.ErrUnknownState
	}
}

// Shutdown this blockchain
func (vm *VM) Shutdown() error {
	if vm.dbManager == nil {
		return nil
	}

	vm.BlockBuilder.Shutdown()

	if vm.bootstrapped.GetValue() {
		primaryValidatorSet, exist := vm.Validators.GetValidators(constants.PrimaryNetworkID)
		if !exist {
			return errNoPrimaryValidators
		}
		primaryValidators := primaryValidatorSet.List()

		validatorIDs := make([]ids.NodeID, len(primaryValidators))
		for i, vdr := range primaryValidators {
			validatorIDs[i] = vdr.ID()
		}

		if err := vm.uptimeManager.Shutdown(validatorIDs); err != nil {
			return err
		}
		if err := vm.state.Commit(); err != nil {
			return err
		}
	}

	errs := wrappers.Errs{}
	errs.Add(
		vm.state.Close(),
		vm.dbManager.Close(),
	)
	return errs.Err
}

func (vm *VM) ParseBlock(b []byte) (snowman.Block, error) {
	// Note: blocks to be parsed are not verified, so we must used stateless.Codec
	// rather than stateless.GenesisCodec
	statelessBlk, err := stateless.Parse(b, stateless.Codec)
	if err != nil {
		return nil, err
	}
	return vm.manager.NewBlock(statelessBlk), nil
}

func (vm *VM) GetBlock(blkID ids.ID) (snowman.Block, error) {
	return vm.manager.GetBlock(blkID)
}

// LastAccepted returns the block most recently accepted
func (vm *VM) LastAccepted() (ids.ID, error) {
	return vm.manager.LastAccepted(), nil
}

// SetPreference sets the preferred block to be the one with ID [blkID]
func (vm *VM) SetPreference(blkID ids.ID) error {
	return vm.BlockBuilder.SetPreference(blkID)
}

func (vm *VM) Version() (string, error) {
	return version.Current.String(), nil
}

// CreateHandlers returns a map where:
// * keys are API endpoint extensions
// * values are API handlers
func (vm *VM) CreateHandlers() (map[string]*common.HTTPHandler, error) {
	server := rpc.NewServer()
	server.RegisterCodec(json.NewCodec(), "application/json")
	server.RegisterCodec(json.NewCodec(), "application/json;charset=UTF-8")
	server.RegisterInterceptFunc(vm.metrics.APIRequestMetrics.InterceptRequest)
	server.RegisterAfterFunc(vm.metrics.APIRequestMetrics.AfterRequest)
	if err := server.RegisterService(&Service{
		vm:          vm,
		addrManager: avax.NewAddressManager(vm.ctx),
	}, "platform"); err != nil {
		return nil, err
	}

	return map[string]*common.HTTPHandler{
		"": {
			Handler: server,
		},
	}, nil
}

// CreateStaticHandlers returns a map where:
// * keys are API endpoint extensions
// * values are API handlers
func (vm *VM) CreateStaticHandlers() (map[string]*common.HTTPHandler, error) {
	server := rpc.NewServer()
	server.RegisterCodec(json.NewCodec(), "application/json")
	server.RegisterCodec(json.NewCodec(), "application/json;charset=UTF-8")
	if err := server.RegisterService(&api.StaticService{}, "platform"); err != nil {
		return nil, err
	}

	return map[string]*common.HTTPHandler{
		"": {
			LockOptions: common.NoLock,
			Handler:     server,
		},
	}, nil
}

func (vm *VM) Connected(vdrID ids.NodeID, _ *version.Application) error {
	return vm.uptimeManager.Connect(vdrID)
}

func (vm *VM) Disconnected(vdrID ids.NodeID) error {
	if err := vm.uptimeManager.Disconnect(vdrID); err != nil {
		return err
	}
	return vm.state.Commit()
}

// GetValidatorSet returns the validator set at the specified height for the
// provided subnetID.
func (vm *VM) GetValidatorSet(height uint64, subnetID ids.ID) (map[ids.NodeID]uint64, error) {
	validatorSetsCache, exists := vm.validatorSetCaches[subnetID]
	if !exists {
		validatorSetsCache = &cache.LRU{Size: validatorSetsCacheSize}
		// Only cache whitelisted subnets
		if vm.WhitelistedSubnets.Contains(subnetID) || subnetID == constants.PrimaryNetworkID {
			vm.validatorSetCaches[subnetID] = validatorSetsCache
		}
	}

	if validatorSetIntf, ok := validatorSetsCache.Get(height); ok {
		validatorSet, ok := validatorSetIntf.(map[ids.NodeID]uint64)
		if !ok {
			return nil, errWrongCacheType
		}
		vm.metrics.ValidatorSetsCached.Inc()
		return validatorSet, nil
	}

	lastAcceptedHeight, err := vm.GetCurrentHeight()
	if err != nil {
		return nil, err
	}
	if lastAcceptedHeight < height {
		return nil, database.ErrNotFound
	}

	// get the start time to track metrics
	startTime := vm.Clock().Time()

	currentValidators, ok := vm.Validators.GetValidators(subnetID)
	if !ok {
		return nil, state.ErrNotEnoughValidators
	}
	currentValidatorList := currentValidators.List()

	vdrSet := make(map[ids.NodeID]uint64, len(currentValidatorList))
	for _, vdr := range currentValidatorList {
		vdrSet[vdr.ID()] = vdr.Weight()
	}

	for i := lastAcceptedHeight; i > height; i-- {
		diffs, err := vm.state.GetValidatorWeightDiffs(i, subnetID)
		if err != nil {
			return nil, err
		}

		for nodeID, diff := range diffs {
			var op func(uint64, uint64) (uint64, error)
			if diff.Decrease {
				// The validator's weight was decreased at this block, so in the
				// prior block it was higher.
				op = math.Add64
			} else {
				// The validator's weight was increased at this block, so in the
				// prior block it was lower.
				op = math.Sub64
			}

			newWeight, err := op(vdrSet[nodeID], diff.Amount)
			if err != nil {
				return nil, err
			}
			if newWeight == 0 {
				delete(vdrSet, nodeID)
			} else {
				vdrSet[nodeID] = newWeight
			}
		}
	}

	// cache the validator set
	validatorSetsCache.Put(height, vdrSet)

	endTime := vm.Clock().Time()
	vm.metrics.ValidatorSetsCreated.Inc()
	vm.metrics.ValidatorSetsDuration.Add(float64(endTime.Sub(startTime)))
	vm.metrics.ValidatorSetsHeightDiff.Add(float64(lastAcceptedHeight - height))
	return vdrSet, nil
}

// GetMinimumHeight returns the height of the most recent block beyond the
// horizon of our recentlyAccepted window.
//
// Because the time between blocks is arbitrary, we're only guaranteed that
// the window's configured TTL amount of time has passed once an element
// expires from the window.
//
// To try to always return a block older than the window's TTL, we return the
// parent of the oldest element in the window (as an expired element is always
// guaranteed to be sufficiently stale). If we haven't expired an element yet
// in the case of a process restart, we default to the lastAccepted block's
// height which is likely (but not guaranteed) to also be older than the
// window's configured TTL.
func (vm *VM) GetMinimumHeight() (uint64, error) {
	oldest, ok := vm.recentlyAccepted.Oldest()
	if !ok {
		return vm.GetCurrentHeight()
	}

	blk, err := vm.GetBlock(oldest.(ids.ID))
	if err != nil {
		return 0, err
	}

	return blk.Height() - 1, nil
}

// GetCurrentHeight returns the height of the last accepted block
func (vm *VM) GetCurrentHeight() (uint64, error) {
	lastAccepted, err := vm.GetBlock(vm.state.GetLastAccepted())
	if err != nil {
		return 0, err
	}
	return lastAccepted.Height(), nil
}

func (vm *VM) updateValidators() error {
	currentValidators := vm.state.CurrentStakers()
	primaryValidators, err := currentValidators.ValidatorSet(constants.PrimaryNetworkID)
	if err != nil {
		return err
	}
	if err := vm.Validators.Set(constants.PrimaryNetworkID, primaryValidators); err != nil {
		return err
	}

	weight, _ := primaryValidators.GetWeight(vm.ctx.NodeID)
	vm.metrics.LocalStake.Set(float64(weight))
	vm.metrics.LocalStake.Set(float64(primaryValidators.Weight()))

	for subnetID := range vm.WhitelistedSubnets {
		subnetValidators, err := currentValidators.ValidatorSet(subnetID)
		if err != nil {
			return err
		}
		if err := vm.Validators.Set(subnetID, subnetValidators); err != nil {
			return err
		}
	}
	return nil
}

func (vm *VM) CodecRegistry() codec.Registry { return vm.codecRegistry }

func (vm *VM) Clock() *mockable.Clock { return &vm.clock }

func (vm *VM) Logger() logging.Logger { return vm.ctx.Log }

// Returns the percentage of the total stake of the subnet connected to this
// node.
func (vm *VM) getPercentConnected(subnetID ids.ID) (float64, error) {
	vdrSet, exists := vm.Validators.GetValidators(subnetID)
	if !exists {
		return 0, errNoValidators
	}

	vdrSetWeight := vdrSet.Weight()
	if vdrSetWeight == 0 {
		return 1, nil
	}

	var (
		connectedStake uint64
		err            error
	)
	for _, vdr := range vdrSet.List() {
		if !vm.uptimeManager.IsConnected(vdr.ID()) {
			continue // not connected to us --> don't include
		}
		connectedStake, err = math.Add64(connectedStake, vdr.Weight())
		if err != nil {
			return 0, err
		}
	}
	return float64(connectedStake) / float64(vdrSetWeight), nil
}<|MERGE_RESOLUTION|>--- conflicted
+++ resolved
@@ -78,16 +78,11 @@
 	ctx       *snow.Context
 	dbManager manager.Manager
 
-<<<<<<< HEAD
 	atomicUtxosManager avax.AtomicUTXOManager
 	uptimeManager      uptime.Manager
-=======
+
 	state         state.State
-	utxoHandler   utxo.Handler
 	stateVersions state.Versions
->>>>>>> bc91951b
-
-	state state.State
 
 	fx            fx.Fx
 	codecRegistry codec.Registry
@@ -166,18 +161,12 @@
 		return err
 	}
 
-<<<<<<< HEAD
-	vm.atomicUtxosManager = avax.NewAtomicUTXOManager(ctx.SharedMemory, txs.Codec)
-	utxoHandler := utxo.NewHandler(vm.ctx, &vm.clock, vm.state, vm.fx)
-=======
 	lastAcceptedID := vm.state.GetLastAccepted()
 	ctx.Log.Info("initializing last accepted block as %s", lastAcceptedID)
 	vm.stateVersions = state.NewVersions(lastAcceptedID, vm.state)
 
-	vm.AddressManager = avax.NewAddressManager(ctx)
-	vm.AtomicUTXOManager = avax.NewAtomicUTXOManager(ctx.SharedMemory, txs.Codec)
-	vm.utxoHandler = utxo.NewHandler(vm.ctx, &vm.clock, vm.state, vm.fx)
->>>>>>> bc91951b
+	vm.atomicUtxosManager = avax.NewAtomicUTXOManager(ctx.SharedMemory, txs.Codec)
+	utxoHandler := utxo.NewHandler(vm.ctx, &vm.clock, vm.state, vm.fx)
 	vm.uptimeManager = uptime.NewManager(vm.state)
 	vm.UptimeLockedCalculator.SetCalculator(&vm.bootstrapped, &ctx.Lock, vm.uptimeManager)
 
@@ -192,26 +181,15 @@
 	)
 
 	vm.txExecutorBackend = executor.Backend{
-<<<<<<< HEAD
-		Config:       &vm.Config,
-		Ctx:          vm.ctx,
-		Clk:          &vm.clock,
-		Fx:           vm.fx,
-		FlowChecker:  utxoHandler,
-		Uptimes:      vm.uptimeManager,
-		Rewards:      rewards,
-		Bootstrapped: &vm.bootstrapped,
-=======
 		Config:        &vm.Config,
 		Ctx:           vm.ctx,
 		Clk:           &vm.clock,
 		Fx:            vm.fx,
-		FlowChecker:   vm.utxoHandler,
+		FlowChecker:   utxoHandler,
 		Uptimes:       vm.uptimeManager,
-		Rewards:       vm.rewards,
+		Rewards:       rewards,
 		Bootstrapped:  &vm.bootstrapped,
 		StateVersions: vm.stateVersions,
->>>>>>> bc91951b
 	}
 
 	// Note: there is a circular dependency among mempool and blkBuilder
@@ -223,7 +201,7 @@
 
 	vm.manager = stateful.NewManager(
 		mempool,
-		*vm.metrics,
+		vm.metrics,
 		vm.state,
 		vm.txExecutorBackend,
 		vm.recentlyAccepted,
@@ -251,13 +229,6 @@
 		)
 	}
 
-<<<<<<< HEAD
-	lastAcceptedID := vm.state.GetLastAccepted()
-	ctx.Log.Info("initializing last accepted block as %s", lastAcceptedID)
-
-	// Build off the most recently accepted block
-=======
->>>>>>> bc91951b
 	return vm.SetPreference(lastAcceptedID)
 }
 
