// Copyright (C) 2019-2021, Ava Labs, Inc. All rights reserved.
// See the file LICENSE for licensing terms.

package utxos

import (
	"errors"
	"fmt"

	"github.com/ava-labs/avalanchego/ids"
	"github.com/ava-labs/avalanchego/snow"
	"github.com/ava-labs/avalanchego/utils/crypto"
	"github.com/ava-labs/avalanchego/utils/hashing"
	"github.com/ava-labs/avalanchego/utils/math"
	"github.com/ava-labs/avalanchego/utils/timer/mockable"
	"github.com/ava-labs/avalanchego/vms/components/avax"
	"github.com/ava-labs/avalanchego/vms/components/verify"
	"github.com/ava-labs/avalanchego/vms/platformvm/fx"
	"github.com/ava-labs/avalanchego/vms/platformvm/stakeable"
	"github.com/ava-labs/avalanchego/vms/platformvm/txs"
	"github.com/ava-labs/avalanchego/vms/secp256k1fx"

	tx_state "github.com/ava-labs/avalanchego/vms/platformvm/state/transactions"
)

var (
	_ SpendHandler = &handler{}

	errCantSign                     = errors.New("can't sign")
	errLockedFundsNotMarkedAsLocked = errors.New("locked funds not marked as locked")
)

// Removes the UTXOs consumed by [ins] from the UTXO set
func ConsumeInputs(
	utxoDB tx_state.UTXODeleter,
	ins []*avax.TransferableInput,
) {
	for _, input := range ins {
		utxoDB.DeleteUTXO(input.InputID())
	}
}

// Adds the UTXOs created by [outs] to the UTXO set.
// [txID] is the ID of the tx that created [outs].
func ProduceOutputs(
	utxoDB tx_state.UTXOAdder,
	txID ids.ID,
	assetID ids.ID,
	outs []*avax.TransferableOutput,
) {
	for index, out := range outs {
		utxoDB.AddUTXO(&avax.UTXO{
			UTXOID: avax.UTXOID{
				TxID:        txID,
				OutputIndex: uint32(index),
			},
			Asset: avax.Asset{ID: assetID},
			Out:   out.Output(),
		})
	}
}

// TODO: Stake and Authorize be replaced by similar methods in the P-chain wallet
type SpendingOps interface {
	// Stake the provided amount while deducting the provided fee.
	// Arguments:
	// - [keys] are the owners of the funds
	// - [amount] is the amount of funds that are trying to be staked
	// - [fee] is the amount of AVAX that should be burned
	// - [changeAddr] is the address that change, if there is any, is sent to
	// Returns:
	// - [inputs] the inputs that should be consumed to fund the outputs
	// - [returnedOutputs] the outputs that should be immediately returned to the
	//                     UTXO set
	// - [stakedOutputs] the outputs that should be locked for the duration of the
	//                   staking period
	// - [signers] the proof of ownership of the funds being moved
	Stake(
		keys []*crypto.PrivateKeySECP256K1R,
		amount uint64,
		fee uint64,
		changeAddr ids.ShortID,
	) (
		[]*avax.TransferableInput, // inputs
		[]*avax.TransferableOutput, // returnedOutputs
		[]*avax.TransferableOutput, // stakedOutputs
		[][]*crypto.PrivateKeySECP256K1R, // signers
		error,
	)

	// authorize an operation on behalf of the named subnet with the provided keys.
	Authorize(
		vs tx_state.Mutable,
		subnetID ids.ID,
		keys []*crypto.PrivateKeySECP256K1R,
	) (
		verify.Verifiable, // Input that names owners
		[]*crypto.PrivateKeySECP256K1R, // Keys that prove ownership
		error,
	)
}

type SpendHandler interface {
	SpendingOps

	// Verify that [tx] is semantically valid.
	// [db] should not be committed if an error is returned
	// [ins] and [outs] are the inputs and outputs of [tx].
	// [creds] are the credentials of [tx], which allow [ins] to be spent.
	// Precondition: [tx] has already been syntactically verified
	SemanticVerifySpend(
<<<<<<< HEAD
		utxoDB tx_state.UTXOGetter,
		tx unsigned.Tx,
=======
		utxoDB txstate.UTXOGetter,
		tx txs.UnsignedTx,
>>>>>>> a58fca6b
		ins []*avax.TransferableInput,
		outs []*avax.TransferableOutput,
		creds []verify.Verifiable,
		feeAmount uint64,
		feeAssetID ids.ID,
	) error

	// Verify that [tx] is semantically valid.
	// [db] should not be committed if an error is returned
	// [ins] and [outs] are the inputs and outputs of [tx].
	// [creds] are the credentials of [tx], which allow [ins] to be spent.
	// [utxos[i]] is the UTXO being consumed by [ins[i]]
	// Precondition: [tx] has already been syntactically verified
	SemanticVerifySpendUTXOs(
		tx txs.UnsignedTx,
		utxos []*avax.UTXO,
		ins []*avax.TransferableInput,
		outs []*avax.TransferableOutput,
		creds []verify.Verifiable,
		feeAmount uint64,
		feeAssetID ids.ID,
	) error
}

func NewHandler(
	ctx *snow.Context,
	clk mockable.Clock,
	utxoReader avax.UTXOReader,
	fx fx.Fx,
) SpendHandler {
	return &handler{
		ctx:         ctx,
		clk:         clk,
		utxosReader: utxoReader,
		fx:          fx,
	}
}

type handler struct {
	ctx         *snow.Context
	clk         mockable.Clock
	utxosReader avax.UTXOReader
	fx          fx.Fx
}

func (h *handler) Stake(
	keys []*crypto.PrivateKeySECP256K1R,
	amount uint64,
	fee uint64,
	changeAddr ids.ShortID,
) (
	[]*avax.TransferableInput, // inputs
	[]*avax.TransferableOutput, // returnedOutputs
	[]*avax.TransferableOutput, // stakedOutputs
	[][]*crypto.PrivateKeySECP256K1R, // signers
	error,
) {
	addrs := ids.NewShortSet(len(keys)) // The addresses controlled by [keys]
	for _, key := range keys {
		addrs.Add(key.PublicKey().Address())
	}
	utxos, err := avax.GetAllUTXOs(h.utxosReader, addrs) // The UTXOs controlled by [keys]
	if err != nil {
		return nil, nil, nil, nil, fmt.Errorf("couldn't get UTXOs: %w", err)
	}

	kc := secp256k1fx.NewKeychain(keys...) // Keychain consumes UTXOs and creates new ones

	// Minimum time this transaction will be issued at
	now := uint64(h.clk.Time().Unix())

	ins := []*avax.TransferableInput{}
	returnedOuts := []*avax.TransferableOutput{}
	stakedOuts := []*avax.TransferableOutput{}
	signers := [][]*crypto.PrivateKeySECP256K1R{}

	// Amount of AVAX that has been staked
	amountStaked := uint64(0)

	// Consume locked UTXOs
	for _, utxo := range utxos {
		// If we have consumed more AVAX than we are trying to stake, then we
		// have no need to consume more locked AVAX
		if amountStaked >= amount {
			break
		}

		if assetID := utxo.AssetID(); assetID != h.ctx.AVAXAssetID {
			continue // We only care about staking AVAX, so ignore other assets
		}

		out, ok := utxo.Out.(*stakeable.LockOut)
		if !ok {
			// This output isn't locked, so it will be handled during the next
			// iteration of the UTXO set
			continue
		}
		if out.Locktime <= now {
			// This output is no longer locked, so it will be handled during the
			// next iteration of the UTXO set
			continue
		}

		inner, ok := out.TransferableOut.(*secp256k1fx.TransferOutput)
		if !ok {
			// We only know how to clone secp256k1 outputs for now
			continue
		}

		inIntf, inSigners, err := kc.Spend(out.TransferableOut, now)
		if err != nil {
			// We couldn't spend the output, so move on to the next one
			continue
		}
		in, ok := inIntf.(avax.TransferableIn)
		if !ok { // should never happen
			h.ctx.Log.Warn("expected input to be avax.TransferableIn but is %T", inIntf)
			continue
		}

		// The remaining value is initially the full value of the input
		remainingValue := in.Amount()

		// Stake any value that should be staked
		amountToStake := math.Min64(
			amount-amountStaked, // Amount we still need to stake
			remainingValue,      // Amount available to stake
		)
		amountStaked += amountToStake
		remainingValue -= amountToStake

		// Add the input to the consumed inputs
		ins = append(ins, &avax.TransferableInput{
			UTXOID: utxo.UTXOID,
			Asset:  avax.Asset{ID: h.ctx.AVAXAssetID},
			In: &stakeable.LockIn{
				Locktime:       out.Locktime,
				TransferableIn: in,
			},
		})

		// Add the output to the staked outputs
		stakedOuts = append(stakedOuts, &avax.TransferableOutput{
			Asset: avax.Asset{ID: h.ctx.AVAXAssetID},
			Out: &stakeable.LockOut{
				Locktime: out.Locktime,
				TransferableOut: &secp256k1fx.TransferOutput{
					Amt:          amountToStake,
					OutputOwners: inner.OutputOwners,
				},
			},
		})

		if remainingValue > 0 {
			// This input provided more value than was needed to be locked.
			// Some of it must be returned
			returnedOuts = append(returnedOuts, &avax.TransferableOutput{
				Asset: avax.Asset{ID: h.ctx.AVAXAssetID},
				Out: &stakeable.LockOut{
					Locktime: out.Locktime,
					TransferableOut: &secp256k1fx.TransferOutput{
						Amt:          remainingValue,
						OutputOwners: inner.OutputOwners,
					},
				},
			})
		}

		// Add the signers needed for this input to the set of signers
		signers = append(signers, inSigners)
	}

	// Amount of AVAX that has been burned
	amountBurned := uint64(0)

	for _, utxo := range utxos {
		// If we have consumed more AVAX than we are trying to stake, and we
		// have burned more AVAX then we need to, then we have no need to
		// consume more AVAX
		if amountBurned >= fee && amountStaked >= amount {
			break
		}

		if assetID := utxo.AssetID(); assetID != h.ctx.AVAXAssetID {
			continue // We only care about burning AVAX, so ignore other assets
		}

		out := utxo.Out
		inner, ok := out.(*stakeable.LockOut)
		if ok {
			if inner.Locktime > now {
				// This output is currently locked, so this output can't be
				// burned. Additionally, it may have already been consumed
				// above. Regardless, we skip to the next UTXO
				continue
			}
			out = inner.TransferableOut
		}

		inIntf, inSigners, err := kc.Spend(out, now)
		if err != nil {
			// We couldn't spend this UTXO, so we skip to the next one
			continue
		}
		in, ok := inIntf.(avax.TransferableIn)
		if !ok {
			// Because we only use the secp Fx right now, this should never
			// happen
			continue
		}

		// The remaining value is initially the full value of the input
		remainingValue := in.Amount()

		// Burn any value that should be burned
		amountToBurn := math.Min64(
			fee-amountBurned, // Amount we still need to burn
			remainingValue,   // Amount available to burn
		)
		amountBurned += amountToBurn
		remainingValue -= amountToBurn

		// Stake any value that should be staked
		amountToStake := math.Min64(
			amount-amountStaked, // Amount we still need to stake
			remainingValue,      // Amount available to stake
		)
		amountStaked += amountToStake
		remainingValue -= amountToStake

		// Add the input to the consumed inputs
		ins = append(ins, &avax.TransferableInput{
			UTXOID: utxo.UTXOID,
			Asset:  avax.Asset{ID: h.ctx.AVAXAssetID},
			In:     in,
		})

		if amountToStake > 0 {
			// Some of this input was put for staking
			stakedOuts = append(stakedOuts, &avax.TransferableOutput{
				Asset: avax.Asset{ID: h.ctx.AVAXAssetID},
				Out: &secp256k1fx.TransferOutput{
					Amt: amountToStake,
					OutputOwners: secp256k1fx.OutputOwners{
						Locktime:  0,
						Threshold: 1,
						Addrs:     []ids.ShortID{changeAddr},
					},
				},
			})
		}

		if remainingValue > 0 {
			// This input had extra value, so some of it must be returned
			returnedOuts = append(returnedOuts, &avax.TransferableOutput{
				Asset: avax.Asset{ID: h.ctx.AVAXAssetID},
				Out: &secp256k1fx.TransferOutput{
					Amt: remainingValue,
					OutputOwners: secp256k1fx.OutputOwners{
						Locktime:  0,
						Threshold: 1,
						Addrs:     []ids.ShortID{changeAddr},
					},
				},
			})
		}

		// Add the signers needed for this input to the set of signers
		signers = append(signers, inSigners)
	}

	if amountBurned < fee || amountStaked < amount {
		return nil, nil, nil, nil, fmt.Errorf(
			"provided keys have balance (unlocked, locked) (%d, %d) but need (%d, %d)",
			amountBurned, amountStaked, fee, amount)
	}

	avax.SortTransferableInputsWithSigners(ins, signers)  // sort inputs and keys
	avax.SortTransferableOutputs(returnedOuts, txs.Codec) // sort outputs
	avax.SortTransferableOutputs(stakedOuts, txs.Codec)   // sort outputs

	return ins, returnedOuts, stakedOuts, signers, nil
}

func (h *handler) Authorize(
	vs tx_state.Mutable,
	subnetID ids.ID,
	keys []*crypto.PrivateKeySECP256K1R,
) (
	verify.Verifiable, // Input that names owners
	[]*crypto.PrivateKeySECP256K1R, // Keys that prove ownership
	error,
) {
	subnetTx, _, err := vs.GetTx(subnetID)
	if err != nil {
		return nil, nil, fmt.Errorf(
			"failed to fetch subnet %s: %w",
			subnetID,
			err,
		)
	}
	subnet, ok := subnetTx.Unsigned.(*txs.CreateSubnetTx)
	if !ok {
		return nil, nil, fmt.Errorf("expected tx type *txs.CreateSubnetTx but got %T", subnetTx.Unsigned)
	}

	// Make sure the owners of the subnet match the provided keys
	owner, ok := subnet.Owner.(*secp256k1fx.OutputOwners)
	if !ok {
		return nil, nil, fmt.Errorf("expected *secp256k1fx.OutputOwners but got %T", subnet.Owner)
	}

	// Add the keys to a keychain
	kc := secp256k1fx.NewKeychain(keys...)

	// Make sure that the operation is valid after a minimum time
	now := uint64(h.clk.Time().Unix())

	// Attempt to prove ownership of the subnet
	indices, signers, matches := kc.Match(owner, now)
	if !matches {
		return nil, nil, errCantSign
	}

	return &secp256k1fx.Input{SigIndices: indices}, signers, nil
}

func (h *handler) SemanticVerifySpend(
<<<<<<< HEAD
	utxoDB tx_state.UTXOGetter,
	tx unsigned.Tx,
=======
	utxoDB txstate.UTXOGetter,
	utx txs.UnsignedTx,
>>>>>>> a58fca6b
	ins []*avax.TransferableInput,
	outs []*avax.TransferableOutput,
	creds []verify.Verifiable,
	feeAmount uint64,
	feeAssetID ids.ID,
) error {
	utxos := make([]*avax.UTXO, len(ins))
	for index, input := range ins {
		utxo, err := utxoDB.GetUTXO(input.InputID())
		if err != nil {
			return fmt.Errorf(
				"failed to read consumed UTXO %s due to: %w",
				&input.UTXOID,
				err,
			)
		}
		utxos[index] = utxo
	}

	return h.SemanticVerifySpendUTXOs(utx, utxos, ins, outs, creds, feeAmount, feeAssetID)
}

// Verify that [tx] is semantically valid.
// [db] should not be committed if an error is returned
// [ins] and [outs] are the inputs and outputs of [tx].
// [creds] are the credentials of [tx], which allow [ins] to be spent.
// [utxos[i]] is the UTXO being consumed by [ins[i]]
// Precondition: [tx] has already been syntactically verified
func (h *handler) SemanticVerifySpendUTXOs(
	utx txs.UnsignedTx,
	utxos []*avax.UTXO,
	ins []*avax.TransferableInput,
	outs []*avax.TransferableOutput,
	creds []verify.Verifiable,
	feeAmount uint64,
	feeAssetID ids.ID,
) error {
	if len(ins) != len(creds) {
		return fmt.Errorf(
			"there are %d inputs but %d credentials. Should be same number",
			len(ins),
			len(creds),
		)
	}
	if len(ins) != len(utxos) {
		return fmt.Errorf(
			"there are %d inputs but %d utxos. Should be same number",
			len(ins),
			len(utxos),
		)
	}
	for _, cred := range creds { // Verify credentials are well-formed.
		if err := cred.Verify(); err != nil {
			return err
		}
	}

	// Time this transaction is being verified
	now := uint64(h.clk.Time().Unix())

	// Track the amount of unlocked transfers
	unlockedProduced := feeAmount
	unlockedConsumed := uint64(0)

	// Track the amount of locked transfers and their owners
	// locktime -> ownerID -> amount
	lockedProduced := make(map[uint64]map[ids.ID]uint64)
	lockedConsumed := make(map[uint64]map[ids.ID]uint64)

	for index, input := range ins {
		utxo := utxos[index] // The UTXO consumed by [input]

		if assetID := utxo.AssetID(); assetID != feeAssetID {
			return fmt.Errorf("utxo asset ID %s don't match the fee asset ID %s", assetID, feeAssetID)
		}
		if assetID := input.AssetID(); assetID != feeAssetID {
			return fmt.Errorf("input asset ID %s don't match the fee asset ID %s", assetID, feeAssetID)
		}

		out := utxo.Out
		locktime := uint64(0)
		// Set [locktime] to this UTXO's locktime, if applicable
		if inner, ok := out.(*stakeable.LockOut); ok {
			out = inner.TransferableOut
			locktime = inner.Locktime
		}

		in := input.In
		// The UTXO says it's locked until [locktime], but this input, which
		// consumes it, is not locked even though [locktime] hasn't passed. This
		// is invalid.
		if inner, ok := in.(*stakeable.LockIn); now < locktime && !ok {
			return errLockedFundsNotMarkedAsLocked
		} else if ok {
			if inner.Locktime != locktime {
				// This input is locked, but its locktime is wrong
				return txs.ErrWrongLocktime
			}
			in = inner.TransferableIn
		}

		// Verify that this tx's credentials allow [in] to be spent
		if err := h.fx.VerifyTransfer(utx, in, creds[index], out); err != nil {
			return fmt.Errorf("failed to verify transfer: %w", err)
		}

		amount := in.Amount()

		if now >= locktime {
			newUnlockedConsumed, err := math.Add64(unlockedConsumed, amount)
			if err != nil {
				return err
			}
			unlockedConsumed = newUnlockedConsumed
			continue
		}

		owned, ok := out.(fx.Owned)
		if !ok {
			return fmt.Errorf("expected fx.Owned but got %T", out)
		}
		owner := owned.Owners()
		ownerBytes, err := txs.Codec.Marshal(txs.Version, owner)
		if err != nil {
			return fmt.Errorf("couldn't marshal owner: %w", err)
		}
		ownerID := hashing.ComputeHash256Array(ownerBytes)
		owners, ok := lockedConsumed[locktime]
		if !ok {
			owners = make(map[ids.ID]uint64)
			lockedConsumed[locktime] = owners
		}
		newAmount, err := math.Add64(owners[ownerID], amount)
		if err != nil {
			return err
		}
		owners[ownerID] = newAmount
	}

	for _, out := range outs {
		if assetID := out.AssetID(); assetID != feeAssetID {
			return fmt.Errorf("output asset ID %s don't match the fee asset ID %s", assetID, feeAssetID)
		}

		output := out.Output()
		locktime := uint64(0)
		// Set [locktime] to this output's locktime, if applicable
		if inner, ok := output.(*stakeable.LockOut); ok {
			output = inner.TransferableOut
			locktime = inner.Locktime
		}

		amount := output.Amount()

		if locktime == 0 {
			newUnlockedProduced, err := math.Add64(unlockedProduced, amount)
			if err != nil {
				return err
			}
			unlockedProduced = newUnlockedProduced
			continue
		}

		owned, ok := output.(fx.Owned)
		if !ok {
			return fmt.Errorf("expected fx.Owned but got %T", out)
		}
		owner := owned.Owners()
		ownerBytes, err := txs.Codec.Marshal(txs.Version, owner)
		if err != nil {
			return fmt.Errorf("couldn't marshal owner: %w", err)
		}
		ownerID := hashing.ComputeHash256Array(ownerBytes)
		owners, ok := lockedProduced[locktime]
		if !ok {
			owners = make(map[ids.ID]uint64)
			lockedProduced[locktime] = owners
		}
		newAmount, err := math.Add64(owners[ownerID], amount)
		if err != nil {
			return err
		}
		owners[ownerID] = newAmount
	}

	// Make sure that for each locktime, tokens produced <= tokens consumed
	for locktime, producedAmounts := range lockedProduced {
		consumedAmounts := lockedConsumed[locktime]
		for ownerID, producedAmount := range producedAmounts {
			consumedAmount := consumedAmounts[ownerID]

			if producedAmount > consumedAmount {
				increase := producedAmount - consumedAmount
				if increase > unlockedConsumed {
					return fmt.Errorf(
						"address %s produces %d unlocked and consumes %d unlocked for locktime %d",
						ownerID,
						increase,
						unlockedConsumed,
						locktime,
					)
				}
				unlockedConsumed -= increase
			}
		}
	}

	// More unlocked tokens produced than consumed. Invalid.
	if unlockedProduced > unlockedConsumed {
		return fmt.Errorf(
			"tx produces more unlocked (%d) than it consumes (%d)",
			unlockedProduced,
			unlockedConsumed,
		)
	}
	return nil
}<|MERGE_RESOLUTION|>--- conflicted
+++ resolved
@@ -109,13 +109,8 @@
 	// [creds] are the credentials of [tx], which allow [ins] to be spent.
 	// Precondition: [tx] has already been syntactically verified
 	SemanticVerifySpend(
-<<<<<<< HEAD
 		utxoDB tx_state.UTXOGetter,
-		tx unsigned.Tx,
-=======
-		utxoDB txstate.UTXOGetter,
 		tx txs.UnsignedTx,
->>>>>>> a58fca6b
 		ins []*avax.TransferableInput,
 		outs []*avax.TransferableOutput,
 		creds []verify.Verifiable,
@@ -444,13 +439,8 @@
 }
 
 func (h *handler) SemanticVerifySpend(
-<<<<<<< HEAD
 	utxoDB tx_state.UTXOGetter,
-	tx unsigned.Tx,
-=======
-	utxoDB txstate.UTXOGetter,
 	utx txs.UnsignedTx,
->>>>>>> a58fca6b
 	ins []*avax.TransferableInput,
 	outs []*avax.TransferableOutput,
 	creds []verify.Verifiable,
