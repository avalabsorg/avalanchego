// Copyright (C) 2019-2021, Ava Labs, Inc. All rights reserved.
// See the file LICENSE for licensing terms.

package platformvm

import (
	"testing"
	"time"

	"github.com/prometheus/client_golang/prometheus"

	"github.com/stretchr/testify/assert"

	"github.com/ava-labs/avalanchego/chains"
	"github.com/ava-labs/avalanchego/chains/atomic"
	"github.com/ava-labs/avalanchego/database"
	"github.com/ava-labs/avalanchego/database/manager"
	"github.com/ava-labs/avalanchego/database/prefixdb"
	"github.com/ava-labs/avalanchego/ids"
	"github.com/ava-labs/avalanchego/snow/choices"
	"github.com/ava-labs/avalanchego/snow/consensus/snowman"
	"github.com/ava-labs/avalanchego/snow/engine/common"
	"github.com/ava-labs/avalanchego/snow/uptime"
	"github.com/ava-labs/avalanchego/snow/validators"
	"github.com/ava-labs/avalanchego/utils/constants"
	"github.com/ava-labs/avalanchego/utils/crypto"
	"github.com/ava-labs/avalanchego/version"
	"github.com/ava-labs/avalanchego/vms/components/avax"
	"github.com/ava-labs/avalanchego/vms/platformvm/blocks"
	"github.com/ava-labs/avalanchego/vms/platformvm/config"
	"github.com/ava-labs/avalanchego/vms/platformvm/metrics"
	"github.com/ava-labs/avalanchego/vms/platformvm/reward"
	"github.com/ava-labs/avalanchego/vms/platformvm/state"
	"github.com/ava-labs/avalanchego/vms/platformvm/txs"
	"github.com/ava-labs/avalanchego/vms/secp256k1fx"

	blockexecutor "github.com/ava-labs/avalanchego/vms/platformvm/blocks/executor"
	txexecutor "github.com/ava-labs/avalanchego/vms/platformvm/txs/executor"
)

func TestAddDelegatorTxOverDelegatedRegression(t *testing.T) {
	assert := assert.New(t)
	vm, _, _ := defaultVM()
	vm.ctx.Lock.Lock()
	defer func() {
		assert.NoError(vm.Shutdown())
		vm.ctx.Lock.Unlock()
	}()

	validatorStartTime := defaultGenesisTime.Add(txexecutor.SyncBound).Add(1 * time.Second)
	validatorEndTime := validatorStartTime.Add(360 * 24 * time.Hour)

	nodeID := ids.GenerateTestNodeID()
	changeAddr := keys[0].PublicKey().Address()

	// create valid tx
	addValidatorTx, err := vm.txBuilder.NewAddValidatorTx(
		vm.MinValidatorStake,
		uint64(validatorStartTime.Unix()),
		uint64(validatorEndTime.Unix()),
		nodeID,
		changeAddr,
		reward.PercentDenominator,
		[]*crypto.PrivateKeySECP256K1R{keys[0]},
		changeAddr,
	)
	assert.NoError(err)

	// trigger block creation
	assert.NoError(vm.BlockBuilder.AddUnverifiedTx(addValidatorTx))

	addValidatorBlock, err := vm.BuildBlock()
	assert.NoError(err)

	verifyAndAcceptProposalCommitment(assert, vm, addValidatorBlock)

	vm.clock.Set(validatorStartTime)

	firstAdvanceTimeBlock, err := vm.BuildBlock()
	assert.NoError(err)

	verifyAndAcceptProposalCommitment(assert, vm, firstAdvanceTimeBlock)

	firstDelegatorStartTime := validatorStartTime.Add(txexecutor.SyncBound).Add(1 * time.Second)
	firstDelegatorEndTime := firstDelegatorStartTime.Add(vm.MinStakeDuration)

	// create valid tx
	addFirstDelegatorTx, err := vm.txBuilder.NewAddDelegatorTx(
		4*vm.MinValidatorStake, // maximum amount of stake this delegator can provide
		uint64(firstDelegatorStartTime.Unix()),
		uint64(firstDelegatorEndTime.Unix()),
		nodeID,
		changeAddr,
		[]*crypto.PrivateKeySECP256K1R{keys[0], keys[1]},
		changeAddr,
	)
	assert.NoError(err)

	// trigger block creation
	assert.NoError(vm.BlockBuilder.AddUnverifiedTx(addFirstDelegatorTx))

	addFirstDelegatorBlock, err := vm.BuildBlock()
	assert.NoError(err)

	verifyAndAcceptProposalCommitment(assert, vm, addFirstDelegatorBlock)

	vm.clock.Set(firstDelegatorStartTime)

	secondAdvanceTimeBlock, err := vm.BuildBlock()
	assert.NoError(err)

	verifyAndAcceptProposalCommitment(assert, vm, secondAdvanceTimeBlock)

	secondDelegatorStartTime := firstDelegatorEndTime.Add(2 * time.Second)
	secondDelegatorEndTime := secondDelegatorStartTime.Add(vm.MinStakeDuration)

	vm.clock.Set(secondDelegatorStartTime.Add(-10 * txexecutor.SyncBound))

	// create valid tx
	addSecondDelegatorTx, err := vm.txBuilder.NewAddDelegatorTx(
		vm.MinDelegatorStake,
		uint64(secondDelegatorStartTime.Unix()),
		uint64(secondDelegatorEndTime.Unix()),
		nodeID,
		changeAddr,
		[]*crypto.PrivateKeySECP256K1R{keys[0], keys[1], keys[3]},
		changeAddr,
	)
	assert.NoError(err)

	// trigger block creation
	assert.NoError(vm.BlockBuilder.AddUnverifiedTx(addSecondDelegatorTx))

	addSecondDelegatorBlock, err := vm.BuildBlock()
	assert.NoError(err)

	verifyAndAcceptProposalCommitment(assert, vm, addSecondDelegatorBlock)

	thirdDelegatorStartTime := firstDelegatorEndTime.Add(-time.Second)
	thirdDelegatorEndTime := thirdDelegatorStartTime.Add(vm.MinStakeDuration)

	// create valid tx
	addThirdDelegatorTx, err := vm.txBuilder.NewAddDelegatorTx(
		vm.MinDelegatorStake,
		uint64(thirdDelegatorStartTime.Unix()),
		uint64(thirdDelegatorEndTime.Unix()),
		nodeID,
		changeAddr,
		[]*crypto.PrivateKeySECP256K1R{keys[0], keys[1], keys[4]},
		changeAddr,
	)
	assert.NoError(err)

	// trigger block creation
	err = vm.BlockBuilder.AddUnverifiedTx(addThirdDelegatorTx)
	assert.Error(err, "should have marked the delegator as being over delegated")
}

func TestAddDelegatorTxHeapCorruption(t *testing.T) {
	validatorStartTime := defaultGenesisTime.Add(txexecutor.SyncBound).Add(1 * time.Second)
	validatorEndTime := validatorStartTime.Add(360 * 24 * time.Hour)
	validatorStake := defaultMaxValidatorStake / 5

	delegator1StartTime := validatorStartTime
	delegator1EndTime := delegator1StartTime.Add(3 * defaultMinStakingDuration)
	delegator1Stake := defaultMinValidatorStake

	delegator2StartTime := validatorStartTime.Add(1 * defaultMinStakingDuration)
	delegator2EndTime := delegator1StartTime.Add(6 * defaultMinStakingDuration)
	delegator2Stake := defaultMinValidatorStake

	delegator3StartTime := validatorStartTime.Add(2 * defaultMinStakingDuration)
	delegator3EndTime := delegator1StartTime.Add(4 * defaultMinStakingDuration)
	delegator3Stake := defaultMaxValidatorStake - validatorStake - 2*defaultMinValidatorStake

	delegator4StartTime := validatorStartTime.Add(5 * defaultMinStakingDuration)
	delegator4EndTime := delegator1StartTime.Add(7 * defaultMinStakingDuration)
	delegator4Stake := defaultMaxValidatorStake - validatorStake - defaultMinValidatorStake

	tests := []struct {
		name       string
		ap3Time    time.Time
		shouldFail bool
	}{
		{
			name:       "pre-upgrade is no longer restrictive",
			ap3Time:    validatorEndTime,
			shouldFail: false,
		},
		{
			name:       "post-upgrade calculate max stake correctly",
			ap3Time:    defaultGenesisTime,
			shouldFail: false,
		},
	}

	for _, test := range tests {
		t.Run(test.name, func(t *testing.T) {
			assert := assert.New(t)

			vm, _, _ := defaultVM()
			vm.ApricotPhase3Time = test.ap3Time

			vm.ctx.Lock.Lock()
			defer func() {
				err := vm.Shutdown()
				assert.NoError(err)

				vm.ctx.Lock.Unlock()
			}()

			key, err := testKeyFactory.NewPrivateKey()
			assert.NoError(err)

			id := key.PublicKey().Address()
			changeAddr := keys[0].PublicKey().Address()

			// create valid tx
			addValidatorTx, err := vm.txBuilder.NewAddValidatorTx(
				validatorStake,
				uint64(validatorStartTime.Unix()),
				uint64(validatorEndTime.Unix()),
				ids.NodeID(id),
				id,
				reward.PercentDenominator,
				[]*crypto.PrivateKeySECP256K1R{keys[0], keys[1]},
				changeAddr,
			)
			assert.NoError(err)

			// issue the add validator tx
			err = vm.BlockBuilder.AddUnverifiedTx(addValidatorTx)
			assert.NoError(err)

			// trigger block creation for the validator tx
			addValidatorBlock, err := vm.BuildBlock()
			assert.NoError(err)

			verifyAndAcceptProposalCommitment(assert, vm, addValidatorBlock)

			// create valid tx
			addFirstDelegatorTx, err := vm.txBuilder.NewAddDelegatorTx(
				delegator1Stake,
				uint64(delegator1StartTime.Unix()),
				uint64(delegator1EndTime.Unix()),
				ids.NodeID(id),
				keys[0].PublicKey().Address(),
				[]*crypto.PrivateKeySECP256K1R{keys[0], keys[1]},
				changeAddr,
			)
			assert.NoError(err)

			// issue the first add delegator tx
			err = vm.BlockBuilder.AddUnverifiedTx(addFirstDelegatorTx)
			assert.NoError(err)

			// trigger block creation for the first add delegator tx
			addFirstDelegatorBlock, err := vm.BuildBlock()
			assert.NoError(err)

			verifyAndAcceptProposalCommitment(assert, vm, addFirstDelegatorBlock)

			// create valid tx
			addSecondDelegatorTx, err := vm.txBuilder.NewAddDelegatorTx(
				delegator2Stake,
				uint64(delegator2StartTime.Unix()),
				uint64(delegator2EndTime.Unix()),
				ids.NodeID(id),
				keys[0].PublicKey().Address(),
				[]*crypto.PrivateKeySECP256K1R{keys[0], keys[1]},
				changeAddr,
			)
			assert.NoError(err)

			// issue the second add delegator tx
			err = vm.BlockBuilder.AddUnverifiedTx(addSecondDelegatorTx)
			assert.NoError(err)

			// trigger block creation for the second add delegator tx
			addSecondDelegatorBlock, err := vm.BuildBlock()
			assert.NoError(err)

			verifyAndAcceptProposalCommitment(assert, vm, addSecondDelegatorBlock)

			// create valid tx
			addThirdDelegatorTx, err := vm.txBuilder.NewAddDelegatorTx(
				delegator3Stake,
				uint64(delegator3StartTime.Unix()),
				uint64(delegator3EndTime.Unix()),
				ids.NodeID(id),
				keys[0].PublicKey().Address(),
				[]*crypto.PrivateKeySECP256K1R{keys[0], keys[1]},
				changeAddr,
			)
			assert.NoError(err)

			// issue the third add delegator tx
			err = vm.BlockBuilder.AddUnverifiedTx(addThirdDelegatorTx)
			assert.NoError(err)

			// trigger block creation for the third add delegator tx
			addThirdDelegatorBlock, err := vm.BuildBlock()
			assert.NoError(err)

			verifyAndAcceptProposalCommitment(assert, vm, addThirdDelegatorBlock)

			// create valid tx
			addFourthDelegatorTx, err := vm.txBuilder.NewAddDelegatorTx(
				delegator4Stake,
				uint64(delegator4StartTime.Unix()),
				uint64(delegator4EndTime.Unix()),
				ids.NodeID(id),
				keys[0].PublicKey().Address(),
				[]*crypto.PrivateKeySECP256K1R{keys[0], keys[1]},
				changeAddr,
			)
			assert.NoError(err)

			// issue the fourth add delegator tx
			err = vm.BlockBuilder.AddUnverifiedTx(addFourthDelegatorTx)
			assert.NoError(err)

			// trigger block creation for the fourth add delegator tx
			addFourthDelegatorBlock, err := vm.BuildBlock()

			if test.shouldFail {
				assert.Error(err, "should have failed to allow new delegator")
				return
			}

			assert.NoError(err)

			verifyAndAcceptProposalCommitment(assert, vm, addFourthDelegatorBlock)
		})
	}
}

// Test that calling Verify on a block with an unverified parent doesn't cause a
// panic.
func TestUnverifiedParentPanicRegression(t *testing.T) {
	_, genesisBytes := defaultGenesis()

	baseDBManager := manager.NewMemDB(version.Semantic1_0_0)
	atomicDB := prefixdb.New([]byte{1}, baseDBManager.Current().Database)

	vm := &VM{Factory: Factory{
		Config: config.Config{
			Chains:                 chains.MockManager{},
			Validators:             validators.NewManager(),
			UptimeLockedCalculator: uptime.NewLockedCalculator(),
			MinStakeDuration:       defaultMinStakingDuration,
			MaxStakeDuration:       defaultMaxStakingDuration,
			RewardConfig:           defaultRewardConfig,
		},
	}}

	vm.clock.Set(defaultGenesisTime)
	ctx := defaultContext()
	ctx.Lock.Lock()
	defer func() {
		if err := vm.Shutdown(); err != nil {
			t.Fatal(err)
		}
		ctx.Lock.Unlock()
	}()

	msgChan := make(chan common.Message, 1)
	if err := vm.Initialize(ctx, baseDBManager, genesisBytes, nil, nil, msgChan, nil, nil); err != nil {
		t.Fatal(err)
	}

	m := atomic.NewMemory(atomicDB)
	vm.ctx.SharedMemory = m.NewSharedMemory(ctx.ChainID)

	key0 := keys[0]
	key1 := keys[1]
	addr0 := key0.PublicKey().Address()
	addr1 := key1.PublicKey().Address()

	addSubnetTx0, err := vm.txBuilder.NewCreateSubnetTx(
		1,
		[]ids.ShortID{addr0},
		[]*crypto.PrivateKeySECP256K1R{key0},
		addr0,
	)
	if err != nil {
		t.Fatal(err)
	}

	addSubnetTx1, err := vm.txBuilder.NewCreateSubnetTx(
		1,
		[]ids.ShortID{addr1},
		[]*crypto.PrivateKeySECP256K1R{key1},
		addr1,
	)
	if err != nil {
		t.Fatal(err)
	}

	addSubnetTx2, err := vm.txBuilder.NewCreateSubnetTx(
		1,
		[]ids.ShortID{addr1},
		[]*crypto.PrivateKeySECP256K1R{key1},
		addr0,
	)
	if err != nil {
		t.Fatal(err)
	}

	preferred, err := vm.Preferred()
	if err != nil {
		t.Fatal(err)
	}
	preferredID := preferred.ID()
	preferredHeight := preferred.Height()

	statelessStandardBlk, err := blocks.NewStandardBlock(
		preferredID,
		preferredHeight+1,
		[]*txs.Tx{addSubnetTx0},
	)
	if err != nil {
		t.Fatal(err)
	}
	addSubnetBlk0 := vm.manager.NewBlock(statelessStandardBlk)

	statelessStandardBlk, err = blocks.NewStandardBlock(
		preferredID,
		preferredHeight+1,
		[]*txs.Tx{addSubnetTx1},
	)
	if err != nil {
		t.Fatal(err)
	}
	addSubnetBlk1 := vm.manager.NewBlock(statelessStandardBlk)

	statelessStandardBlk, err = blocks.NewStandardBlock(
		addSubnetBlk1.ID(),
		preferredHeight+2,
		[]*txs.Tx{addSubnetTx2},
	)
	if err != nil {
		t.Fatal(err)
	}
	addSubnetBlk2 := vm.manager.NewBlock(statelessStandardBlk)

	if _, err := vm.ParseBlock(addSubnetBlk0.Bytes()); err != nil {
		t.Fatal(err)
	}
	if _, err := vm.ParseBlock(addSubnetBlk1.Bytes()); err != nil {
		t.Fatal(err)
	}
	if _, err := vm.ParseBlock(addSubnetBlk2.Bytes()); err != nil {
		t.Fatal(err)
	}

	if err := addSubnetBlk0.Verify(); err != nil {
		t.Fatal(err)
	}
	if err := addSubnetBlk0.Accept(); err != nil {
		t.Fatal(err)
	}
	// Doesn't matter what verify returns as long as it's not panicking.
	_ = addSubnetBlk2.Verify()
}

func TestRejectedStateRegressionInvalidValidatorTimestamp(t *testing.T) {
	assert := assert.New(t)

	vm, baseDB, mutableSharedMemory := defaultVM()
	vm.ctx.Lock.Lock()
	defer func() {
		err := vm.Shutdown()
		assert.NoError(err)

		vm.ctx.Lock.Unlock()
	}()

	newValidatorStartTime := defaultGenesisTime.Add(txexecutor.SyncBound).Add(1 * time.Second)
	newValidatorEndTime := newValidatorStartTime.Add(defaultMinStakingDuration)

	key, err := testKeyFactory.NewPrivateKey()
	assert.NoError(err)

	nodeID := ids.NodeID(key.PublicKey().Address())

	// Create the tx to add a new validator
	addValidatorTx, err := vm.txBuilder.NewAddValidatorTx(
		vm.MinValidatorStake,
		uint64(newValidatorStartTime.Unix()),
		uint64(newValidatorEndTime.Unix()),
		nodeID,
		ids.ShortID(nodeID),
		reward.PercentDenominator,
		[]*crypto.PrivateKeySECP256K1R{keys[0]},
		ids.ShortEmpty,
	)
	assert.NoError(err)

	// Create the proposal block to add the new validator
	preferred, err := vm.Preferred()
	assert.NoError(err)

	preferredID := preferred.ID()
	preferredHeight := preferred.Height()

	statelessBlk, err := blocks.NewProposalBlock(
		preferredID,
		preferredHeight+1,
		addValidatorTx,
	)
	assert.NoError(err)

	addValidatorProposalBlk := vm.manager.NewBlock(statelessBlk)

	err = addValidatorProposalBlk.Verify()
	assert.NoError(err)

	// Get the commit block to add the new validator
	addValidatorProposalOptions, err := addValidatorProposalBlk.(snowman.OracleBlock).Options()
	assert.NoError(err)

	addValidatorProposalCommitIntf := addValidatorProposalOptions[0]
	addValidatorProposalCommit, ok := addValidatorProposalCommitIntf.(*blockexecutor.Block)
	assert.True(ok)

	err = addValidatorProposalCommit.Verify()
	assert.NoError(err)

	// Verify that the new validator now in pending validator set
	{
		onAccept, found := vm.manager.GetState(addValidatorProposalCommit.ID())
		assert.True(found)

		_, err := onAccept.GetPendingValidator(constants.PrimaryNetworkID, nodeID)
		assert.NoError(err)
	}

	// Create the UTXO that will be added to shared memory
	utxo := &avax.UTXO{
		UTXOID: avax.UTXOID{
			TxID: ids.GenerateTestID(),
		},
		Asset: avax.Asset{
			ID: vm.ctx.AVAXAssetID,
		},
		Out: &secp256k1fx.TransferOutput{
			Amt:          vm.TxFee,
			OutputOwners: secp256k1fx.OutputOwners{},
		},
	}

	// Create the import tx that will fail verification
	unsignedImportTx := &txs.ImportTx{
		BaseTx: txs.BaseTx{BaseTx: avax.BaseTx{
			NetworkID:    vm.ctx.NetworkID,
			BlockchainID: vm.ctx.ChainID,
		}},
		SourceChain: vm.ctx.XChainID,
		ImportedInputs: []*avax.TransferableInput{
			{
				UTXOID: utxo.UTXOID,
				Asset:  utxo.Asset,
				In: &secp256k1fx.TransferInput{
					Amt: vm.TxFee,
				},
			},
		},
	}
	signedImportTx := &txs.Tx{Unsigned: unsignedImportTx}
	err = signedImportTx.Sign(txs.Codec, [][]*crypto.PrivateKeySECP256K1R{
		{}, // There is one input, with no required signers
	})
	assert.NoError(err)

	// Create the standard block that will fail verification, and then be
	// re-verified.
	preferredID = addValidatorProposalCommit.ID()
	preferredHeight = addValidatorProposalCommit.Height()

	statelessImportBlk, err := blocks.NewStandardBlock(
		preferredID,
		preferredHeight+1,
		[]*txs.Tx{signedImportTx},
	)
	assert.NoError(err)

	importBlk := vm.manager.NewBlock(statelessImportBlk)

	// Because the shared memory UTXO hasn't been populated, this block is
	// currently invalid.
	err = importBlk.Verify()
	assert.Error(err)

	// Because we no longer ever reject a block in verification, the status
	// should remain as processing.
	importBlkStatus := importBlk.Status()
	assert.Equal(choices.Processing, importBlkStatus)

	// Populate the shared memory UTXO.
	m := atomic.NewMemory(prefixdb.New([]byte{5}, baseDB))

	mutableSharedMemory.SharedMemory = m.NewSharedMemory(vm.ctx.ChainID)
	peerSharedMemory := m.NewSharedMemory(vm.ctx.XChainID)

	utxoBytes, err := txs.Codec.Marshal(txs.Version, utxo)
	assert.NoError(err)

	inputID := utxo.InputID()
	err = peerSharedMemory.Apply(
		map[ids.ID]*atomic.Requests{
			vm.ctx.ChainID: {
				PutRequests: []*atomic.Element{
					{
						Key:   inputID[:],
						Value: utxoBytes,
					},
				},
			},
		},
	)
	assert.NoError(err)

	// Because the shared memory UTXO has now been populated, the block should
	// pass verification.
	err = importBlk.Verify()
	assert.NoError(err)

	// The status shouldn't have been changed during a successful verification.
	importBlkStatus = importBlk.Status()
	assert.Equal(choices.Processing, importBlkStatus)

	// Create the tx that would have moved the new validator from the pending
	// validator set into the current validator set.
	vm.clock.Set(newValidatorStartTime)
	advanceTimeTx, err := vm.txBuilder.NewAdvanceTimeTx(newValidatorStartTime)
	assert.NoError(err)

	// Create the proposal block that should have moved the new validator from
	// the pending validator set into the current validator set.
	preferredID = importBlk.ID()
	preferredHeight = importBlk.Height()

	statelessAdvanceTimeProposalBlk, err := blocks.NewProposalBlock(
		preferredID,
		preferredHeight+1,
		advanceTimeTx,
	)
	assert.NoError(err)

	advanceTimeProposalBlk := vm.manager.NewBlock(statelessAdvanceTimeProposalBlk)
	err = advanceTimeProposalBlk.Verify()
	assert.NoError(err)

	// Get the commit block that advances the timestamp to the point that the
	// validator should be moved from the pending validator set into the current
	// validator set.
	advanceTimeProposalOptions, err := advanceTimeProposalBlk.(snowman.OracleBlock).Options()
	assert.NoError(err)

	advanceTimeProposalCommitIntf := advanceTimeProposalOptions[0]
	advanceTimeProposalCommit, ok := advanceTimeProposalCommitIntf.(*blockexecutor.Block)
	assert.True(ok)
	_, ok = advanceTimeProposalCommit.Block.(*blocks.CommitBlock)
	assert.True(ok)

	err = advanceTimeProposalCommit.Verify()
	assert.NoError(err)

	// Accept all the blocks
	allBlocks := []snowman.Block{
		addValidatorProposalBlk,
		addValidatorProposalCommit,
		importBlk,
		advanceTimeProposalBlk,
		advanceTimeProposalCommit,
	}
	for _, blk := range allBlocks {
		err = blk.Accept()
		assert.NoError(err)

		status := blk.Status()
		assert.Equal(choices.Accepted, status)
	}

	// Force a reload of the state from the database.
	is, err := state.New(
		vm.dbManager.Current().Database,
		nil,
		prometheus.NewRegistry(),
		&vm.Config,
		vm.ctx,
<<<<<<< HEAD
		metrics.NewNoopMetrics(),
		reward.NewCalculator(vm.Config.RewardConfig),
=======
		metrics.Noop,
		vm.rewards,
>>>>>>> 4e42ab24
	)
	assert.NoError(err)
	vm.state = is

	// Verify that new validator is now in the current validator set.
	{
		_, err := vm.state.GetCurrentValidator(constants.PrimaryNetworkID, nodeID)
		assert.NoError(err)

		_, err = vm.state.GetPendingValidator(constants.PrimaryNetworkID, nodeID)
		assert.ErrorIs(err, database.ErrNotFound)

		currentTimestamp := vm.state.GetTimestamp()
		assert.Equal(newValidatorStartTime.Unix(), currentTimestamp.Unix())
	}
}

func TestRejectedStateRegressionInvalidValidatorReward(t *testing.T) {
	assert := assert.New(t)

	vm, baseDB, mutableSharedMemory := defaultVM()
	vm.ctx.Lock.Lock()
	defer func() {
		err := vm.Shutdown()
		assert.NoError(err)

		vm.ctx.Lock.Unlock()
	}()

	vm.state.SetCurrentSupply(defaultRewardConfig.SupplyCap / 2)

	newValidatorStartTime0 := defaultGenesisTime.Add(txexecutor.SyncBound).Add(1 * time.Second)
	newValidatorEndTime0 := newValidatorStartTime0.Add(defaultMaxStakingDuration)

	nodeID0 := ids.NodeID(ids.GenerateTestShortID())

	// Create the tx to add the first new validator
	addValidatorTx0, err := vm.txBuilder.NewAddValidatorTx(
		vm.MaxValidatorStake,
		uint64(newValidatorStartTime0.Unix()),
		uint64(newValidatorEndTime0.Unix()),
		nodeID0,
		ids.ShortID(nodeID0),
		reward.PercentDenominator,
		[]*crypto.PrivateKeySECP256K1R{keys[0]},
		ids.ShortEmpty,
	)
	assert.NoError(err)

	// Create the proposal block to add the first new validator
	preferred, err := vm.Preferred()
	assert.NoError(err)

	preferredID := preferred.ID()
	preferredHeight := preferred.Height()

	statelessAddValidatorProposalBlk0, err := blocks.NewProposalBlock(
		preferredID,
		preferredHeight+1,
		addValidatorTx0,
	)
	assert.NoError(err)

	addValidatorProposalBlk0 := vm.manager.NewBlock(statelessAddValidatorProposalBlk0)
	err = addValidatorProposalBlk0.Verify()
	assert.NoError(err)

	// Get the commit block to add the first new validator
	addValidatorProposalOptions0, err := addValidatorProposalBlk0.(snowman.OracleBlock).Options()
	assert.NoError(err)

	addValidatorProposalCommitIntf0 := addValidatorProposalOptions0[0]
	addValidatorProposalCommit0, ok := addValidatorProposalCommitIntf0.(*blockexecutor.Block)
	assert.True(ok)
	_, ok = addValidatorProposalCommit0.Block.(*blocks.CommitBlock)
	assert.True(ok)

	err = addValidatorProposalCommit0.Verify()
	assert.NoError(err)

	// Verify that first new validator now in pending validator set
	{
		onAccept, ok := vm.manager.GetState(addValidatorProposalCommit0.ID())
		assert.True(ok)

		_, err := onAccept.GetPendingValidator(constants.PrimaryNetworkID, nodeID0)
		assert.NoError(err)
	}

	// Create the tx that moves the first new validator from the pending
	// validator set into the current validator set.
	vm.clock.Set(newValidatorStartTime0)
	advanceTimeTx0, err := vm.txBuilder.NewAdvanceTimeTx(newValidatorStartTime0)
	assert.NoError(err)

	// Create the proposal block that moves the first new validator from the
	// pending validator set into the current validator set.
	preferredID = addValidatorProposalCommit0.ID()
	preferredHeight = addValidatorProposalCommit0.Height()

	statelessAdvanceTimeProposalBlk0, err := blocks.NewProposalBlock(
		preferredID,
		preferredHeight+1,
		advanceTimeTx0,
	)
	assert.NoError(err)

	advanceTimeProposalBlk0 := vm.manager.NewBlock(statelessAdvanceTimeProposalBlk0)

	err = advanceTimeProposalBlk0.Verify()
	assert.NoError(err)

	// Get the commit block that advances the timestamp to the point that the
	// first new validator should be moved from the pending validator set into
	// the current validator set.
	advanceTimeProposalOptions0, err := advanceTimeProposalBlk0.(snowman.OracleBlock).Options()
	assert.NoError(err)

	advanceTimeProposalCommitIntf0 := advanceTimeProposalOptions0[0]
	advanceTimeProposalCommit0, ok := advanceTimeProposalCommitIntf0.(*blockexecutor.Block)
	assert.True(ok)
	_, ok = advanceTimeProposalCommit0.Block.(*blocks.CommitBlock)
	assert.True(ok)

	err = advanceTimeProposalCommit0.Verify()
	assert.NoError(err)

	// Verify that the first new validator is now in the current validator set.
	{
		onAccept, ok := vm.manager.GetState(advanceTimeProposalCommit0.ID())
		assert.True(ok)

		_, err := onAccept.GetCurrentValidator(constants.PrimaryNetworkID, nodeID0)
		assert.NoError(err)

		_, err = onAccept.GetPendingValidator(constants.PrimaryNetworkID, nodeID0)
		assert.ErrorIs(err, database.ErrNotFound)

		currentTimestamp := onAccept.GetTimestamp()
		assert.Equal(newValidatorStartTime0.Unix(), currentTimestamp.Unix())
	}

	// Create the UTXO that will be added to shared memory
	utxo := &avax.UTXO{
		UTXOID: avax.UTXOID{
			TxID: ids.GenerateTestID(),
		},
		Asset: avax.Asset{
			ID: vm.ctx.AVAXAssetID,
		},
		Out: &secp256k1fx.TransferOutput{
			Amt:          vm.TxFee,
			OutputOwners: secp256k1fx.OutputOwners{},
		},
	}

	// Create the import tx that will fail verification
	unsignedImportTx := &txs.ImportTx{
		BaseTx: txs.BaseTx{BaseTx: avax.BaseTx{
			NetworkID:    vm.ctx.NetworkID,
			BlockchainID: vm.ctx.ChainID,
		}},
		SourceChain: vm.ctx.XChainID,
		ImportedInputs: []*avax.TransferableInput{
			{
				UTXOID: utxo.UTXOID,
				Asset:  utxo.Asset,
				In: &secp256k1fx.TransferInput{
					Amt: vm.TxFee,
				},
			},
		},
	}
	signedImportTx := &txs.Tx{Unsigned: unsignedImportTx}
	err = signedImportTx.Sign(txs.Codec, [][]*crypto.PrivateKeySECP256K1R{
		{}, // There is one input, with no required signers
	})
	assert.NoError(err)

	// Create the standard block that will fail verification, and then be
	// re-verified.
	preferredID = advanceTimeProposalCommit0.ID()
	preferredHeight = advanceTimeProposalCommit0.Height()

	statelessImportBlk, err := blocks.NewStandardBlock(
		preferredID,
		preferredHeight+1,
		[]*txs.Tx{signedImportTx},
	)
	assert.NoError(err)

	importBlk := vm.manager.NewBlock(statelessImportBlk)
	// Because the shared memory UTXO hasn't been populated, this block is
	// currently invalid.
	err = importBlk.Verify()
	assert.Error(err)

	// Because we no longer ever reject a block in verification, the status
	// should remain as processing.
	importBlkStatus := importBlk.Status()
	assert.Equal(choices.Processing, importBlkStatus)

	// Populate the shared memory UTXO.
	m := atomic.NewMemory(prefixdb.New([]byte{5}, baseDB))

	mutableSharedMemory.SharedMemory = m.NewSharedMemory(vm.ctx.ChainID)
	peerSharedMemory := m.NewSharedMemory(vm.ctx.XChainID)

	utxoBytes, err := txs.Codec.Marshal(txs.Version, utxo)
	assert.NoError(err)

	inputID := utxo.InputID()
	err = peerSharedMemory.Apply(
		map[ids.ID]*atomic.Requests{
			vm.ctx.ChainID: {
				PutRequests: []*atomic.Element{
					{
						Key:   inputID[:],
						Value: utxoBytes,
					},
				},
			},
		},
	)
	assert.NoError(err)

	// Because the shared memory UTXO has now been populated, the block should
	// pass verification.
	err = importBlk.Verify()
	assert.NoError(err)

	// The status shouldn't have been changed during a successful verification.
	importBlkStatus = importBlk.Status()
	assert.Equal(choices.Processing, importBlkStatus)

	newValidatorStartTime1 := newValidatorStartTime0.Add(txexecutor.SyncBound).Add(1 * time.Second)
	newValidatorEndTime1 := newValidatorStartTime1.Add(defaultMaxStakingDuration)

	nodeID1 := ids.NodeID(ids.GenerateTestShortID())

	// Create the tx to add the second new validator
	addValidatorTx1, err := vm.txBuilder.NewAddValidatorTx(
		vm.MaxValidatorStake,
		uint64(newValidatorStartTime1.Unix()),
		uint64(newValidatorEndTime1.Unix()),
		nodeID1,
		ids.ShortID(nodeID1),
		reward.PercentDenominator,
		[]*crypto.PrivateKeySECP256K1R{keys[1]},
		ids.ShortEmpty,
	)
	assert.NoError(err)

	// Create the proposal block to add the second new validator
	preferredID = importBlk.ID()
	preferredHeight = importBlk.Height()

	statelessAddValidatorProposalBlk1, err := blocks.NewProposalBlock(
		preferredID,
		preferredHeight+1,
		addValidatorTx1,
	)
	assert.NoError(err)

	addValidatorProposalBlk1 := vm.manager.NewBlock(statelessAddValidatorProposalBlk1)

	err = addValidatorProposalBlk1.Verify()
	assert.NoError(err)

	// Get the commit block to add the second new validator
	addValidatorProposalOptions1, err := addValidatorProposalBlk1.(snowman.OracleBlock).Options()
	assert.NoError(err)

	addValidatorProposalCommitIntf1 := addValidatorProposalOptions1[0]
	addValidatorProposalCommit1, ok := addValidatorProposalCommitIntf1.(*blockexecutor.Block)
	assert.True(ok)
	_, ok = addValidatorProposalCommit1.Block.(*blocks.CommitBlock)
	assert.True(ok)

	err = addValidatorProposalCommit1.Verify()
	assert.NoError(err)

	// Verify that the second new validator now in pending validator set
	{
		onAccept, ok := vm.manager.GetState(addValidatorProposalCommit1.ID())
		assert.True(ok)

		_, err := onAccept.GetPendingValidator(constants.PrimaryNetworkID, nodeID1)
		assert.NoError(err)
	}

	// Create the tx that moves the second new validator from the pending
	// validator set into the current validator set.
	vm.clock.Set(newValidatorStartTime1)
	advanceTimeTx1, err := vm.txBuilder.NewAdvanceTimeTx(newValidatorStartTime1)
	assert.NoError(err)

	// Create the proposal block that moves the second new validator from the
	// pending validator set into the current validator set.
	preferredID = addValidatorProposalCommit1.ID()
	preferredHeight = addValidatorProposalCommit1.Height()

	statelessAdvanceTimeProposalBlk1, err := blocks.NewProposalBlock(
		preferredID,
		preferredHeight+1,
		advanceTimeTx1,
	)
	assert.NoError(err)

	advanceTimeProposalBlk1 := vm.manager.NewBlock(statelessAdvanceTimeProposalBlk1)

	err = advanceTimeProposalBlk1.Verify()
	assert.NoError(err)

	// Get the commit block that advances the timestamp to the point that the
	// second new validator should be moved from the pending validator set into
	// the current validator set.
	advanceTimeProposalOptions1, err := advanceTimeProposalBlk1.(snowman.OracleBlock).Options()
	assert.NoError(err)

	advanceTimeProposalCommitIntf1 := advanceTimeProposalOptions1[0]
	advanceTimeProposalCommit1, ok := advanceTimeProposalCommitIntf1.(*blockexecutor.Block)
	assert.True(ok)
	_, ok = advanceTimeProposalCommit1.Block.(*blocks.CommitBlock)
	assert.True(ok)

	err = advanceTimeProposalCommit1.Verify()
	assert.NoError(err)

	// Verify that the second new validator is now in the current validator set.
	{
		onAccept, ok := vm.manager.GetState(advanceTimeProposalCommit1.ID())
		assert.True(ok)

		_, err := onAccept.GetCurrentValidator(constants.PrimaryNetworkID, nodeID1)
		assert.NoError(err)

		_, err = onAccept.GetPendingValidator(constants.PrimaryNetworkID, nodeID1)
		assert.ErrorIs(err, database.ErrNotFound)

		currentTimestamp := onAccept.GetTimestamp()
		assert.Equal(newValidatorStartTime1.Unix(), currentTimestamp.Unix())
	}

	// Accept all the blocks
	allBlocks := []snowman.Block{
		addValidatorProposalBlk0,
		addValidatorProposalCommit0,
		advanceTimeProposalBlk0,
		advanceTimeProposalCommit0,
		importBlk,
		addValidatorProposalBlk1,
		addValidatorProposalCommit1,
		advanceTimeProposalBlk1,
		advanceTimeProposalCommit1,
	}
	for _, blk := range allBlocks {
		err = blk.Accept()
		assert.NoError(err)

		status := blk.Status()
		assert.Equal(choices.Accepted, status)
	}

	// Force a reload of the state from the database.
	is, err := state.New(
		vm.dbManager.Current().Database,
		nil,
		prometheus.NewRegistry(),
		&vm.Config,
		vm.ctx,
<<<<<<< HEAD
		vm.metrics,
		reward.NewCalculator(vm.Config.RewardConfig),
=======
		metrics.Noop,
		vm.rewards,
>>>>>>> 4e42ab24
	)
	assert.NoError(err)
	vm.state = is

	// Verify that validators are in the current validator set with the correct
	// reward calculated.
	{
		staker0, err := vm.state.GetCurrentValidator(constants.PrimaryNetworkID, nodeID0)
		assert.NoError(err)
		assert.EqualValues(60000000, staker0.PotentialReward)

		staker1, err := vm.state.GetCurrentValidator(constants.PrimaryNetworkID, nodeID1)
		assert.NoError(err)
		assert.EqualValues(59999999, staker1.PotentialReward)

		_, err = vm.state.GetPendingValidator(constants.PrimaryNetworkID, nodeID0)
		assert.ErrorIs(err, database.ErrNotFound)

		_, err = vm.state.GetPendingValidator(constants.PrimaryNetworkID, nodeID1)
		assert.ErrorIs(err, database.ErrNotFound)

		currentTimestamp := vm.state.GetTimestamp()
		assert.Equal(newValidatorStartTime1.Unix(), currentTimestamp.Unix())
	}
}

func TestValidatorSetAtCacheOverwriteRegression(t *testing.T) {
	assert := assert.New(t)

	vm, _, _ := defaultVM()
	vm.ctx.Lock.Lock()
	defer func() {
		err := vm.Shutdown()
		assert.NoError(err)

		vm.ctx.Lock.Unlock()
	}()

	nodeID0 := ids.NodeID(keys[0].PublicKey().Address())
	nodeID1 := ids.NodeID(keys[1].PublicKey().Address())
	nodeID2 := ids.NodeID(keys[2].PublicKey().Address())
	nodeID3 := ids.NodeID(keys[3].PublicKey().Address())
	nodeID4 := ids.NodeID(keys[4].PublicKey().Address())

	currentHeight, err := vm.GetCurrentHeight()
	assert.NoError(err)
	assert.EqualValues(1, currentHeight)

	expectedValidators1 := map[ids.NodeID]uint64{
		nodeID0: defaultWeight,
		nodeID1: defaultWeight,
		nodeID2: defaultWeight,
		nodeID3: defaultWeight,
		nodeID4: defaultWeight,
	}
	validators, err := vm.GetValidatorSet(1, constants.PrimaryNetworkID)
	assert.NoError(err)
	assert.Equal(expectedValidators1, validators)

	newValidatorStartTime0 := defaultGenesisTime.Add(txexecutor.SyncBound).Add(1 * time.Second)
	newValidatorEndTime0 := newValidatorStartTime0.Add(defaultMaxStakingDuration)

	nodeID5 := ids.GenerateTestNodeID()

	// Create the tx to add the first new validator
	addValidatorTx0, err := vm.txBuilder.NewAddValidatorTx(
		vm.MaxValidatorStake,
		uint64(newValidatorStartTime0.Unix()),
		uint64(newValidatorEndTime0.Unix()),
		nodeID5,
		ids.GenerateTestShortID(),
		reward.PercentDenominator,
		[]*crypto.PrivateKeySECP256K1R{keys[0]},
		ids.GenerateTestShortID(),
	)
	assert.NoError(err)

	// Create the proposal block to add the first new validator
	preferred, err := vm.Preferred()
	assert.NoError(err)

	preferredID := preferred.ID()
	preferredHeight := preferred.Height()

	statelessProposalBlk, err := blocks.NewProposalBlock(
		preferredID,
		preferredHeight+1,
		addValidatorTx0,
	)
	assert.NoError(err)
	addValidatorProposalBlk0 := vm.manager.NewBlock(statelessProposalBlk)

	verifyAndAcceptProposalCommitment(assert, vm, addValidatorProposalBlk0)

	currentHeight, err = vm.GetCurrentHeight()
	assert.NoError(err)
	assert.EqualValues(3, currentHeight)

	for i := uint64(1); i <= 3; i++ {
		validators, err = vm.GetValidatorSet(i, constants.PrimaryNetworkID)
		assert.NoError(err)
		assert.Equal(expectedValidators1, validators)
	}

	// Create the tx that moves the first new validator from the pending
	// validator set into the current validator set.
	vm.clock.Set(newValidatorStartTime0)
	advanceTimeTx0, err := vm.txBuilder.NewAdvanceTimeTx(newValidatorStartTime0)
	assert.NoError(err)

	// Create the proposal block that moves the first new validator from the
	// pending validator set into the current validator set.
	preferred, err = vm.Preferred()
	assert.NoError(err)

	preferredID = preferred.ID()
	preferredHeight = preferred.Height()

	statelessProposalBlk, err = blocks.NewProposalBlock(
		preferredID,
		preferredHeight+1,
		advanceTimeTx0,
	)
	assert.NoError(err)
	advanceTimeProposalBlk0 := vm.manager.NewBlock(statelessProposalBlk)

	verifyAndAcceptProposalCommitment(assert, vm, advanceTimeProposalBlk0)

	currentHeight, err = vm.GetCurrentHeight()
	assert.NoError(err)
	assert.EqualValues(5, currentHeight)

	for i := uint64(1); i <= 4; i++ {
		validators, err = vm.GetValidatorSet(i, constants.PrimaryNetworkID)
		assert.NoError(err)
		assert.Equal(expectedValidators1, validators)
	}

	expectedValidators2 := map[ids.NodeID]uint64{
		nodeID0: defaultWeight,
		nodeID1: defaultWeight,
		nodeID2: defaultWeight,
		nodeID3: defaultWeight,
		nodeID4: defaultWeight,
		nodeID5: vm.MaxValidatorStake,
	}
	validators, err = vm.GetValidatorSet(5, constants.PrimaryNetworkID)
	assert.NoError(err)
	assert.Equal(expectedValidators2, validators)
}

func verifyAndAcceptProposalCommitment(assert *assert.Assertions, vm *VM, blk snowman.Block) {
	// Verify the proposed block
	assert.NoError(blk.Verify())

	// Assert preferences are correct
	proposalBlk := blk.(snowman.OracleBlock)
	options, err := proposalBlk.Options()
	assert.NoError(err)

	// verify the preferences
	commit := options[0].(*blockexecutor.Block)
	_, ok := commit.Block.(*blocks.CommitBlock)
	assert.True(ok, "expected commit block to be preferred")

	abort := options[1].(*blockexecutor.Block)
	_, ok = abort.Block.(*blocks.AbortBlock)
	assert.True(ok, "expected abort block to be issued")

	// Verify the options
	assert.NoError(commit.Verify())
	assert.NoError(abort.Verify())

	// Accept the proposal block and the commit block
	assert.NoError(proposalBlk.Accept())
	assert.NoError(commit.Accept())
	assert.NoError(abort.Reject())
	assert.NoError(vm.SetPreference(vm.manager.LastAccepted()))
}<|MERGE_RESOLUTION|>--- conflicted
+++ resolved
@@ -690,13 +690,8 @@
 		prometheus.NewRegistry(),
 		&vm.Config,
 		vm.ctx,
-<<<<<<< HEAD
-		metrics.NewNoopMetrics(),
+		metrics.Noop,
 		reward.NewCalculator(vm.Config.RewardConfig),
-=======
-		metrics.Noop,
-		vm.rewards,
->>>>>>> 4e42ab24
 	)
 	assert.NoError(err)
 	vm.state = is
@@ -1068,13 +1063,8 @@
 		prometheus.NewRegistry(),
 		&vm.Config,
 		vm.ctx,
-<<<<<<< HEAD
-		vm.metrics,
+		metrics.Noop,
 		reward.NewCalculator(vm.Config.RewardConfig),
-=======
-		metrics.Noop,
-		vm.rewards,
->>>>>>> 4e42ab24
 	)
 	assert.NoError(err)
 	vm.state = is
