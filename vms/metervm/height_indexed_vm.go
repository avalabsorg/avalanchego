// Copyright (C) 2019-2021, Ava Labs, Inc. All rights reserved.
// See the file LICENSE for licensing terms.

package metervm

import (
	"github.com/ava-labs/avalanchego/ids"
	"github.com/ava-labs/avalanchego/snow/engine/snowman/block"
)

func (vm *blockVM) VerifyHeightIndex() error {
	if vm.hVM == nil {
		return block.ErrHeightIndexedVMNotImplemented
	}
<<<<<<< HEAD
	return vm.hVM.VerifyHeightIndex()
=======

	start := vm.clock.Time()
	err := vm.hVM.VerifyHeightIndex()
	end := vm.clock.Time()
	vm.blockMetrics.verifyHeightIndex.Observe(float64(end.Sub(start)))
	return err
>>>>>>> 1cab06a7
}

func (vm *blockVM) GetBlockIDAtHeight(height uint64) (ids.ID, error) {
	if vm.hVM == nil {
		return ids.Empty, block.ErrHeightIndexedVMNotImplemented
	}
<<<<<<< HEAD
	return vm.hVM.GetBlockIDAtHeight(height)
=======

	start := vm.clock.Time()
	blockID, err := vm.hVM.GetBlockIDAtHeight(height)
	end := vm.clock.Time()
	vm.blockMetrics.getBlockIDAtHeight.Observe(float64(end.Sub(start)))
	return blockID, err
>>>>>>> 1cab06a7
}<|MERGE_RESOLUTION|>--- conflicted
+++ resolved
@@ -12,30 +12,22 @@
 	if vm.hVM == nil {
 		return block.ErrHeightIndexedVMNotImplemented
 	}
-<<<<<<< HEAD
-	return vm.hVM.VerifyHeightIndex()
-=======
 
 	start := vm.clock.Time()
 	err := vm.hVM.VerifyHeightIndex()
 	end := vm.clock.Time()
 	vm.blockMetrics.verifyHeightIndex.Observe(float64(end.Sub(start)))
 	return err
->>>>>>> 1cab06a7
 }
 
 func (vm *blockVM) GetBlockIDAtHeight(height uint64) (ids.ID, error) {
 	if vm.hVM == nil {
 		return ids.Empty, block.ErrHeightIndexedVMNotImplemented
 	}
-<<<<<<< HEAD
-	return vm.hVM.GetBlockIDAtHeight(height)
-=======
 
 	start := vm.clock.Time()
 	blockID, err := vm.hVM.GetBlockIDAtHeight(height)
 	end := vm.clock.Time()
 	vm.blockMetrics.getBlockIDAtHeight.Observe(float64(end.Sub(start)))
 	return blockID, err
->>>>>>> 1cab06a7
 }