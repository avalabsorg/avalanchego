package proposervm

import (
	"bytes"
	"errors"

	"github.com/ava-labs/avalanchego/database"
	"github.com/ava-labs/avalanchego/database/prefixdb"
	"github.com/ava-labs/avalanchego/database/versiondb"
	"github.com/ava-labs/avalanchego/ids"
	"github.com/ava-labs/avalanchego/snow/choices"
	"github.com/ava-labs/avalanchego/utils/wrappers"
)

var (
	stateBlkVersion           uint16 = 0
	ErrStateBlkFailedParsing         = errors.New("could not parse state proposer block")
	blockPrefix                      = []byte("block")
	notableIDPrefix                  = []byte("proGenID")
	proGenIDKey                      = []byte("proGenIDKey")
	ErrGenesisNotFound               = errors.New("proposer genesis block not found")
	preferredIDKey                   = []byte("preferredIDKey")
	ErrPreferredIDNotFound           = errors.New("preferred ID not found")
	lastAcceptedIDKey                = []byte("lastAcceptedIDKey")
	ErrLastAcceptedIDNotFound        = errors.New("last accepted ID not found")
)

type stateProBlk struct {
	version uint16 // versioning for future proofing
	ProBlk  []byte
	status  choices.Status
}

func (sPB *stateProBlk) marshal() ([]byte, error) {
	p := wrappers.Packer{
		MaxSize: 1 << 18,
		Bytes:   make([]byte, 0, 128),
	}
	if p.PackShort(sPB.version); p.Errored() {
		return nil, ErrStateBlkFailedParsing
	}

	if p.PackBytes(sPB.ProBlk); p.Errored() {
		return nil, ErrStateBlkFailedParsing
	}
	if p.PackInt(uint32(sPB.status)); p.Errored() {
		return nil, ErrStateBlkFailedParsing
	}
	return p.Bytes, nil
}

func (sPB *stateProBlk) unmarshal(b []byte) error {
	p := wrappers.Packer{
		Bytes: b,
	}

	if sPB.version = p.UnpackShort(); p.Errored() {
		return ErrStateBlkFailedParsing
	}

	if sPB.ProBlk = p.UnpackBytes(); p.Errored() {
		return ErrStateBlkFailedParsing
	}
	if sPB.status = choices.Status(p.UnpackInt()); p.Errored() {
		return ErrStateBlkFailedParsing
	}

	return nil
}

type innerState struct {
	vm *VM

	baseDB *versiondb.Database

	knownProBlocks map[ids.ID]*ProposerBlock
	proBlkDB       *prefixdb.Database

	proGenID       ids.ID
	preferredID    ids.ID
	lastAcceptedID ids.ID
	notableIDsDB   *prefixdb.Database
}

func newState(vm *VM) *innerState {
	res := innerState{
		vm:           vm,
		baseDB:       nil,
		proBlkDB:     nil,
		notableIDsDB: nil,
	}
	res.wipeCache()
	return &res
}

func (is *innerState) init(db database.Database) {
	is.baseDB = versiondb.New(db)
	is.proBlkDB = prefixdb.New(blockPrefix, db)
	is.notableIDsDB = prefixdb.New(notableIDPrefix, db)
}

func (is *innerState) wipeCache() {
	is.knownProBlocks = make(map[ids.ID]*ProposerBlock)
	is.proGenID = ids.Empty
	is.preferredID = ids.Empty
	is.lastAcceptedID = ids.Empty
}

func (is *innerState) cacheProBlk(blk *ProposerBlock) {
	is.knownProBlocks[blk.ID()] = blk
}

func (is *innerState) storeProBlk(blk *ProposerBlock) error {
	is.cacheProBlk(blk)

	defer is.baseDB.Abort()

	stPrBlk := stateProBlk{
		version: stateBlkVersion,
		ProBlk:  blk.Bytes(),
		status:  blk.Status(),
	}
	bytes, err := stPrBlk.marshal()
	if err != nil {
		return err
	}
	id := blk.ID()
	if err := is.proBlkDB.Put(id[:], bytes); err != nil {
		is.wipeFromCacheProBlk(id)
		return err
	}

	batch, err := is.baseDB.CommitBatch()
	if err != nil {
		is.wipeFromCacheProBlk(blk.ID())
		return err
	}

	return batch.Write()
}

func (is *innerState) wipeFromCacheProBlk(id ids.ID) {
	delete(is.knownProBlocks, id)

	switch id {
	case is.proGenID:
		is.proGenID = ids.Empty
	case is.preferredID:
		is.preferredID = ids.Empty
	case is.lastAcceptedID:
		is.lastAcceptedID = ids.Empty
	}
}

func (is *innerState) getProBlock(id ids.ID) (*ProposerBlock, error) {
	if proBlk, ok := is.knownProBlocks[id]; ok {
		return proBlk, nil
	}

	stProBytes, err := is.proBlkDB.Get(id[:])
	if err != nil {
		return nil, ErrProBlkNotFound
	}

	proBlk, err := is.vm.parseProposerBlock(stProBytes)
	if err != nil {
		return nil, err
	}
<<<<<<< HEAD
	if err := is.storeProBlk(&proBlk); err != nil {
		return nil, err
	}
=======

	proBlk, _ := NewProBlock(is.vm, mPb.ProposerBlockHeader, sb, sPB.status, sPB.ProBlk, false) // not signing block, cannot err
	is.cacheProBlk(&proBlk)

>>>>>>> e7fa32e6
	return &proBlk, nil
}

func (is *innerState) storeProGenID(id ids.ID) error {
	defer is.baseDB.Abort()
	currentGenID := is.proGenID

	if err := is.notableIDsDB.Put(proGenIDKey, id[:]); err != nil {
		is.proGenID = currentGenID
		return err
	}
	batch, err := is.baseDB.CommitBatch()
	if err != nil {
		is.proGenID = currentGenID
		return err
	}

	if err := batch.Write(); err != nil {
		is.proGenID = currentGenID
		return err
	}

	is.proGenID = id
	return nil
}

func (is *innerState) getProGenesisBlk() (*ProposerBlock, error) {
	if !bytes.Equal(is.proGenID[:], ids.Empty[:]) {
		return is.getProBlock(is.proGenID)
	}

	key := proGenIDKey
	proGenAvail, err := is.notableIDsDB.Has(key)
	if err != nil {
		return nil, err // could not query DB
	}
	if !proGenAvail {
		return nil, ErrGenesisNotFound
	}
	proGenBytes, err := is.notableIDsDB.Get(key)
	if err != nil {
		return nil, err
	}
	copy(is.proGenID[:], proGenBytes)
	return is.getProBlock(is.proGenID)
}

func (is *innerState) storePreference(id ids.ID) error {
	defer is.baseDB.Abort()
	currPrefID := is.preferredID

	if err := is.notableIDsDB.Put(preferredIDKey, id[:]); err != nil {
		is.preferredID = currPrefID
		return err
	}
	batch, err := is.baseDB.CommitBatch()
	if err != nil {
		is.preferredID = currPrefID
		return err
	}

	if err := batch.Write(); err != nil {
		is.preferredID = currPrefID
		return err
	}

	is.preferredID = id
	return nil
}

func (is *innerState) getPreferredID() (ids.ID, error) {
	if !bytes.Equal(is.preferredID[:], ids.Empty[:]) {
		return is.preferredID, nil
	}

	// not in memory, attempt retrieving it from db
	key := preferredIDKey
	proPrefID, err := is.notableIDsDB.Has(key)
	if err != nil {
		return ids.Empty, err // could not query DB
	}
	if !proPrefID {
		return ids.Empty, ErrPreferredIDNotFound
	}
	proPrefBytes, err := is.notableIDsDB.Get(key)
	if err != nil {
		return ids.Empty, err
	}
	copy(is.preferredID[:], proPrefBytes)
	return is.preferredID, nil
}

func (is *innerState) storeLastAcceptedID(id ids.ID) error {
	defer is.baseDB.Abort()
	currLastAcceptedID := is.lastAcceptedID

	if err := is.notableIDsDB.Put(lastAcceptedIDKey, id[:]); err != nil {
		is.lastAcceptedID = currLastAcceptedID
		return err
	}
	batch, err := is.baseDB.CommitBatch()
	if err != nil {
		is.lastAcceptedID = currLastAcceptedID
		return err
	}

	if err := batch.Write(); err != nil {
		is.lastAcceptedID = currLastAcceptedID
		return err
	}

	is.lastAcceptedID = id
	return nil
}

func (is *innerState) getLastAcceptedID() (ids.ID, error) {
	if !bytes.Equal(is.lastAcceptedID[:], ids.Empty[:]) {
		return is.lastAcceptedID, nil
	}

	// not in memory, attempt retrieving it from db
	key := lastAcceptedIDKey
	proAcceptedID, err := is.notableIDsDB.Has(key)
	if err != nil {
		return ids.Empty, err // could not query DB
	}
	if !proAcceptedID {
		return ids.Empty, ErrLastAcceptedIDNotFound
	}
	proAcceptedBytes, err := is.notableIDsDB.Get(key)
	if err != nil {
		return ids.Empty, err
	}
	copy(is.lastAcceptedID[:], proAcceptedBytes)
	return is.lastAcceptedID, nil
}<|MERGE_RESOLUTION|>--- conflicted
+++ resolved
@@ -166,16 +166,8 @@
 	if err != nil {
 		return nil, err
 	}
-<<<<<<< HEAD
-	if err := is.storeProBlk(&proBlk); err != nil {
-		return nil, err
-	}
-=======
-
-	proBlk, _ := NewProBlock(is.vm, mPb.ProposerBlockHeader, sb, sPB.status, sPB.ProBlk, false) // not signing block, cannot err
+
 	is.cacheProBlk(&proBlk)
-
->>>>>>> e7fa32e6
 	return &proBlk, nil
 }
 
