--- conflicted
+++ resolved
@@ -47,10 +47,6 @@
 	if err := b.vm.State.SetLastAccepted(blkID); err != nil {
 		return err
 	}
-<<<<<<< HEAD
-
-=======
->>>>>>> e9669b9c
 	return b.vm.storePostForkBlock(b)
 }
 
