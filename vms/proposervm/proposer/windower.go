// Copyright (C) 2019-2022, Ava Labs, Inc. All rights reserved.
// See the file LICENSE for licensing terms.

package proposer

import (
<<<<<<< HEAD
=======
	"context"
	"sort"
>>>>>>> c5e8a53e
	"time"

	"github.com/ava-labs/avalanchego/ids"
	"github.com/ava-labs/avalanchego/snow/validators"
	"github.com/ava-labs/avalanchego/utils"
	"github.com/ava-labs/avalanchego/utils/math"
	"github.com/ava-labs/avalanchego/utils/sampler"
	"github.com/ava-labs/avalanchego/utils/wrappers"
)

// Proposer list constants
const (
	MaxWindows     = 6
	WindowDuration = 5 * time.Second
	MaxDelay       = MaxWindows * WindowDuration
)

var _ Windower = (*windower)(nil)

type Windower interface {
	Delay(
		ctx context.Context,
		chainHeight,
		pChainHeight uint64,
		validatorID ids.NodeID,
	) (time.Duration, error)
}

// windower interfaces with P-Chain and it is responsible for calculating the
// delay for the block submission window of a given validator
type windower struct {
	state       validators.State
	subnetID    ids.ID
	chainSource uint64
	sampler     sampler.WeightedWithoutReplacement
}

func New(state validators.State, subnetID, chainID ids.ID) Windower {
	w := wrappers.Packer{Bytes: chainID[:]}
	return &windower{
		state:       state,
		subnetID:    subnetID,
		chainSource: w.UnpackLong(),
		sampler:     sampler.NewDeterministicWeightedWithoutReplacement(),
	}
}

func (w *windower) Delay(ctx context.Context, chainHeight, pChainHeight uint64, validatorID ids.NodeID) (time.Duration, error) {
	if validatorID == ids.EmptyNodeID {
		return MaxDelay, nil
	}

	// get the validator set by the p-chain height
	validatorsMap, err := w.state.GetValidatorSet(ctx, pChainHeight, w.subnetID)
	if err != nil {
		return 0, err
	}

	// convert the map of validators to a slice
	validators := make([]validatorData, 0, len(validatorsMap))
	weight := uint64(0)
	for k, v := range validatorsMap {
		validators = append(validators, validatorData{
			id:     k,
			weight: v,
		})
		newWeight, err := math.Add64(weight, v)
		if err != nil {
			return 0, err
		}
		weight = newWeight
	}

	// canonically sort validators
	// Note: validators are sorted by ID, sorting by weight would not create a
	// canonically sorted list
	utils.SortSliceSortable(validators)

	// convert the slice of validators to a slice of weights
	validatorWeights := make([]uint64, len(validators))
	for i, v := range validators {
		validatorWeights[i] = v.weight
	}

	if err := w.sampler.Initialize(validatorWeights); err != nil {
		return 0, err
	}

	numToSample := MaxWindows
	if weight < uint64(numToSample) {
		numToSample = int(weight)
	}

	seed := chainHeight ^ w.chainSource
	w.sampler.Seed(int64(seed))

	indices, err := w.sampler.Sample(numToSample)
	if err != nil {
		return 0, err
	}

	delay := time.Duration(0)
	for _, index := range indices {
		nodeID := validators[index].id
		if nodeID == validatorID {
			return delay, nil
		}
		delay += WindowDuration
	}
	return delay, nil
}<|MERGE_RESOLUTION|>--- conflicted
+++ resolved
@@ -4,11 +4,7 @@
 package proposer
 
 import (
-<<<<<<< HEAD
-=======
 	"context"
-	"sort"
->>>>>>> c5e8a53e
 	"time"
 
 	"github.com/ava-labs/avalanchego/ids"
