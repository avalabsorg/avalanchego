// Copyright (C) 2019-2021, Ava Labs, Inc. All rights reserved.
// See the file LICENSE for licensing terms.

package indexes

import (
	"math"
	"time"

	"github.com/ava-labs/avalanchego/database"
	"github.com/ava-labs/avalanchego/ids"
	"github.com/ava-labs/avalanchego/utils"
	"github.com/ava-labs/avalanchego/utils/logging"
	"github.com/ava-labs/avalanchego/utils/units"
	"github.com/ava-labs/avalanchego/vms/proposervm/state"
)

const defaultCommitSizeCap = 1 * units.MiB

var _ HeightIndexer = &heightIndexer{}

type HeightIndexer interface {
	// signals whether index rebuilding is still ongoing
	IsRepaired() bool

	// checks whether index rebuilding is needed and if so, performs it
	RepairHeightIndex() error
}

func NewHeightIndexer(srv BlockServer,
	log logging.Logger,
	indexState heightIndexDBOps) HeightIndexer {
	return newHeightIndexer(srv, log, indexState)
}

func newHeightIndexer(srv BlockServer,
	log logging.Logger,
	indexState heightIndexDBOps) *heightIndexer {
	res := &heightIndexer{
		server:        srv,
		log:           log,
		indexState:    indexState,
		commitMaxSize: defaultCommitSizeCap,
	}

	return res
}

type heightIndexer struct {
	server BlockServer
	log    logging.Logger

	jobDone    utils.AtomicBool
	indexState heightIndexDBOps

	commitMaxSize int
}

func (hi *heightIndexer) IsRepaired() bool {
	return hi.jobDone.GetValue()
}

// RepairHeightIndex ensures the height -> proBlkID height block index is well formed.
// Starting from last accepted proposerVM block, it will go back to snowman++ activation fork
// or genesis. PreFork blocks will be handled by innerVM height index.
// RepairHeightIndex can take a non-trivial time to complete; hence we make sure
// the process has limited memory footprint, can be resumed from periodic checkpoints
// and works asynchronously without blocking the VM.
func (hi *heightIndexer) RepairHeightIndex() error {
	needRepair, startBlkID, err := hi.shouldRepair()
	if err != nil {
		hi.log.Error("Block indexing by height starting: failed. Could not determine if index is complete, error %v", err)
		return err
	}
	if !needRepair {
		forkHeight, err := hi.indexState.GetForkHeight()
		if err != nil {
			return err
		}
		hi.log.Info("Block indexing by height: already complete. Fork height %d", forkHeight)
		return nil
	}
	return hi.doRepair(startBlkID)
}

// shouldRepair checks if height index is complete;
// if not, it returns the checkpoint from which repairing should start.
func (hi *heightIndexer) shouldRepair() (bool, ids.ID, error) {
	batch := hi.indexState.GetBatch()
	defer func() {
		if err := batch.Write(); err != nil {
			hi.log.Warn("Failed writing height index batch, err %w", err)
		}
	}()

	switch checkpointID, err := hi.indexState.GetCheckpoint(); err {
	case nil:
		// checkpoint found, repair must be resumed
		hi.log.Info("Block indexing by height starting: success. Retrieved checkpoint %v", checkpointID)
		return true, checkpointID, nil

	case database.ErrNotFound:
		// no checkpoint. Either index is complete or repair was never attempted.
		hi.log.Info("Block indexing by height starting: checkpoint not found. Verifying index is complete...")

	default:
		return true, ids.Empty, err
	}

	// index is complete iff lastAcceptedBlock is indexed
	latestProBlkID, err := hi.server.LastAcceptedWrappingBlkID()
	switch err {
	case nil:
		break

	case database.ErrNotFound:
		// snowman++ has not forked yet; height block index is ok.
		// forkHeight set at math.MaxUint64, aka +infinity
		forkHeightBytes := state.GetForkHeightBytes(math.MaxUint64)
		if err := batch.Put(state.GetForkKey(), forkHeightBytes); err != nil {
			return true, ids.Empty, err
		}

		hi.jobDone.SetValue(true)
		hi.log.Info("Block indexing by height starting: Snowman++ fork not reached yet. No need to rebuild index.")
		return false, ids.Empty, nil

	default:
		return true, ids.Empty, err
	}

	lastAcceptedBlk, err := hi.server.GetWrappingBlk(latestProBlkID)
	if err != nil {
		// Could not retrieve last accepted block.
		// We got bigger problems than repairing the index
		return true, ids.Empty, err
	}

	_, err = hi.indexState.GetBlockIDAtHeight(lastAcceptedBlk.Height())
	switch err {
	case nil:
		// index is complete already. Just make sure forkHeight can be read
		if _, err := hi.indexState.GetForkHeight(); err != nil {
			return true, ids.Empty, err
		}
		hi.jobDone.SetValue(true)
		hi.log.Info("Block indexing by height starting: Index already complete, nothing to do.")
		return false, ids.Empty, nil

	case database.ErrNotFound:
		// Index needs repairing. Mark the checkpoint so that,
		// in case new blocks are accepted while indexing is ongoing,
		// and the process is terminated before first commit,
		// we do not miss rebuilding the full index.

		if err := batch.Put(state.GetCheckpointKey(), latestProBlkID[:]); err != nil {
			return true, ids.Empty, err
		}

		// Handle forkHeight
		switch currentForkHeight, err := hi.indexState.GetForkHeight(); err {
		case database.ErrNotFound:
			// fork height not found. Init it at math.MaxUint64, aka +infinity
			forkHeightBytes := state.GetForkHeightBytes(math.MaxUint64)
			if err := batch.Put(state.GetForkKey(), forkHeightBytes); err != nil {
				return true, ids.Empty, err
			}
		case nil:
			hi.log.Info("Block indexing by height starting: forkHeight already set to %d", currentForkHeight)

		default:
			return true, ids.Empty, err
		}

		// it will commit on exit
		hi.log.Info("Block indexing by height starting: index incomplete. Rebuilding from %v", latestProBlkID)
		return true, latestProBlkID, nil

	default:
		return true, ids.Empty, err
	}
}

// if height index needs repairing, doRepair would do that. It
// iterates back via parents, checking and rebuilding height indexing.
func (hi *heightIndexer) doRepair(repairStartBlkID ids.ID) error {
	var (
		currentProBlkID   = repairStartBlkID
		currentInnerBlkID = ids.Empty
		batch             = hi.indexState.GetBatch()

<<<<<<< HEAD
		start                  = time.Now()
		lastLogTime            = start
		indexedBlks            = 0
		entriesInCurrentCommit = 0 // tracks number of uncommitted entries
=======
		start       = time.Now()
		lastLogTime = start
		indexedBlks = 0
>>>>>>> cc311cf8
	)
	defer func() {
		if err := batch.Write(); err != nil {
			hi.log.Warn("Failed writing height index batch, err %w", err)
		}
	}()

	for {
		currentAcceptedBlk, err := hi.server.GetWrappingBlk(currentProBlkID)
		switch err {
		case nil:

		case database.ErrNotFound:
			// visited all proposerVM blocks. Let's record forkHeight ...
			firstWrappedInnerBlk, err := hi.server.GetInnerBlk(currentInnerBlkID)
			if err != nil {
				return err
			}
			forkHeight := firstWrappedInnerBlk.Height()
			forkHeightBytes := state.GetForkHeightBytes(forkHeight)
			if err := batch.Put(state.GetForkKey(), forkHeightBytes); err != nil {
				return err
			}

			// ... delete checkpoint
			if err := batch.Delete(state.GetCheckpointKey()); err != nil {
				return err
			}

			// it will commit on exit
			hi.log.Info("Block indexing by height: completed. Indexed %d blocks, duration %v, fork height %d",
				indexedBlks, time.Since(start), forkHeight)
			return nil

		default:
			return err
		}

		currentInnerBlkID = currentAcceptedBlk.GetInnerBlk().ID()

		_, err = hi.indexState.GetBlockIDAtHeight(currentAcceptedBlk.Height())
		switch err {
		case nil:
			hi.log.AssertTrue(err != nil, "There should not be an entry for this height")

		case database.ErrNotFound:
			// Rebuild height block index.
			entryKey := state.GetEntryKey(currentAcceptedBlk.Height())
			if err := batch.Put(entryKey, currentProBlkID[:]); err != nil {
				return err
			}

			// Let's keep memory footprint under control by committing when a size threshold is reached
<<<<<<< HEAD
			if entriesInCurrentCommit >= hi.commitMaxCount {
				if err := hi.doCheckpoint(currentAcceptedBlk); err != nil {
=======
			if batch.Size() > hi.commitMaxSize {
				// find and store checkpoint
				if err := hi.doCheckpoint(batch, currentAcceptedBlk); err != nil {
>>>>>>> cc311cf8
					return err
				}

				// update fork height
				forkHeightBytes := state.GetForkHeightBytes(currentAcceptedBlk.Height())
				if err := batch.Put(state.GetForkKey(), forkHeightBytes); err != nil {
					return err
				}

				// finally commit and reset batch for reuse
				committedSize := batch.Size()
				if err := batch.Write(); err != nil {
					return err
				}
				batch.Reset()

				hi.log.Info("Block indexing by height: ongoing. Indexed %d blocks, latest committed height %d, committed %d bytes",
					indexedBlks, currentAcceptedBlk.Height()+1, committedSize)
			}

			// Periodically log progress
			indexedBlks++
			if time.Since(lastLogTime) > 15*time.Second {
				lastLogTime = time.Now()
				hi.log.Info("Block indexing by height: ongoing. Indexed %d blocks, latest indexed height %d",
					indexedBlks, currentAcceptedBlk.Height()+1)
			}

			// keep checking the parent
			currentProBlkID = currentAcceptedBlk.Parent()
		default:
			return err
		}
	}
}

func (hi *heightIndexer) doCheckpoint(batch database.Batch, currentProBlk WrappingBlock) error {
	// checkpoint is current block's parent, it if exists
	var checkpoint ids.ID
	parentBlkID := currentProBlk.Parent()
	checkpointBlk, err := hi.server.GetWrappingBlk(parentBlkID)
	switch err {
	case nil:
		checkpoint = checkpointBlk.ID()
		if err := batch.Put(state.GetCheckpointKey(), checkpoint[:]); err != nil {
			return err
		}
		hi.log.Info("Block indexing by height. Stored checkpoint %v at height %d",
			currentProBlk.ID(), currentProBlk.Height())
		return nil

	case database.ErrNotFound:
		// parent must be a preFork block. We do not checkpoint here.
		// Process will set forkHeight and terminate
		return nil

	default:
		return err
	}
}<|MERGE_RESOLUTION|>--- conflicted
+++ resolved
@@ -189,16 +189,9 @@
 		currentInnerBlkID = ids.Empty
 		batch             = hi.indexState.GetBatch()
 
-<<<<<<< HEAD
-		start                  = time.Now()
-		lastLogTime            = start
-		indexedBlks            = 0
-		entriesInCurrentCommit = 0 // tracks number of uncommitted entries
-=======
 		start       = time.Now()
 		lastLogTime = start
 		indexedBlks = 0
->>>>>>> cc311cf8
 	)
 	defer func() {
 		if err := batch.Write(); err != nil {
@@ -252,14 +245,9 @@
 			}
 
 			// Let's keep memory footprint under control by committing when a size threshold is reached
-<<<<<<< HEAD
-			if entriesInCurrentCommit >= hi.commitMaxCount {
-				if err := hi.doCheckpoint(currentAcceptedBlk); err != nil {
-=======
 			if batch.Size() > hi.commitMaxSize {
 				// find and store checkpoint
 				if err := hi.doCheckpoint(batch, currentAcceptedBlk); err != nil {
->>>>>>> cc311cf8
 					return err
 				}
 
