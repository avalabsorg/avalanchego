--- conflicted
+++ resolved
@@ -45,13 +45,9 @@
 		t.Fatal("could not commit preloaded key")
 	}
 
-<<<<<<< HEAD
-	coreVM.VerifyHeightIndexF = func(context.Context) error { return nil }
-=======
-	coreVM.VerifyHeightIndexF = func() error {
+	coreVM.VerifyHeightIndexF = func(context.Context) error {
 		return nil
 	}
->>>>>>> 2a76c560
 }
 
 func helperBuildStateSyncTestObjects(t *testing.T) (*fullVM, *VM) {
@@ -88,21 +84,15 @@
 	) error {
 		return nil
 	}
-<<<<<<< HEAD
-	innerVM.VerifyHeightIndexF = func(context.Context) error { return nil }
-	innerVM.LastAcceptedF = func(context.Context) (ids.ID, error) { return innerGenesisBlk.ID(), nil }
-	innerVM.GetBlockF = func(context.Context, ids.ID) (snowman.Block, error) { return innerGenesisBlk, nil }
-=======
-	innerVM.VerifyHeightIndexF = func() error {
+	innerVM.VerifyHeightIndexF = func(context.Context) error {
 		return nil
 	}
-	innerVM.LastAcceptedF = func() (ids.ID, error) {
+	innerVM.LastAcceptedF = func(context.Context) (ids.ID, error) {
 		return innerGenesisBlk.ID(), nil
 	}
-	innerVM.GetBlockF = func(ids.ID) (snowman.Block, error) {
+	innerVM.GetBlockF = func(context.Context, ids.ID) (snowman.Block, error) {
 		return innerGenesisBlk, nil
 	}
->>>>>>> 2a76c560
 
 	// createVM
 	vm := New(innerVM, time.Time{}, 0, DefaultMinBlockDelay)
@@ -137,28 +127,18 @@
 
 	// ProposerVM State Sync disabled if innerVM State sync is disabled
 	vm.hIndexer.MarkRepaired(true)
-<<<<<<< HEAD
-	innerVM.StateSyncEnabledF = func(context.Context) (bool, error) { return false, nil }
+	innerVM.StateSyncEnabledF = func(context.Context) (bool, error) {
+		return false, nil
+	}
 	enabled, err := vm.StateSyncEnabled(context.Background())
-=======
-	innerVM.StateSyncEnabledF = func() (bool, error) {
-		return false, nil
-	}
-	enabled, err := vm.StateSyncEnabled()
->>>>>>> 2a76c560
 	require.NoError(err)
 	require.False(enabled)
 
 	// ProposerVM State Sync enabled if innerVM State sync is enabled
-<<<<<<< HEAD
-	innerVM.StateSyncEnabledF = func(context.Context) (bool, error) { return true, nil }
+	innerVM.StateSyncEnabledF = func(context.Context) (bool, error) {
+		return true, nil
+	}
 	enabled, err = vm.StateSyncEnabled(context.Background())
-=======
-	innerVM.StateSyncEnabledF = func() (bool, error) {
-		return true, nil
-	}
-	enabled, err = vm.StateSyncEnabled()
->>>>>>> 2a76c560
 	require.NoError(err)
 	require.True(enabled)
 }
@@ -541,28 +521,18 @@
 	require.NoError(err)
 
 	// test Accept accepted
-<<<<<<< HEAD
-	innerSummary.AcceptF = func(context.Context) (bool, error) { return true, nil }
+	innerSummary.AcceptF = func(context.Context) (bool, error) {
+		return true, nil
+	}
 	accepted, err := summary.Accept(context.Background())
-=======
-	innerSummary.AcceptF = func() (bool, error) {
-		return true, nil
-	}
-	accepted, err := summary.Accept()
->>>>>>> 2a76c560
 	require.NoError(err)
 	require.True(accepted)
 
 	// test Accept skipped
-<<<<<<< HEAD
-	innerSummary.AcceptF = func(context.Context) (bool, error) { return false, nil }
+	innerSummary.AcceptF = func(context.Context) (bool, error) {
+		return false, nil
+	}
 	accepted, err = summary.Accept(context.Background())
-=======
-	innerSummary.AcceptF = func() (bool, error) {
-		return false, nil
-	}
-	accepted, err = summary.Accept()
->>>>>>> 2a76c560
 	require.NoError(err)
 	require.False(accepted)
 }
@@ -625,15 +595,10 @@
 	require.NoError(err)
 
 	// test Accept skipped
-<<<<<<< HEAD
-	innerSummary.AcceptF = func(context.Context) (bool, error) { return true, nil }
+	innerSummary.AcceptF = func(context.Context) (bool, error) {
+		return true, nil
+	}
 	accepted, err := summary.Accept(context.Background())
-=======
-	innerSummary.AcceptF = func() (bool, error) {
-		return true, nil
-	}
-	accepted, err := summary.Accept()
->>>>>>> 2a76c560
 	require.NoError(err)
 	require.False(accepted)
 }
