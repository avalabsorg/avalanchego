--- conflicted
+++ resolved
@@ -11,64 +11,38 @@
 )
 
 var (
-<<<<<<< HEAD
-	chainStatePrefix         = []byte("chain")
-	blockStatePrefix         = []byte("block")
-	innerBlocksMappingPrefix = []byte("mapping")
-=======
 	chainStatePrefix  = []byte("chain")
 	blockStatePrefix  = []byte("block")
 	heightIndexPrefix = []byte("heightBlk")
->>>>>>> 147f2a9f
 )
 
 type State interface {
 	ChainState
 	BlockState
-<<<<<<< HEAD
-	AcceptedPostForkBlockHeightIndex
-=======
 	HeightIndex
->>>>>>> 147f2a9f
 }
 
 type state struct {
 	ChainState
 	BlockState
-<<<<<<< HEAD
-	AcceptedPostForkBlockHeightIndex
-=======
 	HeightIndex
->>>>>>> 147f2a9f
 }
 
 func New(db database.Database) State {
 	chainDB := prefixdb.New(chainStatePrefix, db)
 	blockDB := prefixdb.New(blockStatePrefix, db)
-<<<<<<< HEAD
-	mappingDB := prefixdb.New(innerBlocksMappingPrefix, db)
-	return &state{
-		ChainState:                       NewChainState(chainDB),
-		BlockState:                       NewBlockState(blockDB),
-		AcceptedPostForkBlockHeightIndex: NewBlockHeightIndex(mappingDB),
-=======
 	heightIndexDB := prefixdb.New(heightIndexPrefix, db)
 	return &state{
 		ChainState:  NewChainState(chainDB),
 		BlockState:  NewBlockState(blockDB),
 		HeightIndex: NewHeightIndex(heightIndexDB),
->>>>>>> 147f2a9f
 	}
 }
 
 func NewMetered(db database.Database, namespace string, metrics prometheus.Registerer) (State, error) {
 	chainDB := prefixdb.New(chainStatePrefix, db)
 	blockDB := prefixdb.New(blockStatePrefix, db)
-<<<<<<< HEAD
-	mappingDB := prefixdb.New(innerBlocksMappingPrefix, db)
-=======
 	heightIndexDB := prefixdb.New(heightIndexPrefix, db)
->>>>>>> 147f2a9f
 
 	blockState, err := NewMeteredBlockState(blockDB, namespace, metrics)
 	if err != nil {
@@ -76,24 +50,14 @@
 	}
 
 	return &state{
-<<<<<<< HEAD
-		ChainState:                       NewChainState(chainDB),
-		BlockState:                       blockState,
-		AcceptedPostForkBlockHeightIndex: NewBlockHeightIndex(mappingDB),
-=======
 		ChainState:  NewChainState(chainDB),
 		BlockState:  blockState,
 		HeightIndex: NewHeightIndex(heightIndexDB),
->>>>>>> 147f2a9f
 	}, nil
 }
 
 func (s *state) clearCache() {
 	s.ChainState.clearCache()
 	s.BlockState.clearCache()
-<<<<<<< HEAD
-	s.AcceptedPostForkBlockHeightIndex.clearCache()
-=======
 	s.HeightIndex.clearCache()
->>>>>>> 147f2a9f
 }