--- conflicted
+++ resolved
@@ -156,11 +156,7 @@
 	return b.vm.verifyAndRecordInnerBlk(ctx, child)
 }
 
-<<<<<<< HEAD
-func (b *preForkBlock) verifyPostForkOption(context.Context, *postForkOption) error {
-=======
-func (*preForkBlock) verifyPostForkOption(*postForkOption) error {
->>>>>>> 451c4e6f
+func (*preForkBlock) verifyPostForkOption(context.Context, *postForkOption) error {
 	return errUnexpectedBlockType
 }
 
@@ -233,11 +229,7 @@
 	return blk, nil
 }
 
-<<<<<<< HEAD
-func (b *preForkBlock) pChainHeight(context.Context) (uint64, error) {
-=======
-func (*preForkBlock) pChainHeight() (uint64, error) {
->>>>>>> 451c4e6f
+func (*preForkBlock) pChainHeight(context.Context) (uint64, error) {
 	return 0, nil
 }
 
