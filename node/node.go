--- conflicted
+++ resolved
@@ -46,14 +46,7 @@
 )
 
 const (
-<<<<<<< HEAD
-	defaultChannelSize     = 1
-	externalRequestTimeout = 2 * time.Second
-	internalRequestTimeout = 250 * time.Millisecond
-	maxMessageSize         = 1 << 25
-=======
 	maxMessageSize = 1 << 25 // maximum size of a message sent with salticidae
->>>>>>> 7404200a
 )
 
 // MainNode is the reference for node callbacks
