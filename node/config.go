// (c) 2019-2020, Ava Labs, Inc. All rights reserved.
// See the file LICENSE for licensing terms.

package node

import (
	"crypto/tls"
	"time"

	"github.com/ava-labs/avalanchego/chains"
	"github.com/ava-labs/avalanchego/genesis"
	"github.com/ava-labs/avalanchego/ids"
	"github.com/ava-labs/avalanchego/nat"
	"github.com/ava-labs/avalanchego/network"
	"github.com/ava-labs/avalanchego/snow/consensus/avalanche"
	"github.com/ava-labs/avalanchego/snow/networking/benchlist"
	"github.com/ava-labs/avalanchego/snow/networking/router"
	"github.com/ava-labs/avalanchego/utils"
	"github.com/ava-labs/avalanchego/utils/dynamicip"
	"github.com/ava-labs/avalanchego/utils/logging"
	"github.com/ava-labs/avalanchego/utils/profiler"
)

// Config contains all of the configurations of an Avalanche node.
type Config struct {
	genesis.Params

	// If true, bootstrap the current database version and then end the node.
	FetchOnly bool

	// Genesis information
	GenesisBytes []byte
	AvaxAssetID  ids.ID

	// protocol to use for opening the network interface
	Nat nat.Router

	// Attempted NAT Traversal did we attempt
	AttemptedNATTraversal bool

	// ID of the network this node should connect to
	NetworkID uint32

	// Assertions configuration
	EnableAssertions bool

	// Crypto configuration
	EnableCrypto bool

	// Path to database
	DBPath string

	// Name of the database type to use
	DBName string

	// Staking configuration
	StakingIP             utils.DynamicIPDesc
	EnableStaking         bool
	StakingTLSCert        tls.Certificate
	DisabledStakingWeight uint64

	// Throttling
	SendQueueSize uint32

	// Health
	HealthCheckFreq time.Duration

	// Network configuration
<<<<<<< HEAD
	NetworkConfig       timer.AdaptiveTimeoutConfig
	NetworkHealthConfig network.HealthConfig
	PeerListSize        uint32
	PeerListGossipSize  uint32
	PeerListGossipFreq  time.Duration
	DialerConfig        network.DialerConfig
	CompressionEnabled  bool
=======
	NetworkConfig      network.Config
	PeerListSize       uint32
	PeerListGossipSize uint32
	PeerListGossipFreq time.Duration
>>>>>>> 88385ea1

	// Benchlist Configuration
	BenchlistConfig benchlist.Config

	// Bootstrapping configuration
	BootstrapIDs []ids.ShortID
	BootstrapIPs []utils.IPDesc

	// HTTP configuration
	HTTPHost string
	HTTPPort uint16

	HTTPSEnabled        bool
	HTTPSKeyFile        string
	HTTPSCertFile       string
	APIRequireAuthToken bool
	APIAuthPassword     string
	APIAllowedOrigins   []string

	// Enable/Disable APIs
	AdminAPIEnabled    bool
	InfoAPIEnabled     bool
	KeystoreAPIEnabled bool
	MetricsAPIEnabled  bool
	HealthAPIEnabled   bool
	IndexAPIEnabled    bool

	// Profiling configurations
	ProfilerConfig profiler.Config

	// Logging configuration
	LoggingConfig logging.Config

	// Plugin directory
	PluginDir string

	// Consensus configuration
	ConsensusParams avalanche.Parameters

	// IPC configuration
	IPCAPIEnabled      bool
	IPCPath            string
	IPCDefaultChainIDs []string

	// Metrics
	MeterVMEnabled bool

	// Router that is used to handle incoming consensus messages
	ConsensusRouter          router.Router
	RouterHealthConfig       router.HealthConfig
	ConsensusShutdownTimeout time.Duration
	ConsensusGossipFrequency time.Duration
	// Number of peers to gossip to when gossiping accepted frontier
	ConsensusGossipAcceptedFrontierSize uint
	// Number of peers to gossip each accepted container to
	ConsensusGossipOnAcceptSize uint

	// Dynamic Update duration for IP or NAT traversal
	DynamicUpdateDuration time.Duration

	DynamicPublicIPResolver dynamicip.Resolver

	// Throttling incoming connections
	ConnMeterResetDuration time.Duration
	ConnMeterMaxConns      int

	// Subnet Whitelist
	WhitelistedSubnets ids.Set

	IndexAllowIncomplete bool

	// Should Bootstrap be retried
	RetryBootstrap bool

	// Max number of times to retry bootstrap
	RetryBootstrapMaxAttempts int

	// Timeout when connecting to bootstrapping beacons
	BootstrapBeaconConnectionTimeout time.Duration

	// Max number of containers in a multiput message sent by this node.
	BootstrapMultiputMaxContainersSent int

	// This node will only consider the first [MultiputMaxContainersReceived]
	// containers in a multiput it receives.
	BootstrapMultiputMaxContainersReceived int

	// Peer alias configuration
	PeerAliasTimeout time.Duration

	// ChainConfigs
	ChainConfigs map[string]chains.ChainConfig

	// Max time to spend fetching a container and its
	// ancestors while responding to a GetAncestors message
	BootstrapMaxTimeGetAncestors time.Duration

	// VM Aliases
	VMAliases map[ids.ID][]string
}<|MERGE_RESOLUTION|>--- conflicted
+++ resolved
@@ -66,20 +66,11 @@
 	HealthCheckFreq time.Duration
 
 	// Network configuration
-<<<<<<< HEAD
-	NetworkConfig       timer.AdaptiveTimeoutConfig
-	NetworkHealthConfig network.HealthConfig
-	PeerListSize        uint32
-	PeerListGossipSize  uint32
-	PeerListGossipFreq  time.Duration
-	DialerConfig        network.DialerConfig
-	CompressionEnabled  bool
-=======
 	NetworkConfig      network.Config
 	PeerListSize       uint32
 	PeerListGossipSize uint32
 	PeerListGossipFreq time.Duration
->>>>>>> 88385ea1
+	CompressionEnabled  bool
 
 	// Benchlist Configuration
 	BenchlistConfig benchlist.Config
