// (c) 2019-2020, Ava Labs, Inc. All rights reserved.
// See the file LICENSE for licensing terms.

package node

import (
	"crypto/tls"
	"time"

	"github.com/ava-labs/avalanchego/chains"
	"github.com/ava-labs/avalanchego/genesis"
	"github.com/ava-labs/avalanchego/ids"
	"github.com/ava-labs/avalanchego/nat"
	"github.com/ava-labs/avalanchego/network"
	"github.com/ava-labs/avalanchego/snow/consensus/avalanche"
	"github.com/ava-labs/avalanchego/snow/networking/benchlist"
	"github.com/ava-labs/avalanchego/snow/networking/router"
	"github.com/ava-labs/avalanchego/utils"
	"github.com/ava-labs/avalanchego/utils/dynamicip"
	"github.com/ava-labs/avalanchego/utils/logging"
	"github.com/ava-labs/avalanchego/utils/profiler"
)

type IPCConfig struct {
	IPCAPIEnabled      bool     `json:"ipcAPIEnabled"`
	IPCPath            string   `json:"ipcPath"`
	IPCDefaultChainIDs []string `json:"ipcDefaultChainIDs"`
}

type APIAuthConfig struct {
	APIRequireAuthToken bool   `json:"apiRequireAuthToken"`
	APIAuthPassword     string `json:"-"`
}

type APIIndexerConfig struct {
	IndexAPIEnabled      bool `json:"indexAPIEnabled"`
	IndexAllowIncomplete bool `json:"indexAllowIncomplete"`
}

type HTTPConfig struct {
	APIConfig `json:"apiConfig"`
	HTTPHost  string `json:"httpHost"`
	HTTPPort  uint16 `json:"httpPort"`

	HTTPSEnabled  bool   `json:"httpsEnabled"`
	HTTPSKeyFile  string `json:"httpsKeyFile"`
	HTTPSCertFile string `json:"httpsCertFile"`

	APIAllowedOrigins []string `json:"apiAllowedOrigins"`
}

type APIConfig struct {
	APIAuthConfig    `json:"authConfig"`
	APIIndexerConfig `json:"indexerConfig"`
	IPCConfig        `json:"ipcConfig"`

	// Enable/Disable APIs
	AdminAPIEnabled    bool `json:"adminAPIEnabled"`
	InfoAPIEnabled     bool `json:"infoAPIEnabled"`
	KeystoreAPIEnabled bool `json:"keystoreAPIEnabled"`
	MetricsAPIEnabled  bool `json:"metricsAPIEnabled"`
	HealthAPIEnabled   bool `json:"healthAPIEnabled"`
}

type PeerListGossipConfig struct {
	PeerListSize       uint32        `json:"peerListSize"`
	PeerListGossipSize uint32        `json:"peerListGossipSize"`
	PeerListGossipFreq time.Duration `json:"peerListGossipFreq"`
}

type ConsensusGossipConfig struct {
	// Gossip a container in the accepted frontier every [ConsensusGossipFrequency]
	ConsensusGossipFrequency time.Duration `json:"consensusGossipFreq"`
	// Number of peers to gossip to when gossiping accepted frontier
	ConsensusGossipAcceptedFrontierSize uint `json:"consensusGossipAcceptedFrontierSize"`
	// Number of peers to gossip each accepted container to
	ConsensusGossipOnAcceptSize uint `json:"consensusGossipOnAcceptSize"`
}

type AppGossipConfig struct {
	// Number of peers to gossip an AppGossip message
<<<<<<< HEAD
	AppGossipSize uint
=======
	AppGossipSize uint `json:"appGossipSize"`
>>>>>>> 94180f95
}

type GossipConfig struct {
	PeerListGossipConfig
	ConsensusGossipConfig
	AppGossipConfig
}

type IPConfig struct {
	IP utils.DynamicIPDesc `json:"ip"`
	// True if we attempted NAT Traversal
	AttemptedNATTraversal bool `json:"attemptedNATTraversal"`
	// Tries to perform network address translation
	Nat nat.Router `json:"-"`
	// Dynamic Update duration for IP or NAT traversal
	DynamicUpdateDuration time.Duration `json:"dynamicUpdateDuration"`
	// Tries to resolve our IP from an external source
	DynamicPublicIPResolver dynamicip.Resolver `json:"-"`
}

type StakingConfig struct {
	genesis.StakingConfig
	EnableStaking         bool            `json:"enableStaking"`
	StakingTLSCert        tls.Certificate `json:"-"`
	DisabledStakingWeight uint64          `json:"disabledStakingWeight"`
	StakingKeyPath        string          `json:"stakingKeyPath"`
	StakingCertPath       string          `json:"stakingCertPath"`
}

type BootstrapConfig struct {
	// Should Bootstrap be retried
	RetryBootstrap bool `json:"retryBootstrap"`

	// Max number of times to retry bootstrap before warning the node operator
	RetryBootstrapWarnFrequency int `json:"retryBootstrapWarnFrequency"`

	// Timeout when connecting to bootstrapping beacons
	BootstrapBeaconConnectionTimeout time.Duration `json:"bootstrapBeaconConnectionTimeout"`

	// Max number of containers in a multiput message sent by this node.
	BootstrapMultiputMaxContainersSent int `json:"bootstrapMultiputMaxContainersSent"`

	// This node will only consider the first [MultiputMaxContainersReceived]
	// containers in a multiput it receives.
	BootstrapMultiputMaxContainersReceived int `json:"bootstrapMultiputMaxContainersReceived"`

	// Max time to spend fetching a container and its
	// ancestors while responding to a GetAncestors message
	BootstrapMaxTimeGetAncestors time.Duration `json:"bootstrapMaxTimeGetAncestors"`

	BootstrapIDs []ids.ShortID  `json:"bootstrapIDs"`
	BootstrapIPs []utils.IPDesc `json:"bootstrapIPs"`
}

type DatabaseConfig struct {
	// Path to database
	Path string `json:"path"`

	// Name of the database type to use
	Name string `json:"name"`
}

// Config contains all of the configurations of an Avalanche node.
type Config struct {
	HTTPConfig          `json:"httpConfig"`
	GossipConfig        `json:"gossipConfig"`
	IPConfig            `json:"ipConfig"`
	StakingConfig       `json:"stakingConfig"`
	genesis.TxFeeConfig `json:"txFeeConfig"`
	genesis.EpochConfig `json:"epochConfig"`
	BootstrapConfig     `json:"bootstrapConfig"`
	DatabaseConfig      `json:"databaseConfig"`

	// Genesis information
	GenesisBytes []byte `json:"-"`
	AvaxAssetID  ids.ID `json:"avaxAssetID"`

	// ID of the network this node should connect to
	NetworkID uint32 `json:"networkID"`

	// Assertions configuration
	EnableAssertions bool `json:"enableAssertions"`

	// Crypto configuration
	EnableCrypto bool `json:"enableCrypto"`

	// Health
	HealthCheckFreq time.Duration `json:"healthCheckFreq"`

	// Network configuration
	NetworkConfig network.Config `json:"networkConfig"`

	// Benchlist Configuration
	BenchlistConfig benchlist.Config `json:"benchlistConfig"`

	// Profiling configurations
	ProfilerConfig profiler.Config `json:"profilerConfig"`

	// Logging configuration
	LoggingConfig logging.Config `json:"loggingConfig"`

	// Plugin directory
	PluginDir string `json:"pluginDir"`

	// Consensus configuration
	ConsensusParams avalanche.Parameters `json:"consensusParams"`

	// Metrics
	MeterVMEnabled bool `json:"meterVMEnabled"`

	// Router that is used to handle incoming consensus messages
	ConsensusRouter          router.Router       `json:"-"`
	RouterHealthConfig       router.HealthConfig `json:"routerHealthConfig"`
	ConsensusShutdownTimeout time.Duration       `json:"consensusShutdownTimeout"`

	// Subnet Whitelist
	WhitelistedSubnets ids.Set `json:"whitelistedSubnets"`

	// ChainConfigs
	ChainConfigs map[string]chains.ChainConfig `json:"-"`

	// VM Aliases
	VMAliases map[ids.ID][]string `json:"vmAliases"`
}<|MERGE_RESOLUTION|>--- conflicted
+++ resolved
@@ -79,11 +79,7 @@
 
 type AppGossipConfig struct {
 	// Number of peers to gossip an AppGossip message
-<<<<<<< HEAD
-	AppGossipSize uint
-=======
 	AppGossipSize uint `json:"appGossipSize"`
->>>>>>> 94180f95
 }
 
 type GossipConfig struct {
