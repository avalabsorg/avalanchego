--- conflicted
+++ resolved
@@ -38,17 +38,9 @@
 	SendChits(nodeID ids.ShortID, chainID ids.ID, requestID uint32, votes []ids.ID)
 
 	// Send an application-level request
-<<<<<<< HEAD
-	AppRequest(nodeIDs ids.ShortSet, chainID ids.ID, requestID uint32, deadline time.Duration, appRequestBytes []byte) []ids.ShortID
-	AppResponse(nodeIDs ids.ShortID, chainID ids.ID, requestID uint32, appResponseBytes []byte)
-	AppGossip(nodeIDs ids.ShortSet, chainID ids.ID, requestID uint32, appGossipBytes []byte)
-
-	Gossip(chainID ids.ID, containerID ids.ID, container []byte)
-=======
 	SendAppRequest(nodeIDs ids.ShortSet, chainID ids.ID, requestID uint32, deadline time.Duration, appRequestBytes []byte) []ids.ShortID
 	SendAppResponse(nodeIDs ids.ShortID, chainID ids.ID, requestID uint32, appResponseBytes []byte)
 	SendAppGossip(nodeIDs ids.ShortSet, chainID ids.ID, requestID uint32, appGossipBytes []byte)
 
 	SendGossip(chainID ids.ID, containerID ids.ID, container []byte)
->>>>>>> 0879ff00
 }