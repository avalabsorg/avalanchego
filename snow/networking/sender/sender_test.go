// Copyright (C) 2019-2022, Ava Labs, Inc. All rights reserved.
// See the file LICENSE for licensing terms.

package sender

import (
	"context"
	"math/rand"
	"sync"
	"testing"
	"time"

	"github.com/prometheus/client_golang/prometheus"

	"github.com/stretchr/testify/require"

	"github.com/ava-labs/avalanchego/ids"
	"github.com/ava-labs/avalanchego/message"
	"github.com/ava-labs/avalanchego/snow"
	"github.com/ava-labs/avalanchego/snow/engine/common"
	"github.com/ava-labs/avalanchego/snow/networking/benchlist"
	"github.com/ava-labs/avalanchego/snow/networking/handler"
	"github.com/ava-labs/avalanchego/snow/networking/router"
	"github.com/ava-labs/avalanchego/snow/networking/timeout"
	"github.com/ava-labs/avalanchego/snow/networking/tracker"
	"github.com/ava-labs/avalanchego/snow/validators"
	"github.com/ava-labs/avalanchego/utils/logging"
	"github.com/ava-labs/avalanchego/utils/math/meter"
	"github.com/ava-labs/avalanchego/utils/resource"
	"github.com/ava-labs/avalanchego/utils/set"
	"github.com/ava-labs/avalanchego/utils/timer"
	"github.com/ava-labs/avalanchego/version"
)

var defaultGossipConfig = GossipConfig{
	AcceptedFrontierPeerSize:  2,
	OnAcceptPeerSize:          2,
	AppGossipValidatorSize:    2,
	AppGossipNonValidatorSize: 2,
}

func TestTimeout(t *testing.T) {
	vdrs := validators.NewSet()
	err := vdrs.AddWeight(ids.GenerateTestNodeID(), 1)
	require.NoError(t, err)
	benchlist := benchlist.NewNoBenchlist()
	tm, err := timeout.NewManager(
		&timer.AdaptiveTimeoutConfig{
			InitialTimeout:     time.Millisecond,
			MinimumTimeout:     time.Millisecond,
			MaximumTimeout:     10 * time.Second,
			TimeoutHalflife:    5 * time.Minute,
			TimeoutCoefficient: 1.25,
		},
		benchlist,
		"",
		prometheus.NewRegistry(),
	)
	require.NoError(t, err)
	go tm.Dispatch()

	chainRouter := router.ChainRouter{}

	metrics := prometheus.NewRegistry()
	mc, err := message.NewCreator(metrics, "dummyNamespace", true, 10*time.Second)
	require.NoError(t, err)

	err = chainRouter.Initialize(ids.EmptyNodeID, logging.NoLog{}, mc, tm, time.Second, set.Set[ids.ID]{}, set.Set[ids.ID]{}, nil, router.HealthConfig{}, "", prometheus.NewRegistry())
	require.NoError(t, err)

	ctx := snow.DefaultConsensusContextTest()
	externalSender := &ExternalSenderTest{TB: t}
	externalSender.Default(false)

	sender, err := New(ctx, mc, externalSender, &chainRouter, tm, defaultGossipConfig)
	require.NoError(t, err)

	wg := sync.WaitGroup{}
	wg.Add(2)
<<<<<<< HEAD
	failedVDRs := set.Set[ids.NodeID]{}
	ctx := snow.DefaultConsensusContextTest()
=======
	failedVDRs := ids.NodeIDSet{}
	ctx2 := snow.DefaultConsensusContextTest()
>>>>>>> 09e45c1a
	resourceTracker, err := tracker.NewResourceTracker(prometheus.NewRegistry(), resource.NoUsage, meter.ContinuousFactory{}, time.Second)
	require.NoError(t, err)
	handler, err := handler.New(
		mc,
		ctx2,
		vdrs,
		nil,
		nil,
		time.Hour,
		resourceTracker,
	)
	require.NoError(t, err)

	bootstrapper := &common.BootstrapperTest{
		BootstrapableTest: common.BootstrapableTest{
			T: t,
		},
		EngineTest: common.EngineTest{
			T: t,
		},
	}
	bootstrapper.Default(true)
	bootstrapper.CantGossip = false
	bootstrapper.ContextF = func() *snow.ConsensusContext { return ctx }
	bootstrapper.ConnectedF = func(nodeID ids.NodeID, nodeVersion *version.Application) error { return nil }
	bootstrapper.QueryFailedF = func(ctx context.Context, nodeID ids.NodeID, _ uint32) error {
		failedVDRs.Add(nodeID)
		wg.Done()
		return nil
	}
	handler.SetBootstrapper(bootstrapper)
	ctx2.SetState(snow.Bootstrapping) // assumed bootstrap is ongoing

	chainRouter.AddChain(handler)

	bootstrapper.StartF = func(startReqID uint32) error { return nil }
	handler.Start(false)

	vdrIDs := set.Set[ids.NodeID]{}
	vdrIDs.Add(ids.NodeID{255})
	vdrIDs.Add(ids.NodeID{254})

	sender.SendPullQuery(context.Background(), vdrIDs, 0, ids.Empty)

	wg.Wait()

	if !failedVDRs.Equals(vdrIDs) {
		t.Fatalf("Timeouts should have fired")
	}
}

func TestReliableMessages(t *testing.T) {
	vdrs := validators.NewSet()
	err := vdrs.AddWeight(ids.NodeID{1}, 1)
	require.NoError(t, err)
	benchlist := benchlist.NewNoBenchlist()
	tm, err := timeout.NewManager(
		&timer.AdaptiveTimeoutConfig{
			InitialTimeout:     time.Millisecond,
			MinimumTimeout:     time.Millisecond,
			MaximumTimeout:     time.Millisecond,
			TimeoutHalflife:    5 * time.Minute,
			TimeoutCoefficient: 1.25,
		},
		benchlist,
		"",
		prometheus.NewRegistry(),
	)
	require.NoError(t, err)

	go tm.Dispatch()

	chainRouter := router.ChainRouter{}

	metrics := prometheus.NewRegistry()
	mc, err := message.NewCreator(metrics, "dummyNamespace", true, 10*time.Second)
	require.NoError(t, err)

	err = chainRouter.Initialize(ids.EmptyNodeID, logging.NoLog{}, mc, tm, time.Second, set.Set[ids.ID]{}, set.Set[ids.ID]{}, nil, router.HealthConfig{}, "", prometheus.NewRegistry())
	require.NoError(t, err)

	ctx := snow.DefaultConsensusContextTest()

	externalSender := &ExternalSenderTest{TB: t}
	externalSender.Default(false)

	sender, err := New(ctx, mc, externalSender, &chainRouter, tm, defaultGossipConfig)
	require.NoError(t, err)

	ctx2 := snow.DefaultConsensusContextTest()
	resourceTracker, err := tracker.NewResourceTracker(prometheus.NewRegistry(), resource.NoUsage, meter.ContinuousFactory{}, time.Second)
	require.NoError(t, err)
	handler, err := handler.New(
		mc,
		ctx2,
		vdrs,
		nil,
		nil,
		1,
		resourceTracker,
	)
	require.NoError(t, err)

	bootstrapper := &common.BootstrapperTest{
		BootstrapableTest: common.BootstrapableTest{
			T: t,
		},
		EngineTest: common.EngineTest{
			T: t,
		},
	}
	bootstrapper.Default(true)
	bootstrapper.CantGossip = false
	bootstrapper.ContextF = func() *snow.ConsensusContext { return ctx2 }
	bootstrapper.ConnectedF = func(nodeID ids.NodeID, nodeVersion *version.Application) error { return nil }
	queriesToSend := 1000
	awaiting := make([]chan struct{}, queriesToSend)
	for i := 0; i < queriesToSend; i++ {
		awaiting[i] = make(chan struct{}, 1)
	}
	bootstrapper.QueryFailedF = func(ctx context.Context, nodeID ids.NodeID, reqID uint32) error {
		close(awaiting[int(reqID)])
		return nil
	}
	bootstrapper.CantGossip = false
	handler.SetBootstrapper(bootstrapper)
	ctx2.SetState(snow.Bootstrapping) // assumed bootstrap is ongoing

	chainRouter.AddChain(handler)

	bootstrapper.StartF = func(startReqID uint32) error { return nil }
	handler.Start(false)

	go func() {
		for i := 0; i < queriesToSend; i++ {
			vdrIDs := set.Set[ids.NodeID]{}
			vdrIDs.Add(ids.NodeID{1})

			sender.SendPullQuery(context.Background(), vdrIDs, uint32(i), ids.Empty)
			time.Sleep(time.Duration(rand.Float64() * float64(time.Microsecond))) // #nosec G404
		}
	}()

	for _, await := range awaiting {
		<-await
	}
}

func TestReliableMessagesToMyself(t *testing.T) {
	benchlist := benchlist.NewNoBenchlist()
	vdrs := validators.NewSet()
	err := vdrs.AddWeight(ids.GenerateTestNodeID(), 1)
	require.NoError(t, err)
	tm, err := timeout.NewManager(
		&timer.AdaptiveTimeoutConfig{
			InitialTimeout:     10 * time.Millisecond,
			MinimumTimeout:     10 * time.Millisecond,
			MaximumTimeout:     10 * time.Millisecond, // Timeout fires immediately
			TimeoutHalflife:    5 * time.Minute,
			TimeoutCoefficient: 1.25,
		},
		benchlist,
		"",
		prometheus.NewRegistry(),
	)
	require.NoError(t, err)

	go tm.Dispatch()

	chainRouter := router.ChainRouter{}

	metrics := prometheus.NewRegistry()
	mc, err := message.NewCreator(metrics, "dummyNamespace", true, 10*time.Second)
	require.NoError(t, err)

	err = chainRouter.Initialize(ids.EmptyNodeID, logging.NoLog{}, mc, tm, time.Second, set.Set[ids.ID]{}, set.Set[ids.ID]{}, nil, router.HealthConfig{}, "", prometheus.NewRegistry())
	require.NoError(t, err)

	ctx := snow.DefaultConsensusContextTest()

	externalSender := &ExternalSenderTest{TB: t}
	externalSender.Default(false)

	sender, err := New(ctx, mc, externalSender, &chainRouter, tm, defaultGossipConfig)
	require.NoError(t, err)

	ctx2 := snow.DefaultConsensusContextTest()
	resourceTracker, err := tracker.NewResourceTracker(prometheus.NewRegistry(), resource.NoUsage, meter.ContinuousFactory{}, time.Second)
	require.NoError(t, err)
	handler, err := handler.New(
		mc,
		ctx2,
		vdrs,
		nil,
		nil,
		time.Second,
		resourceTracker,
	)
	require.NoError(t, err)

	bootstrapper := &common.BootstrapperTest{
		BootstrapableTest: common.BootstrapableTest{
			T: t,
		},
		EngineTest: common.EngineTest{
			T: t,
		},
	}
	bootstrapper.Default(true)
	bootstrapper.CantGossip = false
	bootstrapper.ContextF = func() *snow.ConsensusContext { return ctx2 }
	bootstrapper.ConnectedF = func(nodeID ids.NodeID, nodeVersion *version.Application) error { return nil }
	queriesToSend := 2
	awaiting := make([]chan struct{}, queriesToSend)
	for i := 0; i < queriesToSend; i++ {
		awaiting[i] = make(chan struct{}, 1)
	}
	bootstrapper.QueryFailedF = func(ctx context.Context, nodeID ids.NodeID, reqID uint32) error {
		close(awaiting[int(reqID)])
		return nil
	}
	handler.SetBootstrapper(bootstrapper)
	ctx2.SetState(snow.Bootstrapping) // assumed bootstrap is ongoing

	chainRouter.AddChain(handler)

	bootstrapper.StartF = func(startReqID uint32) error { return nil }
	handler.Start(false)

	go func() {
		for i := 0; i < queriesToSend; i++ {
			// Send a pull query to some random peer that won't respond
			// because they don't exist. This will almost immediately trigger
			// a query failed message
			vdrIDs := set.Set[ids.NodeID]{}
			vdrIDs.Add(ids.GenerateTestNodeID())
			sender.SendPullQuery(context.Background(), vdrIDs, uint32(i), ids.Empty)
		}
	}()

	for _, await := range awaiting {
		<-await
	}
}<|MERGE_RESOLUTION|>--- conflicted
+++ resolved
@@ -77,13 +77,8 @@
 
 	wg := sync.WaitGroup{}
 	wg.Add(2)
-<<<<<<< HEAD
 	failedVDRs := set.Set[ids.NodeID]{}
-	ctx := snow.DefaultConsensusContextTest()
-=======
-	failedVDRs := ids.NodeIDSet{}
 	ctx2 := snow.DefaultConsensusContextTest()
->>>>>>> 09e45c1a
 	resourceTracker, err := tracker.NewResourceTracker(prometheus.NewRegistry(), resource.NoUsage, meter.ContinuousFactory{}, time.Second)
 	require.NoError(t, err)
 	handler, err := handler.New(
