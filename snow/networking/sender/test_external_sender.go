--- conflicted
+++ resolved
@@ -39,15 +39,11 @@
 	SendPullQueryF func(nodeIDs ids.ShortSet, chainID ids.ID, requestID uint32, deadline time.Duration, containerID ids.ID) []ids.ShortID
 	SendChitsF     func(nodeID ids.ShortID, chainID ids.ID, requestID uint32, votes []ids.ID)
 
-<<<<<<< HEAD
+	SendGossipF func(subnetID, chainID, containerID ids.ID, container []byte)
+
 	SendAppRequestF  func(nodeIDs ids.ShortSet, chainID ids.ID, requestID uint32, deadline time.Duration, appRequestBytes []byte) []ids.ShortID
 	SendAppResponseF func(nodeIDs ids.ShortID, chainID ids.ID, requestID uint32, appResponseBytyes []byte)
-	SendAppGossipF   func(chainID ids.ID, appGossipBytyes []byte)
-
-	SendGossipF func(chainID ids.ID, containerID ids.ID, container []byte)
-=======
-	GossipF func(subnetID, chainID, containerID ids.ID, container []byte)
->>>>>>> d4884af8
+	SendAppGossipF   func(subnetID, chainID ids.ID, appGossipBytyes []byte)
 }
 
 // Default set the default callable value to [cant]
@@ -265,10 +261,10 @@
 // SendAppGossip calls SendAppGossipF if it was initialized. If it wasn't initialized and this
 // function shouldn't be called and testing was initialized, then testing will
 // fail.
-func (s *ExternalSenderTest) SendAppGossip(chainID ids.ID, appGossipBytes []byte) {
+func (s *ExternalSenderTest) SendAppGossip(subnetID, chainID ids.ID, appGossipBytes []byte) {
 	switch {
 	case s.SendAppGossipF != nil:
-		s.SendAppGossipF(chainID, appGossipBytes)
+		s.SendAppGossipF(subnetID, chainID, appGossipBytes)
 	case s.CantSendAppGossip && s.T != nil:
 		s.T.Fatalf("Unexpectedly called SendAppGossip")
 	case s.CantSendAppGossip && s.B != nil:
@@ -279,24 +275,13 @@
 // SendGossip calls SendGossipF if it was initialized. If it wasn't initialized and this
 // function shouldn't be called and testing was initialized, then testing will
 // fail.
-<<<<<<< HEAD
-func (s *ExternalSenderTest) SendGossip(chainID ids.ID, containerID ids.ID, container []byte) {
+func (s *ExternalSenderTest) SendGossip(subnetID, chainID, containerID ids.ID, container []byte) {
 	switch {
 	case s.SendGossipF != nil:
-		s.SendGossipF(chainID, containerID, container)
+		s.SendGossipF(subnetID, chainID, containerID, container)
 	case s.CantSendGossip && s.T != nil:
 		s.T.Fatalf("Unexpectedly called SendGossip")
 	case s.CantSendGossip && s.B != nil:
 		s.B.Fatalf("Unexpectedly called SendGossip")
-=======
-func (s *ExternalSenderTest) Gossip(subnetID, chainID ids.ID, containerID ids.ID, container []byte) {
-	switch {
-	case s.GossipF != nil:
-		s.GossipF(subnetID, chainID, containerID, container)
-	case s.CantGossip && s.T != nil:
-		s.T.Fatalf("Unexpectedly called Gossip")
-	case s.CantGossip && s.B != nil:
-		s.B.Fatalf("Unexpectedly called Gossip")
->>>>>>> d4884af8
 	}
 }