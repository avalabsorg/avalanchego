--- conflicted
+++ resolved
@@ -134,14 +134,10 @@
 	engine.Default(false)
 	engine.ContextF = func() *snow.ConsensusContext { return ctx }
 	handler.RegisterEngine(engine)
-<<<<<<< HEAD
-	ctx.SetState(snow.NormalOp) // assumed bootstrapping is done
-=======
 
 	// assume bootstrapping is ongoing so that InboundGetAcceptedFrontier
 	// should normally be handled
 	ctx.SetState(snow.Bootstrapping)
->>>>>>> 3aed231b
 
 	go handler.Dispatch()
 
