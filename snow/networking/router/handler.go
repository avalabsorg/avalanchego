// Copyright (C) 2019-2021, Ava Labs, Inc. All rights reserved.
// See the file LICENSE for licensing terms.

package router

import (
	"errors"
	"fmt"
	"sync"

	"github.com/ava-labs/avalanchego/ids"
	"github.com/ava-labs/avalanchego/message"
	"github.com/ava-labs/avalanchego/snow"

	"github.com/ava-labs/avalanchego/snow/engine/common"
	snowsyncer "github.com/ava-labs/avalanchego/snow/engine/snowman/fast_syncer"
	"github.com/ava-labs/avalanchego/snow/networking/tracker"
	"github.com/ava-labs/avalanchego/snow/validators"
	"github.com/ava-labs/avalanchego/utils"
	"github.com/ava-labs/avalanchego/utils/constants"
	"github.com/ava-labs/avalanchego/utils/timer/mockable"
	"github.com/ava-labs/avalanchego/utils/uptime"
)

var errDuplicatedContainerID = errors.New("inbound message contains duplicated container ID")

// Handler passes incoming messages from the network to the consensus engine.
// (Actually, it receives the incoming messages from a ChainRouter, but same difference.)
type Handler struct {
	ctx *snow.ConsensusContext
	// Useful for faking time in tests
	clock   mockable.Clock
	mc      message.Creator
	metrics handlerMetrics
	// The validator set that validates this chain
	validators validators.Set

<<<<<<< HEAD
	fastSyncer   snowsyncer.FastSyncer
	bootstrapper common.Bootstrapper
=======
	bootstrapper common.Engine
>>>>>>> e0cc8624
	engine       common.Engine

	// Closed when this handler and [engine] are done shutting down
	closed chan struct{}
	// Receives messages from the VM
	msgFromVMChan <-chan common.Message
	// Tracks CPU time spent processing messages from each node
	cpuTracker tracker.TimeTracker
	// Called in a goroutine when this handler/engine shuts down.
	// May be nil.
	onCloseF            func()
	unprocessedMsgsCond *sync.Cond
	// Holds messages that [engine] hasn't processed yet.
	// [unprocessedMsgsCond.L] must be held while accessing [unprocessedMsgs].
	unprocessedMsgs unprocessedMsgs
	closing         utils.AtomicBool
}

// Initialize this consensus handler
// [engine] must be initialized before initializing this handler
func NewHandler(
	mc message.Creator,
	ctx *snow.ConsensusContext,
	validators validators.Set,
	msgFromVMChan <-chan common.Message,
) (*Handler, error) {
	h := &Handler{
		ctx:                 ctx,
		mc:                  mc,
		closed:              make(chan struct{}),
		msgFromVMChan:       msgFromVMChan,
		validators:          validators,
		unprocessedMsgsCond: sync.NewCond(&sync.Mutex{}),
		cpuTracker:          tracker.NewCPUTracker(uptime.IntervalFactory{}, defaultCPUInterval),
	}

	if err := h.metrics.Initialize("handler", h.ctx.Registerer); err != nil {
		return nil, fmt.Errorf("initializing handler metrics errored with: %s", err)
	}
	var err error
	h.unprocessedMsgs, err = newUnprocessedMsgs(h.ctx.Log, h.validators, h.cpuTracker, "handler", h.ctx.Registerer)
	return h, err
}

<<<<<<< HEAD
func (h *Handler) RegisterFastSyncer(fastSyncer snowsyncer.FastSyncer) {
	h.fastSyncer = fastSyncer
}

func (h *Handler) RegisterBootstrap(bootstrapper common.Bootstrapper) {
=======
func (h *Handler) RegisterBootstrap(bootstrapper common.Engine) {
>>>>>>> e0cc8624
	h.bootstrapper = bootstrapper
}

func (h *Handler) RegisterEngine(engine common.Engine) {
	h.engine = engine
}

func (h *Handler) OnDoneFastSyncing(lastReqID uint32) error {
	lastReqID++
	return h.bootstrapper.Start(lastReqID)
}

func (h *Handler) OnDoneBootstrapping(lastReqID uint32) error {
	lastReqID++
	return h.engine.Start(lastReqID)
}

// Context of this Handler
func (h *Handler) Context() *snow.ConsensusContext { return h.ctx }

// Engine returns the engine this handler dispatches to
func (h *Handler) Engine() common.Engine { return h.engine }

// SetEngine sets the engine for this handler to dispatch to
func (h *Handler) SetEngine(engine common.Engine) { h.engine = engine }

// Push the message onto the handler's queue
func (h *Handler) Push(msg message.InboundMessage) {
	nodeID := msg.NodeID()
	if nodeID == ids.ShortEmpty {
		// This should never happen
		h.ctx.Log.Warn("message does not have node ID of sender. Message: %s", msg)
	}

	h.unprocessedMsgsCond.L.Lock()
	defer h.unprocessedMsgsCond.L.Unlock()

	h.unprocessedMsgs.Push(msg)
	h.unprocessedMsgsCond.Signal()
}

// Dispatch waits for incoming messages from the router
// and, when they arrive, sends them to the consensus engine
func (h *Handler) Dispatch() {
	defer h.shutdown()

	// Handle messages from the VM
	go h.dispatchInternal()

	// Handle messages from the router
	for {
		// Wait until there is an unprocessed message
		h.unprocessedMsgsCond.L.Lock()
		for {
			if closing := h.closing.GetValue(); closing {
				h.unprocessedMsgsCond.L.Unlock()
				return
			}
			if h.unprocessedMsgs.Len() == 0 {
				// Signalled in [h.push] and [h.StartShutdown]
				h.unprocessedMsgsCond.Wait()
				continue
			}
			break
		}

		// Get the next message we should process
		msg := h.unprocessedMsgs.Pop()
		h.unprocessedMsgsCond.L.Unlock()

		// If this message's deadline has passed, don't process it.
		if expirationTime := msg.ExpirationTime(); !expirationTime.IsZero() && h.clock.Time().After(expirationTime) {
			nodeID := msg.NodeID()
			h.ctx.Log.Verbo("Dropping message from %s%s due to timeout. msg: %s",
				constants.NodeIDPrefix, nodeID, msg)
			h.metrics.expired.Inc()
			msg.OnFinishedHandling()
			continue
		}

		// Process the message.
		// If there was an error, shut down this chain
		if err := h.handleMsg(msg); err != nil {
			h.ctx.Log.Fatal("chain shutting down due to error %q while processing message: %s",
				err, msg)
			h.StartShutdown()
			return
		}
	}
}

// IsPeriodic returns true if this message is of a type that is sent on a
// periodic basis.
func isPeriodic(inMsg message.InboundMessage) bool {
	op := inMsg.Op()
	if op == message.AppGossip || op == message.GossipRequest {
		return true
	}
	if op != message.Put {
		return false
	}

	reqID := inMsg.Get(message.RequestID).(uint32)
	return reqID == constants.GossipMsgRequestID
}

// Dispatch a message to the consensus engine.
func (h *Handler) handleMsg(msg message.InboundMessage) error {
	startTime := h.clock.Time()

	isPeriodic := isPeriodic(msg)
	if isPeriodic {
		h.ctx.Log.Verbo("Forwarding message to consensus: %s", msg)
	} else {
		h.ctx.Log.Debug("Forwarding message to consensus: %s", msg)
	}

	h.ctx.Lock.Lock()
	defer h.ctx.Lock.Unlock()

	var (
		err        error
		op         = msg.Op()
		targetGear common.Engine
	)

	switch h.ctx.GetState() {
	case snow.FastSyncing:
		targetGear = h.fastSyncer
	case snow.Bootstrapping:
		targetGear = h.bootstrapper
	case snow.NormalOp:
		targetGear = h.engine
	default:
		return fmt.Errorf("unknown handler for state %v", h.ctx.GetState().String())
	}

	switch op {
	case message.Notify:
		vmMsg := msg.Get(message.VMMessage).(uint32)
		err = targetGear.Notify(common.Message(vmMsg))

	case message.GossipRequest:
		err = targetGear.Gossip()

	case message.Timeout:
		err = targetGear.Timeout()

	case message.Connected:
		nodeID := msg.NodeID()
		err = targetGear.Connected(nodeID)

	case message.Disconnected:
		nodeID := msg.NodeID()
		err = targetGear.Disconnected(nodeID)

	default:
		err = h.handleConsensusMsg(msg)
	}

	endTime := h.clock.Time()
	// If the message was caused by another node, track their CPU time.
	if op != message.Notify && op != message.GossipRequest && op != message.Timeout {
		nodeID := msg.NodeID()
		h.cpuTracker.UtilizeTime(nodeID, startTime, endTime)
	}

	// Track how long the operation took.
	histogram := h.metrics.messages[op]
	// TODO: should not be needed
	if histogram == nil {
		h.ctx.Log.Warn("could not find metric map for message type %s", op.String())
	} else {
		histogram.Observe(float64(endTime.Sub(startTime)))
	}

	msg.OnFinishedHandling()

	if isPeriodic {
		h.ctx.Log.Verbo("Finished handling message: %s", op)
	} else {
		h.ctx.Log.Debug("Finished handling message: %s", op)
	}
	return err
}

// Assumes [h.ctx.Lock] is locked
// Relevant fields in msgs must be validated before being dispatched to the engine.
// An invalid msg is logged and dropped silently since err would cause a chain shutdown.
func (h *Handler) handleConsensusMsg(msg message.InboundMessage) error {
	var targetGear common.Engine
	switch h.ctx.GetState() {
	case snow.FastSyncing:
		targetGear = h.fastSyncer
	case snow.Bootstrapping:
		targetGear = h.bootstrapper
	case snow.NormalOp:
		targetGear = h.engine
	default:
		return fmt.Errorf("unknown handler for state %v", h.ctx.GetState().String())
	}

	nodeID := msg.NodeID()
	switch msg.Op() {
	case message.GetStateSummaryFrontier:
		reqID := msg.Get(message.RequestID).(uint32)
		return h.fastSyncer.GetStateSummaryFrontier(nodeID, reqID)

	case message.StateSummaryFrontier:
		reqID := msg.Get(message.RequestID).(uint32)
		summary, ok := msg.Get(message.ContainerBytes).([]byte)
		if !ok {
			h.ctx.Log.Debug("Malformed message %s from (%s, %s, %d) dropped. Error: could not parse ContainerBytes",
				msg.Op(), nodeID, h.engine.Context().ChainID, reqID)
			return nil
		}
		return h.fastSyncer.StateSummaryFrontier(nodeID, reqID, summary)

	case message.GetStateSummaryFrontierFailed:
		reqID := msg.Get(message.RequestID).(uint32)
		return h.fastSyncer.GetStateSummaryFrontierFailed(nodeID, reqID)

	case message.GetAcceptedStateSummary:
		reqID := msg.Get(message.RequestID).(uint32)
		summaries, ok := msg.Get(message.MultiContainerBytes).([][]byte)
		if !ok {
			h.ctx.Log.Debug("Malformed message %s from (%s, %s, %d) dropped. Error: could not parse MultiContainerBytes",
				msg.Op(), nodeID, h.engine.Context().ChainID, reqID)
			return nil
		}
		return h.fastSyncer.GetAcceptedStateSummary(nodeID, reqID, summaries)

	case message.AcceptedStateSummary:
		reqID := msg.Get(message.RequestID).(uint32)
		summaries, ok := msg.Get(message.MultiContainerBytes).([][]byte)
		if !ok {
			h.ctx.Log.Debug("Malformed message %s from (%s, %s, %d) dropped. Error: could not parse MultiContainerBytes",
				msg.Op(), nodeID, h.engine.Context().ChainID, reqID)
			return nil
		}
		return h.fastSyncer.AcceptedStateSummary(nodeID, reqID, summaries)

	case message.GetAcceptedStateSummaryFailed:
		reqID := msg.Get(message.RequestID).(uint32)
		return h.fastSyncer.GetAcceptedStateSummaryFailed(nodeID, reqID)

	case message.GetAcceptedFrontier:
		reqID := msg.Get(message.RequestID).(uint32)
		return h.bootstrapper.GetAcceptedFrontier(nodeID, reqID)

	case message.AcceptedFrontier:
		reqID := msg.Get(message.RequestID).(uint32)
		containerIDs, err := getContainerIDs(msg)
		if err != nil {
			h.ctx.Log.Debug("Malformed message %s from (%s, %s, %d) dropped. Error: %s",
				msg.Op(), nodeID, h.ctx.ChainID, reqID, err)
			return nil
		}
		return h.bootstrapper.AcceptedFrontier(nodeID, reqID, containerIDs)

	case message.GetAcceptedFrontierFailed:
		reqID := msg.Get(message.RequestID).(uint32)
		return h.bootstrapper.GetAcceptedFrontierFailed(nodeID, reqID)

	case message.GetAccepted:
		reqID := msg.Get(message.RequestID).(uint32)
		containerIDs, err := getContainerIDs(msg)
		if err != nil {
			h.ctx.Log.Debug("Malformed message %s from (%s, %s, %d) dropped. Error: %s",
				msg.Op(), nodeID, h.ctx.ChainID, reqID, err)
			return nil
		}
		return h.bootstrapper.GetAccepted(nodeID, reqID, containerIDs)

	case message.Accepted:
		reqID := msg.Get(message.RequestID).(uint32)
		containerIDs, err := getContainerIDs(msg)
		if err != nil {
			h.ctx.Log.Debug("Malformed message %s from (%s, %s, %d) dropped. Error: %s",
				msg.Op(), nodeID, h.ctx.ChainID, reqID, err)
			return nil
		}
		return h.bootstrapper.Accepted(nodeID, reqID, containerIDs)

	case message.GetAcceptedFailed:
		reqID := msg.Get(message.RequestID).(uint32)
		return h.bootstrapper.GetAcceptedFailed(nodeID, reqID)

	case message.GetAncestors:
		reqID := msg.Get(message.RequestID).(uint32)
		containerID, err := ids.ToID(msg.Get(message.ContainerID).([]byte))
		if err != nil {
			h.ctx.Log.Debug("Malformed message %s from (%s, %s, %d) dropped. Error: %s",
				msg.Op(), nodeID, h.ctx.ChainID, reqID, err)
			return nil
		}
		return h.bootstrapper.GetAncestors(nodeID, reqID, containerID)

	case message.GetAncestorsFailed:
		reqID := msg.Get(message.RequestID).(uint32)
		return h.bootstrapper.GetAncestorsFailed(nodeID, reqID)

	case message.MultiPut:
		reqID := msg.Get(message.RequestID).(uint32)
		containers := msg.Get(message.MultiContainerBytes).([][]byte)
		return h.bootstrapper.MultiPut(nodeID, reqID, containers)

	case message.Get:
		reqID := msg.Get(message.RequestID).(uint32)
		containerID, err := ids.ToID(msg.Get(message.ContainerID).([]byte))
		h.ctx.Log.AssertNoError(err)
		return h.engine.Get(nodeID, reqID, containerID)

	case message.GetFailed:
		reqID := msg.Get(message.RequestID).(uint32)
		return targetGear.GetFailed(nodeID, reqID)

	case message.Put:
		reqID := msg.Get(message.RequestID).(uint32)
		containerID, err := ids.ToID(msg.Get(message.ContainerID).([]byte))
		h.ctx.Log.AssertNoError(err)
		container, ok := msg.Get(message.ContainerBytes).([]byte)
		if !ok {
			h.ctx.Log.Debug("Malformed message %s from (%s, %s, %d) dropped. Error: could not parse ContainerBytes",
				msg.Op(), nodeID, h.ctx.ChainID, reqID)
			return nil
		}
		return targetGear.Put(nodeID, reqID, containerID, container)

	case message.PushQuery:
		reqID := msg.Get(message.RequestID).(uint32)
		containerID, err := ids.ToID(msg.Get(message.ContainerID).([]byte))
		h.ctx.Log.AssertNoError(err)
		container, ok := msg.Get(message.ContainerBytes).([]byte)
		if !ok {
			h.ctx.Log.Debug("Malformed message %s from (%s, %s, %d) dropped. Error: could not parse ContainerBytes",
				msg.Op(), nodeID, h.ctx.ChainID, reqID)
			return nil
		}
		return targetGear.PushQuery(nodeID, reqID, containerID, container)

	case message.PullQuery:
		reqID := msg.Get(message.RequestID).(uint32)
		containerID, err := ids.ToID(msg.Get(message.ContainerID).([]byte))
		h.ctx.Log.AssertNoError(err)
		return targetGear.PullQuery(nodeID, reqID, containerID)

	case message.Chits:
		reqID := msg.Get(message.RequestID).(uint32)
		votes, err := getContainerIDs(msg)
		if err != nil {
			h.ctx.Log.Debug("Malformed message %s from (%s, %s, %d) dropped. Error: %s",
				msg.Op(), nodeID, h.ctx.ChainID, reqID, err)
			return nil
		}
		return targetGear.Chits(nodeID, reqID, votes)

	case message.QueryFailed:
		reqID := msg.Get(message.RequestID).(uint32)
		return targetGear.QueryFailed(nodeID, reqID)

	case message.AppRequest:
		reqID := msg.Get(message.RequestID).(uint32)
		appBytes, ok := msg.Get(message.AppBytes).([]byte)
		if !ok {
			h.ctx.Log.Debug("Malformed message %s from (%s, %s, %d) dropped. Error: could not parse AppBytes",
				msg.Op(), nodeID, h.ctx.ChainID, reqID)
			return nil
		}
		return targetGear.AppRequest(nodeID, reqID, msg.ExpirationTime(), appBytes)

	case message.AppResponse:
		reqID := msg.Get(message.RequestID).(uint32)
		appBytes, ok := msg.Get(message.AppBytes).([]byte)
		if !ok {
			h.ctx.Log.Debug("Malformed message %s from (%s, %s, %d) dropped. Error: could not parse AppBytes",
				msg.Op(), nodeID, h.ctx.ChainID, reqID)
			return nil
		}
		return targetGear.AppResponse(nodeID, reqID, appBytes)

	case message.AppRequestFailed:
		reqID := msg.Get(message.RequestID).(uint32)
		return targetGear.AppRequestFailed(nodeID, reqID)

	case message.AppGossip:
		appBytes, ok := msg.Get(message.AppBytes).([]byte)
		if !ok {
			h.ctx.Log.Debug("Malformed message %s from (%s, %s, %d) dropped. Error: could not parse AppBytes",
				msg.Op(), nodeID, h.ctx.ChainID, constants.GossipMsgRequestID)
			return nil
		}
		return targetGear.AppGossip(nodeID, appBytes)

	default:
		h.ctx.Log.Warn("Attempt to submit to engine unhandled consensus msg %s from from (%s, %s). Dropping it",
			msg.Op(), nodeID, h.ctx.ChainID)
		return nil
	}
}

// Timeout passes a new timeout notification to the consensus engine
func (h *Handler) Timeout() {
	msg := h.mc.InternalTimeout(h.ctx.NodeID)
	h.Push(msg)
}

// Gossip passes a gossip request to the consensus engine
func (h *Handler) Gossip() {
	if !h.ctx.IsBootstrapped() {
		// Shouldn't send gossiping messages while the chain is bootstrapping
		return
	}

	inMsg := h.mc.InternalGossipRequest(h.ctx.NodeID)
	h.Push(inMsg)
}

// StartShutdown starts the shutdown process for this handler/engine.
// [h] must never be invoked again after calling this method.
// This method causes [shutdown] to eventually be called.
// [h.closed] is closed when this handler/engine are done shutting down.
func (h *Handler) StartShutdown() {
	// Must hold [h.unprocessedMsgsCond.L] here to ensure
	// there's no race condition in Dispatch where we check
	// the value of [h.closing].
	h.unprocessedMsgsCond.L.Lock()
	h.closing.SetValue(true)
	h.unprocessedMsgsCond.L.Unlock()

	// If we're waiting in [Dispatch] wake up.
	h.unprocessedMsgsCond.Signal()
	// Don't process any more bootstrap messages.
	// If [h.engine] is processing a bootstrap message, stop.
	// We do this because if we didn't, and the engine was in the
	// middle of executing state transitions during bootstrapping,
	// we wouldn't be able to grab [h.ctx.Lock] until the engine
	// finished executing state transitions, which may take a long time.
	// As a result, the router would time out on shutting down this chain.
	h.bootstrapper.Halt()
}

// Calls [h.engine.Shutdown] and [h.onCloseF]; closes [h.closed].
func (h *Handler) shutdown() {
	h.ctx.Lock.Lock()
	defer h.ctx.Lock.Unlock()

	startTime := h.clock.Time()
	if err := h.engine.Shutdown(); err != nil {
		h.ctx.Log.Error("Error while shutting down the chain: %s", err)
	}
	if h.onCloseF != nil {
		go h.onCloseF()
	}
	endTime := h.clock.Time()
	h.metrics.shutdown.Observe(float64(endTime.Sub(startTime)))
	close(h.closed)
}

func (h *Handler) dispatchInternal() {
	for {
		select {
		case <-h.closed:
			return
		case msg := <-h.msgFromVMChan:
			if closing := h.closing.GetValue(); closing {
				return
			}
			// handle a message from the VM
			inMsg := h.mc.InternalVMMessage(h.ctx.NodeID, uint32(msg))
			h.Push(inMsg)
		}
	}
}

func (h *Handler) endInterval() {
	now := h.clock.Time()
	h.cpuTracker.EndInterval(now)
}

// if subnet is validator only and this is not a validator or self, returns false.
func (h *Handler) isValidator(nodeID ids.ShortID) bool {
	return !h.ctx.IsValidatorOnly() || nodeID == h.ctx.NodeID || h.validators.Contains(nodeID)
}

func getContainerIDs(msg message.InboundMessage) ([]ids.ID, error) {
	containerIDsBytes := msg.Get(message.ContainerIDs).([][]byte)
	res := make([]ids.ID, len(containerIDsBytes))
	idSet := ids.NewSet(len(containerIDsBytes))
	for i, containerIDBytes := range containerIDsBytes {
		containerID, err := ids.ToID(containerIDBytes)
		if err != nil {
			return nil, err
		}
		if idSet.Contains(containerID) {
			return nil, errDuplicatedContainerID
		}
		res[i] = containerID
		idSet.Add(containerID)
	}
	return res, nil
}<|MERGE_RESOLUTION|>--- conflicted
+++ resolved
@@ -35,12 +35,8 @@
 	// The validator set that validates this chain
 	validators validators.Set
 
-<<<<<<< HEAD
 	fastSyncer   snowsyncer.FastSyncer
-	bootstrapper common.Bootstrapper
-=======
 	bootstrapper common.Engine
->>>>>>> e0cc8624
 	engine       common.Engine
 
 	// Closed when this handler and [engine] are done shutting down
@@ -85,15 +81,11 @@
 	return h, err
 }
 
-<<<<<<< HEAD
 func (h *Handler) RegisterFastSyncer(fastSyncer snowsyncer.FastSyncer) {
 	h.fastSyncer = fastSyncer
 }
 
-func (h *Handler) RegisterBootstrap(bootstrapper common.Bootstrapper) {
-=======
 func (h *Handler) RegisterBootstrap(bootstrapper common.Engine) {
->>>>>>> e0cc8624
 	h.bootstrapper = bootstrapper
 }
 
