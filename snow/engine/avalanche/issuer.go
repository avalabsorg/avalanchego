// Copyright (C) 2019-2022, Ava Labs, Inc. All rights reserved.
// See the file LICENSE for licensing terms.

package avalanche

import (
	"context"

	"go.uber.org/zap"

	"github.com/ava-labs/avalanchego/ids"
	"github.com/ava-labs/avalanchego/snow/consensus/avalanche"
	"github.com/ava-labs/avalanchego/snow/consensus/snowstorm"
	"github.com/ava-labs/avalanchego/snow/engine/common"
	"github.com/ava-labs/avalanchego/utils/set"
)

// issuer issues [vtx] into consensus after its dependencies are met.
type issuer struct {
	t                 *Transitive
	vtx               avalanche.Vertex
	issued, abandoned bool
	vtxDeps, txDeps   set.Set[ids.ID]
}

// Register that a vertex we were waiting on has been issued to consensus.
func (i *issuer) FulfillVtx(ctx context.Context, id ids.ID) {
	i.vtxDeps.Remove(id)
	i.Update(ctx)
}

// Register that a transaction we were waiting on has been issued to consensus.
func (i *issuer) FulfillTx(ctx context.Context, id ids.ID) {
	i.txDeps.Remove(id)
	i.Update(ctx)
}

// Abandon this attempt to issue
func (i *issuer) Abandon(ctx context.Context) {
	if !i.abandoned {
		vtxID := i.vtx.ID()
		i.t.pending.Remove(vtxID)
		i.abandoned = true
		i.t.vtxBlocked.Abandon(ctx, vtxID) // Inform vertices waiting on this vtx that it won't be issued
		i.t.metrics.blockerVtxs.Set(float64(i.t.vtxBlocked.Len()))
	}
}

// Issue the poll when all dependencies are met
func (i *issuer) Update(ctx context.Context) {
	if i.abandoned || i.issued || i.vtxDeps.Len() != 0 || i.txDeps.Len() != 0 || i.t.Consensus.VertexIssued(i.vtx) || i.t.errs.Errored() {
		return
	}

	vtxID := i.vtx.ID()

	// All dependencies have been met
	i.issued = true

	// check stop vertex validity
	err := i.vtx.Verify()
	if err != nil {
		if i.vtx.HasWhitelist() {
			// do not update "i.t.errs" since it's only used for critical errors
			// which will cause chain shutdown in the engine
			// (see "handleSyncMsg" and "handleChanMsg")
			i.t.Ctx.Log.Debug("stop vertex verification failed",
				zap.Stringer("vtxID", vtxID),
				zap.Error(err),
			)
			i.t.metrics.whitelistVtxIssueFailure.Inc()
		} else {
			i.t.Ctx.Log.Debug("vertex verification failed",
				zap.Stringer("vtxID", vtxID),
				zap.Error(err),
			)
		}

		i.t.vtxBlocked.Abandon(ctx, vtxID)
		return
	}

	i.t.pending.Remove(vtxID) // Remove from set of vertices waiting to be issued.

	// Make sure the transactions in this vertex are valid
	txs, err := i.vtx.Txs()
	if err != nil {
		i.t.errs.Add(err)
		return
	}
	validTxs := make([]snowstorm.Tx, 0, len(txs))
	for _, tx := range txs {
		if err := tx.Verify(); err != nil {
			txID := tx.ID()
			i.t.Ctx.Log.Debug("transaction verification failed",
				zap.Stringer("txID", txID),
				zap.Error(err),
			)
			i.t.txBlocked.Abandon(ctx, txID)
		} else {
			validTxs = append(validTxs, tx)
		}
	}

	// Some of the transactions weren't valid. Abandon this vertex.
	// Take the valid transactions and issue a new vertex with them.
	if len(validTxs) != len(txs) {
		i.t.Ctx.Log.Debug("abandoning vertex",
			zap.String("reason", "transaction verification failed"),
			zap.Stringer("vtxID", vtxID),
		)
		if _, err := i.t.batch(ctx, validTxs, batchOption{}); err != nil {
			i.t.errs.Add(err)
		}
		i.t.vtxBlocked.Abandon(ctx, vtxID)
		i.t.metrics.blockerVtxs.Set(float64(i.t.vtxBlocked.Len()))
		return
	}

	i.t.Ctx.Log.Verbo("adding vertex to consensus",
		zap.Stringer("vtxID", vtxID),
	)

	// Add this vertex to consensus.
	if err := i.t.Consensus.Add(i.vtx); err != nil {
		i.t.errs.Add(err)
		return
	}

	// Issue a poll for this vertex.
	p := i.t.Consensus.Parameters()
	vdrs, err := i.t.Validators.Sample(p.K) // Validators to sample
	if err != nil {
		i.t.Ctx.Log.Error("dropped query",
			zap.String("reason", "insufficient number of validators"),
			zap.Stringer("vtxID", vtxID),
		)
	}

	vdrBag := ids.NodeIDBag{} // Validators to sample repr. as a set
	for _, vdr := range vdrs {
		vdrBag.Add(vdr.ID())
	}

	i.t.RequestID++
	if err == nil && i.t.polls.Add(i.t.RequestID, vdrBag) {
		numPushTo := i.t.Params.MixedQueryNumPushVdr
		if !i.t.Validators.Contains(i.t.Ctx.NodeID) {
			numPushTo = i.t.Params.MixedQueryNumPushNonVdr
		}
		common.SendMixedQuery(
			ctx,
			i.t.Sender,
			vdrBag.List(), // Note that this doesn't contain duplicates; length may be < k
			numPushTo,
			i.t.RequestID,
			vtxID,
			i.vtx.Bytes(),
		)
	}

	// Notify vertices waiting on this one that it (and its transactions) have been issued.
	i.t.vtxBlocked.Fulfill(ctx, vtxID)
	for _, tx := range txs {
		i.t.txBlocked.Fulfill(ctx, tx.ID())
	}
	i.t.metrics.blockerTxs.Set(float64(i.t.txBlocked.Len()))
	i.t.metrics.blockerVtxs.Set(float64(i.t.vtxBlocked.Len()))

	if i.vtx.HasWhitelist() {
		i.t.Ctx.Log.Info("successfully issued stop vertex",
			zap.Stringer("vtxID", vtxID),
		)
		i.t.metrics.whitelistVtxIssueSuccess.Inc()
	}

	// Issue a repoll
	i.t.repoll(ctx)
}

type vtxIssuer struct{ i *issuer }

<<<<<<< HEAD
func (vi *vtxIssuer) Dependencies() set.Set[ids.ID] { return vi.i.vtxDeps }
func (vi *vtxIssuer) Fulfill(id ids.ID)             { vi.i.FulfillVtx(id) }
func (vi *vtxIssuer) Abandon(ids.ID)                { vi.i.Abandon() }
func (vi *vtxIssuer) Update()                       { vi.i.Update() }

type txIssuer struct{ i *issuer }

func (ti *txIssuer) Dependencies() set.Set[ids.ID] { return ti.i.txDeps }
func (ti *txIssuer) Fulfill(id ids.ID)             { ti.i.FulfillTx(id) }
func (ti *txIssuer) Abandon(ids.ID)                { ti.i.Abandon() }
func (ti *txIssuer) Update()                       { ti.i.Update() }
=======
func (vi *vtxIssuer) Dependencies() ids.Set                  { return vi.i.vtxDeps }
func (vi *vtxIssuer) Fulfill(ctx context.Context, id ids.ID) { vi.i.FulfillVtx(ctx, id) }
func (vi *vtxIssuer) Abandon(ctx context.Context, _ ids.ID)  { vi.i.Abandon(ctx) }
func (vi *vtxIssuer) Update(ctx context.Context)             { vi.i.Update(ctx) }

type txIssuer struct{ i *issuer }

func (ti *txIssuer) Dependencies() ids.Set                  { return ti.i.txDeps }
func (ti *txIssuer) Fulfill(ctx context.Context, id ids.ID) { ti.i.FulfillTx(ctx, id) }
func (ti *txIssuer) Abandon(ctx context.Context, _ ids.ID)  { ti.i.Abandon(ctx) }
func (ti *txIssuer) Update(ctx context.Context)             { ti.i.Update(ctx) }
>>>>>>> 09e45c1a
<|MERGE_RESOLUTION|>--- conflicted
+++ resolved
@@ -180,28 +180,14 @@
 
 type vtxIssuer struct{ i *issuer }
 
-<<<<<<< HEAD
-func (vi *vtxIssuer) Dependencies() set.Set[ids.ID] { return vi.i.vtxDeps }
-func (vi *vtxIssuer) Fulfill(id ids.ID)             { vi.i.FulfillVtx(id) }
-func (vi *vtxIssuer) Abandon(ids.ID)                { vi.i.Abandon() }
-func (vi *vtxIssuer) Update()                       { vi.i.Update() }
-
-type txIssuer struct{ i *issuer }
-
-func (ti *txIssuer) Dependencies() set.Set[ids.ID] { return ti.i.txDeps }
-func (ti *txIssuer) Fulfill(id ids.ID)             { ti.i.FulfillTx(id) }
-func (ti *txIssuer) Abandon(ids.ID)                { ti.i.Abandon() }
-func (ti *txIssuer) Update()                       { ti.i.Update() }
-=======
-func (vi *vtxIssuer) Dependencies() ids.Set                  { return vi.i.vtxDeps }
+func (vi *vtxIssuer) Dependencies() set.Set[ids.ID]          { return vi.i.vtxDeps }
 func (vi *vtxIssuer) Fulfill(ctx context.Context, id ids.ID) { vi.i.FulfillVtx(ctx, id) }
 func (vi *vtxIssuer) Abandon(ctx context.Context, _ ids.ID)  { vi.i.Abandon(ctx) }
 func (vi *vtxIssuer) Update(ctx context.Context)             { vi.i.Update(ctx) }
 
 type txIssuer struct{ i *issuer }
 
-func (ti *txIssuer) Dependencies() ids.Set                  { return ti.i.txDeps }
+func (ti *txIssuer) Dependencies() set.Set[ids.ID]          { return ti.i.txDeps }
 func (ti *txIssuer) Fulfill(ctx context.Context, id ids.ID) { ti.i.FulfillTx(ctx, id) }
 func (ti *txIssuer) Abandon(ctx context.Context, _ ids.ID)  { ti.i.Abandon(ctx) }
-func (ti *txIssuer) Update(ctx context.Context)             { ti.i.Update(ctx) }
->>>>>>> 09e45c1a
+func (ti *txIssuer) Update(ctx context.Context)             { ti.i.Update(ctx) }