// (c) 2019-2020, Ava Labs, Inc. All rights reserved.
// See the file LICENSE for licensing terms.

package avalanche

import (
	"fmt"
	"time"

	"github.com/ava-labs/avalanchego/ids"
	"github.com/ava-labs/avalanchego/snow"
	"github.com/ava-labs/avalanchego/snow/consensus/avalanche"
	"github.com/ava-labs/avalanchego/snow/consensus/avalanche/poll"
	"github.com/ava-labs/avalanchego/snow/consensus/snowstorm"
	"github.com/ava-labs/avalanchego/snow/engine/avalanche/vertex"
	"github.com/ava-labs/avalanchego/snow/engine/common"
	"github.com/ava-labs/avalanchego/snow/events"
	"github.com/ava-labs/avalanchego/snow/validators"
	"github.com/ava-labs/avalanchego/utils/formatting"
	"github.com/ava-labs/avalanchego/utils/sampler"
	"github.com/ava-labs/avalanchego/utils/wrappers"
)

var _ Engine = &Transitive{}

func New(config Config) (Engine, error) {
	return newTransitive(config)
}

// Transitive implements the Engine interface by attempting to fetch all
// transitive dependencies.
type Transitive struct {
	Ctx        *snow.Context
	Sender     common.Sender
	Manager    vertex.Manager
	VM         vertex.DAGVM
	Validators validators.Set
	RequestID  uint32
	common.MsgHandlerNoOps

	metrics

	Params    avalanche.Parameters
	Consensus avalanche.Consensus

	polls poll.Set // track people I have asked for their preference

	// The set of vertices that have been requested in Get messages but not yet received
	outstandingVtxReqs common.Requests

	// missingTxs tracks transaction that are missing
	missingTxs ids.Set

	// IDs of vertices that are queued to be added to consensus but haven't yet been
	// because of missing dependencies
	pending ids.Set

	// vtxBlocked tracks operations that are blocked on vertices
	// txBlocked tracks operations that are blocked on transactions
	vtxBlocked, txBlocked events.Blocker

	// transactions that have been provided from the VM but that are pending to
	// be issued once the number of processing vertices has gone below the
	// optimal number.
	pendingTxs []snowstorm.Tx

	// A uniform sampler without replacement
	uniformSampler sampler.Uniform

	errs wrappers.Errs
}

// Initialize implements the Engine interface
func newTransitive(config Config) (*Transitive, error) {
	config.Ctx.Log.Info("initializing consensus engine")

	factory := poll.NewEarlyTermNoTraversalFactory(config.Params.Alpha)
<<<<<<< HEAD
	t := &Transitive{
		Ctx:             config.Ctx,
		MsgHandlerNoOps: common.NewMsgHandlerNoOps(config.Ctx),
		Sender:          config.Sender,
		VM:              config.VM,
		Manager:         config.Manager,
		Validators:      config.Validators,
		Params:          config.Params,
		Consensus:       config.Consensus,
		polls: poll.NewSet(factory,
			config.Ctx.Log,
			config.Params.Namespace,
			config.Params.Metrics,
		),
		uniformSampler: sampler.NewUniform(),
	}

	if err := t.metrics.Initialize(config.Params.Namespace, config.Params.Metrics); err != nil {
		return nil, err
	}

	return t, nil
=======
	t.polls = poll.NewSet(factory,
		config.Ctx.Log,
		"",
		config.Ctx.Registerer,
	)
	t.uniformSampler = sampler.NewUniform()

	if err := t.metrics.Initialize("", config.Ctx.Registerer); err != nil {
		return err
	}

	return t.Bootstrapper.Initialize(
		config.Config,
		t.finishBootstrapping,
		"bs",
		config.Ctx.Registerer,
	)
>>>>>>> 7e004493
}

func (t *Transitive) Context() *snow.Context {
	return t.Ctx
}

func (t *Transitive) IsBootstrapped() bool {
	return t.Ctx.IsBootstrapped()
}

func (t *Transitive) Start(startReqID uint32) error {
	t.RequestID = startReqID
	// Load the vertices that were last saved as the accepted frontier
	edge := t.Manager.Edge()
	frontier := make([]avalanche.Vertex, 0, len(edge))
	for _, vtxID := range edge {
		if vtx, err := t.Manager.GetVtx(vtxID); err == nil {
			frontier = append(frontier, vtx)
		} else {
			t.Ctx.Log.Error("vertex %s failed to be loaded from the frontier with %s", vtxID, err)
		}
	}

	t.Ctx.Log.Info("bootstrapping finished with %d vertices in the accepted frontier", len(frontier))
	t.metrics.bootstrapFinished.Set(1)
	return t.Consensus.Initialize(t.Ctx, t.Params, frontier)
}

// Gossip implements the Engine interface
func (t *Transitive) Gossip() error {
	edge := t.Manager.Edge()
	if len(edge) == 0 {
		t.Ctx.Log.Verbo("dropping gossip request as no vertices have been accepted")
		return nil
	}

	if err := t.uniformSampler.Initialize(uint64(len(edge))); err != nil {
		return err // Should never happen
	}
	indices, err := t.uniformSampler.Sample(1)
	if err != nil {
		return err // Also should never really happen because the edge has positive length
	}
	vtxID := edge[int(indices[0])]
	vtx, err := t.Manager.GetVtx(vtxID)
	if err != nil {
		t.Ctx.Log.Warn("dropping gossip request as %s couldn't be loaded due to: %s", vtxID, err)
		return nil
	}

	t.Ctx.Log.Verbo("gossiping %s as accepted to the network", vtxID)
	t.Sender.SendGossip(vtxID, vtx.Bytes())
	return nil
}

// Shutdown implements the Engine interface
func (t *Transitive) Shutdown() error {
	t.Ctx.Log.Info("shutting down consensus engine")
	return t.VM.Shutdown()
}

// Get implements the Engine interface
func (t *Transitive) Get(vdr ids.ShortID, requestID uint32, vtxID ids.ID) error {
	// If this engine has access to the requested vertex, provide it
	if vtx, err := t.Manager.GetVtx(vtxID); err == nil {
		t.Sender.SendPut(vdr, requestID, vtxID, vtx.Bytes())
	}
	return nil
}

// GetAncestors implements the Engine interface
func (t *Transitive) GetAncestors(vdr ids.ShortID, requestID uint32, vtxID ids.ID) error {
	return fmt.Errorf("getAncestors message should not be handled by engine. Dropping it")
}

// Put implements the Engine interface
func (t *Transitive) Put(vdr ids.ShortID, requestID uint32, vtxID ids.ID, vtxBytes []byte) error {
	t.Ctx.Log.Verbo("Put(%s, %d, %s) called", vdr, requestID, vtxID)
	t.Ctx.Log.AssertTrue(t.IsBootstrapped(), "Put received by Engine during Bootstrap")

	vtx, err := t.Manager.ParseVtx(vtxBytes)
	if err != nil {
		t.Ctx.Log.Debug("failed to parse vertex %s due to: %s", vtxID, err)
		t.Ctx.Log.Verbo("vertex:\n%s", formatting.DumpBytes(vtxBytes))
		return t.GetFailed(vdr, requestID)
	}
	if _, err := t.issueFrom(vdr, vtx); err != nil {
		return err
	}
	return t.attemptToIssueTxs()
}

// GetFailed implements the Engine interface
func (t *Transitive) GetFailed(vdr ids.ShortID, requestID uint32) error {
	t.Ctx.Log.AssertTrue(t.IsBootstrapped(), "GetFailed received by Engine during Bootstrap")

	vtxID, ok := t.outstandingVtxReqs.Remove(vdr, requestID)
	if !ok {
		t.Ctx.Log.Debug("GetFailed(%s, %d) called without having sent corresponding Get", vdr, requestID)
		return nil
	}

	t.vtxBlocked.Abandon(vtxID)

	if t.outstandingVtxReqs.Len() == 0 {
		for txID := range t.missingTxs {
			t.txBlocked.Abandon(txID)
		}
		t.missingTxs.Clear()
	}

	// Track performance statistics
	t.metrics.numVtxRequests.Set(float64(t.outstandingVtxReqs.Len()))
	t.metrics.numMissingTxs.Set(float64(t.missingTxs.Len()))
	t.metrics.blockerVtxs.Set(float64(t.vtxBlocked.Len()))
	t.metrics.blockerTxs.Set(float64(t.txBlocked.Len()))
	return t.attemptToIssueTxs()
}

// PullQuery implements the Engine interface
func (t *Transitive) PullQuery(vdr ids.ShortID, requestID uint32, vtxID ids.ID) error {
	// If the engine hasn't been bootstrapped, we aren't ready to respond to queries
	t.Ctx.Log.AssertTrue(t.IsBootstrapped(), "PullQuery received by Engine during Bootstrap")

	// Will send chits to [vdr] once we have [vtxID] and its dependencies
	c := &convincer{
		consensus: t.Consensus,
		sender:    t.Sender,
		vdr:       vdr,
		requestID: requestID,
		errs:      &t.errs,
	}

	// If we have [vtxID], put it into consensus if we haven't already.
	// If not, fetch it.
	inConsensus, err := t.issueFromByID(vdr, vtxID)
	if err != nil {
		return err
	}

	// [vtxID] isn't in consensus yet because we don't have it or a dependency.
	if !inConsensus {
		c.deps.Add(vtxID) // Don't send chits until [vtxID] is in consensus.
	}

	// Wait until [vtxID] and its dependencies have been added to consensus before sending chits
	t.vtxBlocked.Register(c)
	t.metrics.blockerVtxs.Set(float64(t.vtxBlocked.Len()))
	return t.attemptToIssueTxs()
}

// PushQuery implements the Engine interface
func (t *Transitive) PushQuery(vdr ids.ShortID, requestID uint32, vtxID ids.ID, vtxBytes []byte) error {
	// We're bootstrapping, so ignore this query.
	t.Ctx.Log.AssertTrue(t.IsBootstrapped(), "PushQuery received by Engine during Bootstrap")

	vtx, err := t.Manager.ParseVtx(vtxBytes)
	if err != nil {
		t.Ctx.Log.Debug("failed to parse vertex %s due to: %s", vtxID, err)
		t.Ctx.Log.Verbo("vertex:\n%s", formatting.DumpBytes(vtxBytes))
		return nil
	}

	if _, err := t.issueFrom(vdr, vtx); err != nil {
		return err
	}

	return t.PullQuery(vdr, requestID, vtx.ID())
}

// Chits implements the Engine interface
func (t *Transitive) Chits(vdr ids.ShortID, requestID uint32, votes []ids.ID) error {
	t.Ctx.Log.AssertTrue(t.IsBootstrapped(), "Chits received by Engine during Bootstrap")

	v := &voter{
		t:         t,
		vdr:       vdr,
		requestID: requestID,
		response:  votes,
	}
	for _, vote := range votes {
		if added, err := t.issueFromByID(vdr, vote); err != nil {
			return err
		} else if !added {
			v.deps.Add(vote)
		}
	}

	t.vtxBlocked.Register(v)
	t.metrics.blockerVtxs.Set(float64(t.vtxBlocked.Len()))
	return t.attemptToIssueTxs()
}

// QueryFailed implements the Engine interface
func (t *Transitive) QueryFailed(vdr ids.ShortID, requestID uint32) error {
	// If the engine hasn't been bootstrapped, we didn't issue a query
	t.Ctx.Log.AssertTrue(t.IsBootstrapped(), "QueryFailed received by Engine during Bootstrap")

	return t.Chits(vdr, requestID, nil)
}

// AppRequest implements the Engine interface
func (t *Transitive) AppRequest(nodeID ids.ShortID, requestID uint32, deadline time.Time, request []byte) error {
	t.Ctx.Log.AssertTrue(t.IsBootstrapped(), "AppRequest received by Engine during Bootstrap")

	// Notify the VM of this request
	return t.VM.AppRequest(nodeID, requestID, deadline, request)
}

// AppResponse implements the Engine interface
func (t *Transitive) AppResponse(nodeID ids.ShortID, requestID uint32, response []byte) error {
	t.Ctx.Log.AssertTrue(t.IsBootstrapped(), "AppResponse received by Engine during Bootstrap")

	// Notify the VM of a response to its request
	return t.VM.AppResponse(nodeID, requestID, response)
}

// AppRequestFailed implements the Engine interface
func (t *Transitive) AppRequestFailed(nodeID ids.ShortID, requestID uint32) error {
	t.Ctx.Log.AssertTrue(t.IsBootstrapped(), "AppRequestFailed received by Engine during Bootstrap")

	// Notify the VM that a request it made failed
	return t.VM.AppRequestFailed(nodeID, requestID)
}

// AppGossip implements the Engine interface
func (t *Transitive) AppGossip(nodeID ids.ShortID, msg []byte) error {
	t.Ctx.Log.AssertTrue(t.IsBootstrapped(), "AppGossip received by Engine during Bootstrap")

	// Notify the VM of this message which has been gossiped to it
	return t.VM.AppGossip(nodeID, msg)
}

// Notify implements the Engine interface
func (t *Transitive) Notify(msg common.Message) error {
	if !t.IsBootstrapped() {
		t.Ctx.Log.Debug("dropping Notify due to bootstrapping")
		return nil
	}

	switch msg {
	case common.PendingTxs:
		t.pendingTxs = append(t.pendingTxs, t.VM.PendingTxs()...)
		t.metrics.pendingTxs.Set(float64(len(t.pendingTxs)))
		return t.attemptToIssueTxs()
	default:
		t.Ctx.Log.Warn("unexpected message from the VM: %s", msg)
	}
	return nil
}

func (t *Transitive) attemptToIssueTxs() error {
	err := t.errs.Err
	if err != nil {
		return err
	}

	t.pendingTxs, err = t.batch(t.pendingTxs, false /*=force*/, false /*=empty*/, true /*=limit*/)
	t.metrics.pendingTxs.Set(float64(len(t.pendingTxs)))
	return err
}

// If there are pending transactions from the VM, issue them.
// If we're not already at the limit for number of concurrent polls, issue a new
// query.
func (t *Transitive) repoll() {
	for i := t.polls.Len(); i < t.Params.ConcurrentRepolls && !t.errs.Errored(); i++ {
		t.issueRepoll()
	}
}

// issueFromByID issues the branch ending with vertex [vtxID] to consensus.
// Fetches [vtxID] if we don't have it locally.
// Returns true if [vtx] has been added to consensus (now or previously)
func (t *Transitive) issueFromByID(vdr ids.ShortID, vtxID ids.ID) (bool, error) {
	vtx, err := t.Manager.GetVtx(vtxID)
	if err != nil {
		// We don't have [vtxID]. Request it.
		t.sendRequest(vdr, vtxID)
		return false, nil
	}
	return t.issueFrom(vdr, vtx)
}

// issueFrom issues the branch ending with [vtx] to consensus.
// Assumes we have [vtx] locally
// Returns true if [vtx] has been added to consensus (now or previously)
func (t *Transitive) issueFrom(vdr ids.ShortID, vtx avalanche.Vertex) (bool, error) {
	issued := true
	// Before we issue [vtx] into consensus, we have to issue its ancestors.
	// Go through [vtx] and its ancestors. issue each ancestor that hasn't yet been issued.
	// If we find a missing ancestor, fetch it and note that we can't issue [vtx] yet.
	ancestry := vertex.NewHeap()
	ancestry.Push(vtx)
	for ancestry.Len() > 0 {
		vtx := ancestry.Pop()

		if t.Consensus.VertexIssued(vtx) {
			// This vertex has been issued --> its ancestors have been issued.
			// No need to try to issue it or its ancestors
			continue
		}
		if t.pending.Contains(vtx.ID()) {
			issued = false
			continue
		}

		parents, err := vtx.Parents()
		if err != nil {
			return false, err
		}
		// Ensure we have ancestors of this vertex
		for _, parent := range parents {
			if !parent.Status().Fetched() {
				// We don't have the parent. Request it.
				t.sendRequest(vdr, parent.ID())
				// We're missing an ancestor so we can't have issued the vtx in this method's argument
				issued = false
			} else {
				// Come back to this vertex later to make sure it and its ancestors have been fetched/issued
				ancestry.Push(parent)
			}
		}

		// Queue up this vertex to be issued once its dependencies are met
		if err := t.issue(vtx); err != nil {
			return false, err
		}
	}
	return issued, nil
}

// issue queues [vtx] to be put into consensus after its dependencies are met.
// Assumes we have [vtx].
func (t *Transitive) issue(vtx avalanche.Vertex) error {
	vtxID := vtx.ID()

	// Add to set of vertices that have been queued up to be issued but haven't been yet
	t.pending.Add(vtxID)
	t.outstandingVtxReqs.RemoveAny(vtxID)

	// Will put [vtx] into consensus once dependencies are met
	i := &issuer{
		t:   t,
		vtx: vtx,
	}

	parents, err := vtx.Parents()
	if err != nil {
		return err
	}
	for _, parent := range parents {
		if !t.Consensus.VertexIssued(parent) {
			// This parent hasn't been issued yet. Add it as a dependency.
			i.vtxDeps.Add(parent.ID())
		}
	}

	txs, err := vtx.Txs()
	if err != nil {
		return err
	}
	txIDs := ids.NewSet(len(txs))
	for _, tx := range txs {
		txIDs.Add(tx.ID())
	}

	for _, tx := range txs {
		deps, err := tx.Dependencies()
		if err != nil {
			return err
		}
		for _, dep := range deps {
			depID := dep.ID()
			if !txIDs.Contains(depID) && !t.Consensus.TxIssued(dep) {
				// This transaction hasn't been issued yet. Add it as a dependency.
				t.missingTxs.Add(depID)
				i.txDeps.Add(depID)
			}
		}
	}

	t.Ctx.Log.Verbo("vertex %s is blocking on %d vertices and %d transactions",
		vtxID, i.vtxDeps.Len(), i.txDeps.Len())

	// Wait until all the parents of [vtx] are added to consensus before adding [vtx]
	t.vtxBlocked.Register(&vtxIssuer{i: i})
	// Wait until all the parents of [tx] are added to consensus before adding [vtx]
	t.txBlocked.Register(&txIssuer{i: i})

	if t.outstandingVtxReqs.Len() == 0 {
		// There are no outstanding vertex requests but we don't have these transactions, so we're not getting them.
		for txID := range t.missingTxs {
			t.txBlocked.Abandon(txID)
		}
		t.missingTxs.Clear()
	}

	// Track performance statistics
	t.metrics.numVtxRequests.Set(float64(t.outstandingVtxReqs.Len()))
	t.metrics.numMissingTxs.Set(float64(t.missingTxs.Len()))
	t.metrics.numPendingVts.Set(float64(len(t.pending)))
	t.metrics.blockerVtxs.Set(float64(t.vtxBlocked.Len()))
	t.metrics.blockerTxs.Set(float64(t.txBlocked.Len()))
	return t.errs.Err
}

// Batchs [txs] into vertices and issue them.
// If [force] is true, forces each tx to be issued.
// Otherwise, some txs may not be put into vertices that are issued.
// If [empty], will always result in a new poll.
func (t *Transitive) batch(txs []snowstorm.Tx, force, empty, limit bool) ([]snowstorm.Tx, error) {
	if limit && t.Params.OptimalProcessing <= t.Consensus.NumProcessing() {
		return txs, nil
	}
	issuedTxs := ids.Set{}
	consumed := ids.Set{}
	issued := false
	orphans := t.Consensus.Orphans()
	start := 0
	end := 0
	for end < len(txs) {
		tx := txs[end]
		inputs := ids.Set{}
		inputs.Add(tx.InputIDs()...)
		overlaps := consumed.Overlaps(inputs)
		if end-start >= t.Params.BatchSize || (force && overlaps) {
			if err := t.issueBatch(txs[start:end]); err != nil {
				return nil, err
			}
			if limit && t.Params.OptimalProcessing <= t.Consensus.NumProcessing() {
				return txs[end:], nil
			}
			start = end
			consumed.Clear()
			issued = true
			overlaps = false
		}

		if txID := tx.ID(); !overlaps && // should never allow conflicting txs in the same vertex
			!issuedTxs.Contains(txID) && // shouldn't issue duplicated transactions to the same vertex
			(force || t.Consensus.IsVirtuous(tx)) && // force allows for a conflict to be issued
			(!t.Consensus.TxIssued(tx) || orphans.Contains(txID)) { // should only reissue orphaned txs
			end++
			issuedTxs.Add(txID)
			consumed.Union(inputs)
		} else {
			newLen := len(txs) - 1
			txs[end] = txs[newLen]
			txs[newLen] = nil
			txs = txs[:newLen]
		}
	}

	if end > start {
		return txs[end:], t.issueBatch(txs[start:end])
	}
	if empty && !issued {
		t.issueRepoll()
	}
	return txs[end:], nil
}

// Issues a new poll for a preferred vertex in order to move consensus along
func (t *Transitive) issueRepoll() {
	preferredIDs := t.Consensus.Preferences()
	if preferredIDs.Len() == 0 {
		t.Ctx.Log.Error("re-query attempt was dropped due to no pending vertices")
		return
	}

	vtxID := preferredIDs.CappedList(1)[0]
	vdrs, err := t.Validators.Sample(t.Params.K) // Validators to sample
	vdrBag := ids.ShortBag{}                     // IDs of validators to be sampled
	for _, vdr := range vdrs {
		vdrBag.Add(vdr.ID())
	}

	vdrList := vdrBag.List()
	vdrSet := ids.NewShortSet(len(vdrList))
	vdrSet.Add(vdrList...)

	// Poll the network
	t.RequestID++
	if err == nil && t.polls.Add(t.RequestID, vdrBag) {
		t.Sender.SendPullQuery(vdrSet, t.RequestID, vtxID)
	} else if err != nil {
		t.Ctx.Log.Error("re-query for %s was dropped due to an insufficient number of validators", vtxID)
	}
}

// Puts a batch of transactions into a vertex and issues it into consensus.
func (t *Transitive) issueBatch(txs []snowstorm.Tx) error {
	t.Ctx.Log.Verbo("batching %d transactions into a new vertex", len(txs))

	// Randomly select parents of this vertex from among the virtuous set
	virtuousIDs := t.Consensus.Virtuous().CappedList(t.Params.Parents)
	numVirtuousIDs := len(virtuousIDs)
	if err := t.uniformSampler.Initialize(uint64(numVirtuousIDs)); err != nil {
		return err
	}

	indices, err := t.uniformSampler.Sample(numVirtuousIDs)
	if err != nil {
		return err
	}

	parentIDs := make([]ids.ID, len(indices))
	for i, index := range indices {
		parentIDs[i] = virtuousIDs[int(index)]
	}

	vtx, err := t.Manager.BuildVtx(parentIDs, txs)
	if err != nil {
		t.Ctx.Log.Warn("error building new vertex with %d parents and %d transactions",
			len(parentIDs), len(txs))
		return nil
	}
	return t.issue(vtx)
}

// Send a request to [vdr] asking them to send us vertex [vtxID]
func (t *Transitive) sendRequest(vdr ids.ShortID, vtxID ids.ID) {
	if t.outstandingVtxReqs.Contains(vtxID) {
		t.Ctx.Log.Debug("not sending request for vertex %s because there is already an outstanding request for it", vtxID)
		return
	}
	t.RequestID++
	t.outstandingVtxReqs.Add(vdr, t.RequestID, vtxID) // Mark that there is an outstanding request for this vertex
	t.Sender.SendGet(vdr, t.RequestID, vtxID)
	t.metrics.numVtxRequests.Set(float64(t.outstandingVtxReqs.Len())) // Tracks performance statistics
}

// HealthCheck implements the common.Engine interface
func (t *Transitive) HealthCheck() (interface{}, error) {
	consensusIntf, consensusErr := t.Consensus.HealthCheck()
	vmIntf, vmErr := t.VM.HealthCheck()
	intf := map[string]interface{}{
		"consensus": consensusIntf,
		"vm":        vmIntf,
	}
	if consensusErr == nil {
		return intf, vmErr
	}
	if vmErr == nil {
		return intf, consensusErr
	}
	return intf, fmt.Errorf("vm: %s ; consensus: %s", vmErr, consensusErr)
}

// GetVtx returns a vertex by its ID.
// Returns database.ErrNotFound if unknown.
func (t *Transitive) GetVtx(vtxID ids.ID) (avalanche.Vertex, error) {
	return t.Manager.GetVtx(vtxID)
}

func (t *Transitive) GetVM() common.VM {
	return t.VM
}<|MERGE_RESOLUTION|>--- conflicted
+++ resolved
@@ -30,7 +30,7 @@
 // Transitive implements the Engine interface by attempting to fetch all
 // transitive dependencies.
 type Transitive struct {
-	Ctx        *snow.Context
+	Ctx        *snow.ConsensusContext
 	Sender     common.Sender
 	Manager    vertex.Manager
 	VM         vertex.DAGVM
@@ -75,7 +75,6 @@
 	config.Ctx.Log.Info("initializing consensus engine")
 
 	factory := poll.NewEarlyTermNoTraversalFactory(config.Params.Alpha)
-<<<<<<< HEAD
 	t := &Transitive{
 		Ctx:             config.Ctx,
 		MsgHandlerNoOps: common.NewMsgHandlerNoOps(config.Ctx),
@@ -87,39 +86,20 @@
 		Consensus:       config.Consensus,
 		polls: poll.NewSet(factory,
 			config.Ctx.Log,
-			config.Params.Namespace,
-			config.Params.Metrics,
+			"",
+			config.Ctx.Registerer,
 		),
 		uniformSampler: sampler.NewUniform(),
 	}
 
-	if err := t.metrics.Initialize(config.Params.Namespace, config.Params.Metrics); err != nil {
+	if err := t.metrics.Initialize("", config.Ctx.Registerer); err != nil {
 		return nil, err
 	}
 
 	return t, nil
-=======
-	t.polls = poll.NewSet(factory,
-		config.Ctx.Log,
-		"",
-		config.Ctx.Registerer,
-	)
-	t.uniformSampler = sampler.NewUniform()
-
-	if err := t.metrics.Initialize("", config.Ctx.Registerer); err != nil {
-		return err
-	}
-
-	return t.Bootstrapper.Initialize(
-		config.Config,
-		t.finishBootstrapping,
-		"bs",
-		config.Ctx.Registerer,
-	)
->>>>>>> 7e004493
-}
-
-func (t *Transitive) Context() *snow.Context {
+}
+
+func (t *Transitive) Context() *snow.ConsensusContext {
 	return t.Ctx
 }
 
