// Copyright (C) 2019-2021, Ava Labs, Inc. All rights reserved.
// See the file LICENSE for licensing terms.

package bootstrap

import (
	"errors"
	"fmt"
	"math"
	"time"

	"github.com/ava-labs/avalanchego/cache"
	"github.com/ava-labs/avalanchego/ids"
	"github.com/ava-labs/avalanchego/snow"
	"github.com/ava-labs/avalanchego/snow/choices"
	"github.com/ava-labs/avalanchego/snow/consensus/avalanche"
	"github.com/ava-labs/avalanchego/snow/engine/avalanche/vertex"
	"github.com/ava-labs/avalanchego/snow/engine/common"
	"github.com/ava-labs/avalanchego/utils/constants"
	"github.com/ava-labs/avalanchego/utils/formatting"
	"github.com/ava-labs/avalanchego/utils/wrappers"
)

const (
	// We cache processed vertices where height = c * stripeDistance for c = {1,2,3...}
	// This forms a "stripe" of cached DAG vertices at height stripeDistance, 2*stripeDistance, etc.
	// This helps to limit the number of repeated DAG traversals performed
	stripeDistance = 2000
	stripeWidth    = 5
	cacheSize      = 100000

	// Parameters for delaying bootstrapping to avoid potential CPU burns
	bootstrappingDelay = 10 * time.Second
)

var (
	_ common.Engine = &bootstrapper{}

	errUnexpectedTimeout = errors.New("unexpected timeout fired")
)

func New(
	config Config,
	onFinished func(lastReqID uint32) error,
) (common.Engine, error) {
	return newBootstrapper(
		config,
		onFinished,
	)
}

type bootstrapper struct {
	Config
	common.Bootstrapper
	common.Fetcher
	metrics

	started bool

	// IDs of vertices that we will send a GetAncestors request for once we are
	// not at the max number of outstanding requests
	needToFetch ids.Set

	// Contains IDs of vertices that have recently been processed
	processedCache *cache.LRU
	// number of state transitions executed
	executedStateTransitions int

	awaitingTimeout bool
}

func newBootstrapper(
	config Config,
	onFinished func(lastReqID uint32) error,
) (*bootstrapper, error) {
	b := &bootstrapper{
		Config:                   config,
		processedCache:           &cache.LRU{Size: cacheSize},
		Fetcher:                  common.Fetcher{OnFinished: onFinished},
		executedStateTransitions: math.MaxInt32,
	}

	if err := b.metrics.Initialize("bs", config.Ctx.Registerer); err != nil {
		return nil, err
	}

	if err := b.VtxBlocked.SetParser(&vtxParser{
		log:         config.Ctx.Log,
		numAccepted: b.numAcceptedVts,
		numDropped:  b.numDroppedVts,
		manager:     b.Manager,
	}); err != nil {
		return nil, err
	}

	if err := b.TxBlocked.SetParser(&txParser{
		log:         config.Ctx.Log,
		numAccepted: b.numAcceptedTxs,
		numDropped:  b.numDroppedTxs,
		vm:          b.VM,
	}); err != nil {
		return nil, err
	}

	config.Bootstrapable = b
	b.Bootstrapper = common.NewCommonBootstrapper(config.Config)
	return b, nil
}

// CurrentAcceptedFrontier returns the set of vertices that this node has accepted
// that have no accepted children
func (b *bootstrapper) CurrentAcceptedFrontier() ([]ids.ID, error) {
	return b.Manager.Edge(), nil
}

// FilterAccepted returns the IDs of vertices in [containerIDs] that this node has accepted
func (b *bootstrapper) FilterAccepted(containerIDs []ids.ID) []ids.ID {
	acceptedVtxIDs := make([]ids.ID, 0, len(containerIDs))
	for _, vtxID := range containerIDs {
		if vtx, err := b.Manager.GetVtx(vtxID); err == nil && vtx.Status() == choices.Accepted {
			acceptedVtxIDs = append(acceptedVtxIDs, vtxID)
		}
	}
	return acceptedVtxIDs
}

// Add the vertices in [vtxIDs] to the set of vertices that we need to fetch,
// and then fetch vertices (and their ancestors) until either there are no more
// to fetch or we are at the maximum number of outstanding requests.
func (b *bootstrapper) fetch(vtxIDs ...ids.ID) error {
	b.needToFetch.Add(vtxIDs...)
	for b.needToFetch.Len() > 0 && b.OutstandingRequests.Len() < common.MaxOutstandingGetAncestorsRequests {
		vtxID := b.needToFetch.CappedList(1)[0]
		b.needToFetch.Remove(vtxID)

		// Make sure we haven't already requested this vertex
		if b.OutstandingRequests.Contains(vtxID) {
			continue
		}

		// Make sure we don't already have this vertex
		if _, err := b.Manager.GetVtx(vtxID); err == nil {
			continue
		}

		validators, err := b.Config.Beacons.Sample(1) // validator to send request to
		if err != nil {
			return fmt.Errorf("dropping request for %s as there are no validators", vtxID)
		}
		validatorID := validators[0].ID()
		b.Config.SharedCfg.RequestID++

		b.OutstandingRequests.Add(validatorID, b.Config.SharedCfg.RequestID, vtxID)
		b.Config.Sender.SendGetAncestors(validatorID, b.Config.SharedCfg.RequestID, vtxID) // request vertex and ancestors
	}
	return b.checkFinish()
}

// Process the vertices in [vtxs].
func (b *bootstrapper) process(vtxs ...avalanche.Vertex) error {
	// Vertices that we need to process. Store them in a heap for deduplication
	// and so we always process vertices further down in the DAG first. This helps
	// to reduce the number of repeated DAG traversals.
	toProcess := vertex.NewHeap()
	for _, vtx := range vtxs {
		vtxID := vtx.ID()
		if _, ok := b.processedCache.Get(vtxID); !ok { // only process a vertex if we haven't already
			toProcess.Push(vtx)
		} else {
			b.VtxBlocked.RemoveMissingID(vtxID)
		}
	}

	vtxHeightSet := ids.Set{}
	prevHeight := uint64(0)

	for toProcess.Len() > 0 { // While there are unprocessed vertices
		if b.Halted() {
			return nil
		}

		vtx := toProcess.Pop() // Get an unknown vertex or one furthest down the DAG
		vtxID := vtx.ID()

		switch vtx.Status() {
		case choices.Unknown:
			b.VtxBlocked.AddMissingID(vtxID)
			b.needToFetch.Add(vtxID) // We don't have this vertex locally. Mark that we need to fetch it.
		case choices.Rejected:
			return fmt.Errorf("tried to accept %s even though it was previously rejected", vtxID)
		case choices.Processing:
			b.needToFetch.Remove(vtxID)
			b.VtxBlocked.RemoveMissingID(vtxID)

			// Add to queue of vertices to execute when bootstrapping finishes.
			if pushed, err := b.VtxBlocked.Push(&vertexJob{
				log:         b.Config.Ctx.Log,
				numAccepted: b.numAcceptedVts,
				numDropped:  b.numDroppedVts,
				vtx:         vtx,
			}); err != nil {
				return err
			} else if !pushed {
				// If the vertex is already on the queue, then we have already
				// pushed [vtx]'s transactions and traversed into its parents.
				continue
			}

			txs, err := vtx.Txs()
			if err != nil {
				return err
			}
			for _, tx := range txs {
				// Add to queue of txs to execute when bootstrapping finishes.
				if pushed, err := b.TxBlocked.Push(&txJob{
					log:         b.Config.Ctx.Log,
					numAccepted: b.numAcceptedTxs,
					numDropped:  b.numDroppedTxs,
					tx:          tx,
				}); err != nil {
					return err
				} else if pushed {
					b.numFetchedTxs.Inc()
				}
			}

			b.numFetchedVts.Inc()
			b.NumFetched++ // Progress tracker
			if b.NumFetched%common.StatusUpdateFrequency == 0 {
				if !b.Config.SharedCfg.Restarted {
					b.Config.Ctx.Log.Info("fetched %d vertices", b.NumFetched)
				} else {
					b.Config.Ctx.Log.Debug("fetched %d vertices", b.NumFetched)
				}
			}

			parents, err := vtx.Parents()
			if err != nil {
				return err
			}
			for _, parent := range parents { // Process the parents of this vertex (traverse up the DAG)
				parentID := parent.ID()
				if _, ok := b.processedCache.Get(parentID); !ok { // But only if we haven't processed the parent
					if !vtxHeightSet.Contains(parentID) {
						toProcess.Push(parent)
					}
				}
			}
			height, err := vtx.Height()
			if err != nil {
				return err
			}
			if height%stripeDistance < stripeWidth { // See comment for stripeDistance
				b.processedCache.Put(vtxID, nil)
			}
			if height == prevHeight {
				vtxHeightSet.Add(vtxID)
			} else {
				// Set new height and reset [vtxHeightSet]
				prevHeight = height
				vtxHeightSet.Clear()
				vtxHeightSet.Add(vtxID)
			}
		}
	}

	if err := b.TxBlocked.Commit(); err != nil {
		return err
	}
	if err := b.VtxBlocked.Commit(); err != nil {
		return err
	}

	return b.fetch()
}

// MultiPut handles the receipt of multiple containers. Should be received in response to a GetAncestors message to [vdr]
// with request ID [requestID]. Expects vtxs[0] to be the vertex requested in the corresponding GetAncestors.
func (b *bootstrapper) MultiPut(vdr ids.ShortID, requestID uint32, vtxs [][]byte) error {
	lenVtxs := len(vtxs)
	if lenVtxs == 0 {
		b.Config.Ctx.Log.Debug("MultiPut(%s, %d) contains no vertices", vdr, requestID)
		return b.GetAncestorsFailed(vdr, requestID)
	}
	if lenVtxs > b.Config.MultiputMaxContainersReceived {
		vtxs = vtxs[:b.Config.MultiputMaxContainersReceived]
		b.Config.Ctx.Log.Debug("ignoring %d containers in multiput(%s, %d)",
			lenVtxs-b.Config.MultiputMaxContainersReceived, vdr, requestID)
	}

	requestedVtxID, requested := b.OutstandingRequests.Remove(vdr, requestID)
	vtx, err := b.Manager.ParseVtx(vtxs[0]) // first vertex should be the one we requested in GetAncestors request
	if err != nil {
		if !requested {
			b.Config.Ctx.Log.Debug("failed to parse unrequested vertex from %s with requestID %d: %s", vdr, requestID, err)
			return nil
		}
		b.Config.Ctx.Log.Debug("failed to parse requested vertex %s: %s", requestedVtxID, err)
		b.Config.Ctx.Log.Verbo("vertex: %s", formatting.DumpBytes(vtxs[0]))
		return b.fetch(requestedVtxID)
	}

	vtxID := vtx.ID()
	// If the vertex is neither the requested vertex nor a needed vertex, return early and re-fetch if necessary
	if requested && requestedVtxID != vtxID {
		b.Config.Ctx.Log.Debug("received incorrect vertex from %s with vertexID %s", vdr, vtxID)
		return b.fetch(requestedVtxID)
	}
	if !requested && !b.OutstandingRequests.Contains(vtxID) && !b.needToFetch.Contains(vtxID) {
		b.Config.Ctx.Log.Debug("received un-needed vertex from %s with vertexID %s", vdr, vtxID)
		return nil
	}

	// Do not remove from outstanding requests if this did not answer a specific outstanding request
	// to ensure that real responses are not dropped in favor of potentially byzantine MultiPut messages that
	// could force the node to bootstrap 1 vertex at a time.
	b.needToFetch.Remove(vtxID)

	// All vertices added to [processVertices] have received transitive votes from the accepted frontier
	processVertices := make([]avalanche.Vertex, 1, len(vtxs)) // Process all of the valid vertices in this message
	processVertices[0] = vtx
	parents, err := vtx.Parents()
	if err != nil {
		return err
	}
	eligibleVertices := ids.NewSet(len(parents))
	for _, parent := range parents {
		eligibleVertices.Add(parent.ID())
	}

	for _, vtxBytes := range vtxs[1:] { // Parse/persist all the vertices
		vtx, err := b.Manager.ParseVtx(vtxBytes) // Persists the vtx
		if err != nil {
			b.Config.Ctx.Log.Debug("failed to parse vertex: %s", err)
			b.Config.Ctx.Log.Verbo("vertex: %s", formatting.DumpBytes(vtxBytes))
			break
		}
		vtxID := vtx.ID()
		if !eligibleVertices.Contains(vtxID) {
			b.Config.Ctx.Log.Debug("received vertex that should not have been included in MultiPut from %s with vertexID %s", vdr, vtxID)
			break
		}
		eligibleVertices.Remove(vtxID)
		parents, err := vtx.Parents()
		if err != nil {
			return err
		}
		for _, parent := range parents {
			eligibleVertices.Add(parent.ID())
		}
		processVertices = append(processVertices, vtx)
		b.needToFetch.Remove(vtxID) // No need to fetch this vertex since we have it now
	}

	return b.process(processVertices...)
}

// GetAncestorsFailed is called when a GetAncestors message we sent fails
func (b *bootstrapper) GetAncestorsFailed(vdr ids.ShortID, requestID uint32) error {
	vtxID, ok := b.OutstandingRequests.Remove(vdr, requestID)
	if !ok {
		b.Config.Ctx.Log.Debug("GetAncestorsFailed(%s, %d) called but there was no outstanding request to this validator with this ID", vdr, requestID)
		return nil
	}
	// Send another request for the vertex
	return b.fetch(vtxID)
}

func (b *bootstrapper) Timeout() error {
	if !b.awaitingTimeout {
		return errUnexpectedTimeout
	}
	b.awaitingTimeout = false

	if !b.Config.Subnet.IsBootstrapped() {
		return b.RestartBootstrap(true)
	}
	return b.finish()
}

// ForceAccepted starts bootstrapping. Process the vertices in [accepterContainerIDs].
func (b *bootstrapper) ForceAccepted(acceptedContainerIDs []ids.ID) error {
	if err := b.VM.Bootstrapping(); err != nil {
		return fmt.Errorf("failed to notify VM that bootstrapping has started: %w",
			err)
	}

	b.NumFetched = 0

	pendingContainerIDs := b.VtxBlocked.MissingIDs()
	// Append the list of accepted container IDs to pendingContainerIDs to ensure
	// we iterate over every container that must be traversed.
	pendingContainerIDs = append(pendingContainerIDs, acceptedContainerIDs...)
	b.Config.Ctx.Log.Debug("Starting bootstrapping with %d missing vertices and %d from the accepted frontier", len(pendingContainerIDs), len(acceptedContainerIDs))
	toProcess := make([]avalanche.Vertex, 0, len(pendingContainerIDs))
	for _, vtxID := range pendingContainerIDs {
		if vtx, err := b.Manager.GetVtx(vtxID); err == nil {
			if vtx.Status() == choices.Accepted {
				b.VtxBlocked.RemoveMissingID(vtxID)
			} else {
				toProcess = append(toProcess, vtx) // Process this vertex.
			}
		} else {
			b.VtxBlocked.AddMissingID(vtxID)
			b.needToFetch.Add(vtxID) // We don't have this vertex. Mark that we have to fetch it.
		}
	}
	return b.process(toProcess...)
}

// checkFinish repeatedly executes pending transactions and requests new frontier blocks until there aren't any new ones
// after which it finishes the bootstrap process
func (b *bootstrapper) checkFinish() error {
	// If there are outstanding requests for vertices or we still need to fetch vertices, we can't finish
	pendingJobs := b.VtxBlocked.MissingIDs()
	if b.Config.Ctx.IsBootstrapped() || len(pendingJobs) > 0 || b.awaitingTimeout {
		return nil
	}

	if !b.Config.SharedCfg.Restarted {
		b.Config.Ctx.Log.Info("bootstrapping fetched %d vertices. Executing transaction state transitions...", b.NumFetched)
	} else {
		b.Config.Ctx.Log.Debug("bootstrapping fetched %d vertices. Executing transaction state transitions...", b.NumFetched)
	}

	_, err := b.TxBlocked.ExecuteAll(b.Config.Ctx, b, b.Config.SharedCfg.Restarted, b.Config.Ctx.DecisionDispatcher)
	if err != nil || b.Halted() {
		return err
	}

	if !b.Config.SharedCfg.Restarted {
		b.Config.Ctx.Log.Info("executing vertex state transitions...")
	} else {
		b.Config.Ctx.Log.Debug("executing vertex state transitions...")
	}
	executedVts, err := b.VtxBlocked.ExecuteAll(b.Config.Ctx, b, b.Config.SharedCfg.Restarted, b.Config.Ctx.ConsensusDispatcher)
	if err != nil || b.Halted() {
		return err
	}

	previouslyExecuted := b.executedStateTransitions
	b.executedStateTransitions = executedVts

	// Note that executedVts < c*previouslyExecuted is enforced so that the
	// bootstrapping process will terminate even as new vertices are being
	// issued.
	if executedVts > 0 && executedVts < previouslyExecuted/2 && b.Config.RetryBootstrap {
		b.Config.Ctx.Log.Debug("checking for more vertices before finishing bootstrapping")
		return b.RestartBootstrap(true)
	}

	// Notify the subnet that this chain is synced
	b.Config.Subnet.Bootstrapped(b.Config.Ctx.ChainID)
	b.processedCache.Flush()

	// If the subnet hasn't finished bootstrapping, this chain should remain
	// syncing.
	if !b.Config.Subnet.IsBootstrapped() {
		if !b.Config.SharedCfg.Restarted {
			b.Config.Ctx.Log.Info("waiting for the remaining chains in this subnet to finish syncing")
		} else {
			b.Config.Ctx.Log.Debug("waiting for the remaining chains in this subnet to finish syncing")
		}
		// Restart bootstrapping after [bootstrappingDelay] to keep up to date
		// on the latest tip.
		b.Config.Timer.RegisterTimeout(bootstrappingDelay)
		b.awaitingTimeout = true
		return nil
	}

	return b.finish()
}

// Finish bootstrapping
func (b *bootstrapper) finish() error {
	if err := b.VM.Bootstrapped(); err != nil {
		return fmt.Errorf("failed to notify VM that bootstrapping has finished: %w",
			err)
	}

	// Start consensus
	if err := b.OnFinished(b.Config.SharedCfg.RequestID); err != nil {
		return err
	}
	return nil
}

// Connected implements the Engine interface.
func (b *bootstrapper) Connected(nodeID ids.ShortID) error {
	if err := b.VM.Connected(nodeID); err != nil {
		return err
	}

	if err := b.WeightTracker.AddWeightForNode(nodeID); err != nil {
		return err
	}

<<<<<<< HEAD
	if b.WeightTracker.EnoughConnectedWeight() {
=======
	if b.WeightTracker.EnoughConnectedWeight() && !b.started {
>>>>>>> b81b4d81
		b.started = true
		return b.Startup()
	}

	return nil
}

// Disconnected implements the Engine interface.
func (b *bootstrapper) Disconnected(nodeID ids.ShortID) error {
	if err := b.VM.Disconnected(nodeID); err != nil {
		return err
	}

	return b.WeightTracker.RemoveWeightForNode(nodeID)
}

func (b *bootstrapper) GetVM() common.VM                { return b.VM }
func (b *bootstrapper) Context() *snow.ConsensusContext { return b.Config.Ctx }
func (b *bootstrapper) IsBootstrapped() bool            { return b.Config.Ctx.IsBootstrapped() }

func (b *bootstrapper) HealthCheck() (interface{}, error) {
	vmIntf, vmErr := b.VM.HealthCheck()
	intf := map[string]interface{}{
		"consensus": struct{}{},
		"vm":        vmIntf,
	}
	return intf, vmErr
}

func (b *bootstrapper) GetAncestors(vdr ids.ShortID, requestID uint32, vtxID ids.ID) error {
	startTime := time.Now()
	b.Config.Ctx.Log.Verbo("GetAncestors(%s, %d, %s) called", vdr, requestID, vtxID)
	vertex, err := b.Manager.GetVtx(vtxID)
	if err != nil || vertex.Status() == choices.Unknown {
		b.Config.Ctx.Log.Verbo("dropping getAncestors")
		return nil // Don't have the requested vertex. Drop message.
	}

	queue := make([]avalanche.Vertex, 1, b.Config.MultiputMaxContainersSent) // for BFS
	queue[0] = vertex
	ancestorsBytesLen := 0                                                  // length, in bytes, of vertex and its ancestors
	ancestorsBytes := make([][]byte, 0, b.Config.MultiputMaxContainersSent) // vertex and its ancestors in BFS order
	visited := ids.Set{}                                                    // IDs of vertices that have been in queue before
	visited.Add(vertex.ID())

	for len(ancestorsBytes) < b.Config.MultiputMaxContainersSent && len(queue) > 0 && time.Since(startTime) < b.Config.MaxTimeGetAncestors {
		var vtx avalanche.Vertex
		vtx, queue = queue[0], queue[1:] // pop
		vtxBytes := vtx.Bytes()
		// Ensure response size isn't too large. Include wrappers.IntLen because the size of the message
		// is included with each container, and the size is repr. by an int.
		if newLen := wrappers.IntLen + ancestorsBytesLen + len(vtxBytes); newLen < constants.MaxContainersLen {
			ancestorsBytes = append(ancestorsBytes, vtxBytes)
			ancestorsBytesLen = newLen
		} else { // reached maximum response size
			break
		}
		parents, err := vtx.Parents()
		if err != nil {
			return err
		}
		for _, parent := range parents {
			if parent.Status() == choices.Unknown { // Don't have this vertex;ignore
				continue
			}
			if parentID := parent.ID(); !visited.Contains(parentID) { // If already visited, ignore
				queue = append(queue, parent)
				visited.Add(parentID)
			}
		}
	}

	b.getAncestorsVtxs.Observe(float64(len(ancestorsBytes)))
	b.Config.Sender.SendMultiPut(vdr, requestID, ancestorsBytes)
	return nil
}<|MERGE_RESOLUTION|>--- conflicted
+++ resolved
@@ -495,11 +495,7 @@
 		return err
 	}
 
-<<<<<<< HEAD
-	if b.WeightTracker.EnoughConnectedWeight() {
-=======
 	if b.WeightTracker.EnoughConnectedWeight() && !b.started {
->>>>>>> b81b4d81
 		b.started = true
 		return b.Startup()
 	}
