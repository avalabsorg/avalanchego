--- conflicted
+++ resolved
@@ -16,12 +16,7 @@
 	"github.com/ava-labs/avalanchego/snow/consensus/avalanche"
 	"github.com/ava-labs/avalanchego/snow/engine/avalanche/vertex"
 	"github.com/ava-labs/avalanchego/snow/engine/common"
-<<<<<<< HEAD
-	"github.com/ava-labs/avalanchego/utils/constants"
-=======
->>>>>>> c401511e
 	"github.com/ava-labs/avalanchego/utils/formatting"
-	"github.com/ava-labs/avalanchego/utils/wrappers"
 	"github.com/ava-labs/avalanchego/version"
 )
 
@@ -39,7 +34,6 @@
 
 var (
 	_ AvalancheBootstrapper = &bootstrapper{}
-<<<<<<< HEAD
 
 	errUnexpectedTimeout = errors.New("unexpected timeout fired")
 )
@@ -50,21 +44,11 @@
 }
 
 func New(config Config, onFinished func(lastReqID uint32) error) (AvalancheBootstrapper, error) {
-	return newBootstrapper(config, onFinished)
-=======
-
-	errUnexpectedTimeout = errors.New("unexpected timeout fired")
-)
-
-type AvalancheBootstrapper interface {
-	common.Engine
-	common.Bootstrapable
-}
-
-func New(config Config, onFinished func(lastReqID uint32) error) (AvalancheBootstrapper, error) {
 	b := &bootstrapper{
 		Config: config,
-
+		NoOpFastSyncHandler: common.NoOpFastSyncHandler{
+			Log: config.Ctx.Log,
+		},
 		NoOpPutHandler: common.NoOpPutHandler{
 			Log: config.Ctx.Log,
 		},
@@ -77,7 +61,6 @@
 		NoOpAppHandler: common.NoOpAppHandler{
 			Log: config.Ctx.Log,
 		},
-
 		processedCache:           &cache.LRU{Size: cacheSize},
 		Fetcher:                  common.Fetcher{OnFinished: onFinished},
 		executedStateTransitions: math.MaxInt32,
@@ -108,21 +91,18 @@
 	config.Bootstrapable = b
 	b.Bootstrapper = common.NewCommonBootstrapper(config.Config)
 	return b, nil
->>>>>>> c401511e
 }
 
 type bootstrapper struct {
 	Config
-<<<<<<< HEAD
-=======
 
 	// list of NoOpsHandler for messages dropped by bootstrapper
+	common.NoOpFastSyncHandler
 	common.NoOpPutHandler
 	common.NoOpQueryHandler
 	common.NoOpChitsHandler
 	common.NoOpAppHandler
 
->>>>>>> c401511e
 	common.Bootstrapper
 	common.Fetcher
 	metrics
@@ -141,21 +121,6 @@
 	awaitingTimeout bool
 }
 
-<<<<<<< HEAD
-func newBootstrapper(
-	config Config,
-	onFinished func(lastReqID uint32) error,
-) (*bootstrapper, error) {
-	b := &bootstrapper{
-		Config:                   config,
-		processedCache:           &cache.LRU{Size: cacheSize},
-		Fetcher:                  common.Fetcher{OnFinished: onFinished},
-		executedStateTransitions: math.MaxInt32,
-	}
-
-	if err := b.metrics.Initialize("bs", config.Ctx.Registerer); err != nil {
-		return nil, err
-=======
 // Ancestors handles the receipt of multiple containers. Should be received in response to a GetAncestors message to [vdr]
 // with request ID [requestID]. Expects vtxs[0] to be the vertex requested in the corresponding GetAncestors.
 func (b *bootstrapper) Ancestors(vdr ids.ShortID, requestID uint32, vtxs [][]byte) error {
@@ -204,53 +169,12 @@
 	parents, err := vtx.Parents()
 	if err != nil {
 		return err
->>>>>>> c401511e
 	}
 	eligibleVertices := ids.NewSet(len(parents))
 	for _, parent := range parents {
 		eligibleVertices.Add(parent.ID())
 	}
 
-<<<<<<< HEAD
-	if err := b.VtxBlocked.SetParser(&vtxParser{
-		log:         config.Ctx.Log,
-		numAccepted: b.numAcceptedVts,
-		numDropped:  b.numDroppedVts,
-		manager:     b.Manager,
-	}); err != nil {
-		return nil, err
-	}
-
-	if err := b.TxBlocked.SetParser(&txParser{
-		log:         config.Ctx.Log,
-		numAccepted: b.numAcceptedTxs,
-		numDropped:  b.numDroppedTxs,
-		vm:          b.VM,
-	}); err != nil {
-		return nil, err
-	}
-
-	config.Bootstrapable = b
-	b.Bootstrapper = common.NewCommonBootstrapper(config.Config)
-	return b, nil
-}
-
-// CurrentAcceptedFrontier implements common.Bootstrapable interface
-// CurrentAcceptedFrontier returns the set of vertices that this node has accepted
-// that have no accepted children
-func (b *bootstrapper) CurrentAcceptedFrontier() ([]ids.ID, error) {
-	return b.Manager.Edge(), nil
-}
-
-// FilterAccepted implements common.Bootstrapable interface
-// FilterAccepted returns the IDs of vertices in [containerIDs] that this node has accepted
-func (b *bootstrapper) FilterAccepted(containerIDs []ids.ID) []ids.ID {
-	acceptedVtxIDs := make([]ids.ID, 0, len(containerIDs))
-	for _, vtxID := range containerIDs {
-		if vtx, err := b.Manager.GetVtx(vtxID); err == nil && vtx.Status() == choices.Accepted {
-			acceptedVtxIDs = append(acceptedVtxIDs, vtxID)
-		}
-=======
 	for _, vtxBytes := range vtxs[1:] { // Parse/persist all the vertices
 		vtx, err := b.Manager.ParseVtx(vtxBytes) // Persists the vtx
 		if err != nil {
@@ -325,7 +249,6 @@
 
 	if !b.Config.Subnet.IsBootstrapped() {
 		return b.RestartBootstrap(true)
->>>>>>> c401511e
 	}
 	return b.finish()
 }
@@ -428,7 +351,7 @@
 
 			// Add to queue of vertices to execute when bootstrapping finishes.
 			if pushed, err := b.VtxBlocked.Push(&vertexJob{
-				log:         b.Config.Ctx.Log,
+				log:         b.Ctx.Log,
 				numAccepted: b.numAcceptedVts,
 				numDropped:  b.numDroppedVts,
 				vtx:         vtx,
@@ -447,7 +370,7 @@
 			for _, tx := range txs {
 				// Add to queue of txs to execute when bootstrapping finishes.
 				if pushed, err := b.TxBlocked.Push(&txJob{
-					log:         b.Config.Ctx.Log,
+					log:         b.Ctx.Log,
 					numAccepted: b.numAcceptedTxs,
 					numDropped:  b.numDroppedTxs,
 					tx:          tx,
@@ -464,13 +387,9 @@
 
 			if verticesFetchedSoFar%common.StatusUpdateFrequency == 0 { // Periodically print progress
 				if !b.Config.SharedCfg.Restarted {
-<<<<<<< HEAD
-					b.Config.Ctx.Log.Info("fetched %d vertices", verticesFetchedSoFar)
-=======
 					b.Ctx.Log.Info("fetched %d vertices", verticesFetchedSoFar)
->>>>>>> c401511e
 				} else {
-					b.Config.Ctx.Log.Debug("fetched %d vertices", verticesFetchedSoFar)
+					b.Ctx.Log.Debug("fetched %d vertices", verticesFetchedSoFar)
 				}
 			}
 
@@ -514,113 +433,6 @@
 	return b.fetch()
 }
 
-<<<<<<< HEAD
-// MultiPut handles the receipt of multiple containers. Should be received in response to a GetAncestors message to [vdr]
-// with request ID [requestID]. Expects vtxs[0] to be the vertex requested in the corresponding GetAncestors.
-func (b *bootstrapper) MultiPut(vdr ids.ShortID, requestID uint32, vtxs [][]byte) error {
-	lenVtxs := len(vtxs)
-	if lenVtxs == 0 {
-		b.Config.Ctx.Log.Debug("MultiPut(%s, %d) contains no vertices", vdr, requestID)
-		return b.GetAncestorsFailed(vdr, requestID)
-	}
-	if lenVtxs > b.Config.MultiputMaxContainersReceived {
-		vtxs = vtxs[:b.Config.MultiputMaxContainersReceived]
-		b.Config.Ctx.Log.Debug("ignoring %d containers in multiput(%s, %d)",
-			lenVtxs-b.Config.MultiputMaxContainersReceived, vdr, requestID)
-	}
-
-	requestedVtxID, requested := b.OutstandingRequests.Remove(vdr, requestID)
-	vtx, err := b.Manager.ParseVtx(vtxs[0]) // first vertex should be the one we requested in GetAncestors request
-	if err != nil {
-		if !requested {
-			b.Config.Ctx.Log.Debug("failed to parse unrequested vertex from %s with requestID %d: %s", vdr, requestID, err)
-			return nil
-		}
-		b.Config.Ctx.Log.Debug("failed to parse requested vertex %s: %s", requestedVtxID, err)
-		b.Config.Ctx.Log.Verbo("vertex: %s", formatting.DumpBytes(vtxs[0]))
-		return b.fetch(requestedVtxID)
-	}
-
-	vtxID := vtx.ID()
-	// If the vertex is neither the requested vertex nor a needed vertex, return early and re-fetch if necessary
-	if requested && requestedVtxID != vtxID {
-		b.Config.Ctx.Log.Debug("received incorrect vertex from %s with vertexID %s", vdr, vtxID)
-		return b.fetch(requestedVtxID)
-	}
-	if !requested && !b.OutstandingRequests.Contains(vtxID) && !b.needToFetch.Contains(vtxID) {
-		b.Config.Ctx.Log.Debug("received un-needed vertex from %s with vertexID %s", vdr, vtxID)
-		return nil
-	}
-
-	// Do not remove from outstanding requests if this did not answer a specific outstanding request
-	// to ensure that real responses are not dropped in favor of potentially byzantine MultiPut messages that
-	// could force the node to bootstrap 1 vertex at a time.
-	b.needToFetch.Remove(vtxID)
-
-	// All vertices added to [processVertices] have received transitive votes from the accepted frontier
-	processVertices := make([]avalanche.Vertex, 1, len(vtxs)) // Process all of the valid vertices in this message
-	processVertices[0] = vtx
-	parents, err := vtx.Parents()
-	if err != nil {
-		return err
-	}
-	eligibleVertices := ids.NewSet(len(parents))
-	for _, parent := range parents {
-		eligibleVertices.Add(parent.ID())
-	}
-
-	for _, vtxBytes := range vtxs[1:] { // Parse/persist all the vertices
-		vtx, err := b.Manager.ParseVtx(vtxBytes) // Persists the vtx
-		if err != nil {
-			b.Config.Ctx.Log.Debug("failed to parse vertex: %s", err)
-			b.Config.Ctx.Log.Verbo("vertex: %s", formatting.DumpBytes(vtxBytes))
-			break
-		}
-		vtxID := vtx.ID()
-		if !eligibleVertices.Contains(vtxID) {
-			b.Config.Ctx.Log.Debug("received vertex that should not have been included in MultiPut from %s with vertexID %s", vdr, vtxID)
-			break
-		}
-		eligibleVertices.Remove(vtxID)
-		parents, err := vtx.Parents()
-		if err != nil {
-			return err
-		}
-		for _, parent := range parents {
-			eligibleVertices.Add(parent.ID())
-		}
-		processVertices = append(processVertices, vtx)
-		b.needToFetch.Remove(vtxID) // No need to fetch this vertex since we have it now
-	}
-
-	return b.process(processVertices...)
-}
-
-// GetAncestorsFailed is called when a GetAncestors message we sent fails
-func (b *bootstrapper) GetAncestorsFailed(vdr ids.ShortID, requestID uint32) error {
-	vtxID, ok := b.OutstandingRequests.Remove(vdr, requestID)
-	if !ok {
-		b.Config.Ctx.Log.Debug("GetAncestorsFailed(%s, %d) called but there was no outstanding request to this validator with this ID", vdr, requestID)
-		return nil
-	}
-	// Send another request for the vertex
-	return b.fetch(vtxID)
-}
-
-func (b *bootstrapper) Timeout() error {
-	if !b.awaitingTimeout {
-		return errUnexpectedTimeout
-	}
-	b.awaitingTimeout = false
-
-	if !b.Config.Subnet.IsBootstrapped() {
-		return b.RestartBootstrap(true)
-	}
-	return b.finish()
-}
-
-=======
->>>>>>> c401511e
 // ForceAccepted implements common.Bootstrapable interface
 // ForceAccepted starts bootstrapping. Process the vertices in [accepterContainerIDs].
 func (b *bootstrapper) ForceAccepted(acceptedContainerIDs []ids.ID) error {
@@ -633,7 +445,7 @@
 	// Append the list of accepted container IDs to pendingContainerIDs to ensure
 	// we iterate over every container that must be traversed.
 	pendingContainerIDs = append(pendingContainerIDs, acceptedContainerIDs...)
-	b.Config.Ctx.Log.Debug("Starting bootstrapping with %d missing vertices and %d from the accepted frontier", len(pendingContainerIDs), len(acceptedContainerIDs))
+	b.Ctx.Log.Debug("Starting bootstrapping with %d missing vertices and %d from the accepted frontier", len(pendingContainerIDs), len(acceptedContainerIDs))
 	toProcess := make([]avalanche.Vertex, 0, len(pendingContainerIDs))
 	for _, vtxID := range pendingContainerIDs {
 		if vtx, err := b.Manager.GetVtx(vtxID); err == nil {
@@ -655,43 +467,27 @@
 func (b *bootstrapper) checkFinish() error {
 	// If there are outstanding requests for vertices or we still need to fetch vertices, we can't finish
 	pendingJobs := b.VtxBlocked.MissingIDs()
-	if b.Config.Ctx.IsBootstrapped() || len(pendingJobs) > 0 || b.awaitingTimeout {
+	if b.Ctx.IsBootstrapped() || len(pendingJobs) > 0 || b.awaitingTimeout {
 		return nil
 	}
 
 	if !b.Config.SharedCfg.Restarted {
-<<<<<<< HEAD
-		b.Config.Ctx.Log.Info("bootstrapping fetched %d vertices. Executing transaction state transitions...", b.VtxBlocked.PendingJobs())
-=======
 		b.Ctx.Log.Info("bootstrapping fetched %d vertices. Executing transaction state transitions...", b.VtxBlocked.PendingJobs())
->>>>>>> c401511e
 	} else {
-		b.Config.Ctx.Log.Debug("bootstrapping fetched %d vertices. Executing transaction state transitions...", b.VtxBlocked.PendingJobs())
-	}
-
-<<<<<<< HEAD
-	_, err := b.TxBlocked.ExecuteAll(b.Config.Ctx, b, b.Config.SharedCfg.Restarted, b.Config.Ctx.DecisionDispatcher)
-=======
+		b.Ctx.Log.Debug("bootstrapping fetched %d vertices. Executing transaction state transitions...", b.VtxBlocked.PendingJobs())
+	}
+
 	_, err := b.TxBlocked.ExecuteAll(b.Config.Ctx, b, b.Config.SharedCfg.Restarted, b.Ctx.DecisionDispatcher)
->>>>>>> c401511e
 	if err != nil || b.Halted() {
 		return err
 	}
 
 	if !b.Config.SharedCfg.Restarted {
-<<<<<<< HEAD
-		b.Config.Ctx.Log.Info("executing vertex state transitions...")
-=======
 		b.Ctx.Log.Info("executing vertex state transitions...")
->>>>>>> c401511e
 	} else {
-		b.Config.Ctx.Log.Debug("executing vertex state transitions...")
-	}
-<<<<<<< HEAD
-	executedVts, err := b.VtxBlocked.ExecuteAll(b.Config.Ctx, b, b.Config.SharedCfg.Restarted, b.Config.Ctx.ConsensusDispatcher)
-=======
+		b.Ctx.Log.Debug("executing vertex state transitions...")
+	}
 	executedVts, err := b.VtxBlocked.ExecuteAll(b.Config.Ctx, b, b.Config.SharedCfg.Restarted, b.Ctx.ConsensusDispatcher)
->>>>>>> c401511e
 	if err != nil || b.Halted() {
 		return err
 	}
@@ -703,33 +499,21 @@
 	// bootstrapping process will terminate even as new vertices are being
 	// issued.
 	if executedVts > 0 && executedVts < previouslyExecuted/2 && b.Config.RetryBootstrap {
-<<<<<<< HEAD
-		b.Config.Ctx.Log.Debug("checking for more vertices before finishing bootstrapping")
-=======
 		b.Ctx.Log.Debug("checking for more vertices before finishing bootstrapping")
->>>>>>> c401511e
 		return b.RestartBootstrap(true)
 	}
 
 	// Notify the subnet that this chain is synced
-<<<<<<< HEAD
-	b.Config.Subnet.Bootstrapped(b.Config.Ctx.ChainID)
-=======
 	b.Config.Subnet.Bootstrapped(b.Ctx.ChainID)
->>>>>>> c401511e
 	b.processedCache.Flush()
 
 	// If the subnet hasn't finished bootstrapping, this chain should remain
 	// syncing.
 	if !b.Config.Subnet.IsBootstrapped() {
 		if !b.Config.SharedCfg.Restarted {
-<<<<<<< HEAD
-			b.Config.Ctx.Log.Info("waiting for the remaining chains in this subnet to finish syncing")
-=======
 			b.Ctx.Log.Info("waiting for the remaining chains in this subnet to finish syncing")
->>>>>>> c401511e
 		} else {
-			b.Config.Ctx.Log.Debug("waiting for the remaining chains in this subnet to finish syncing")
+			b.Ctx.Log.Debug("waiting for the remaining chains in this subnet to finish syncing")
 		}
 		// Restart bootstrapping after [bootstrappingDelay] to keep up to date
 		// on the latest tip.
@@ -753,98 +537,4 @@
 		return err
 	}
 	return nil
-<<<<<<< HEAD
-}
-
-// Connected implements the Engine interface.
-func (b *bootstrapper) Connected(nodeID ids.ShortID, nodeVersion version.Application) error {
-	// TODO: remove this check and replace with a different flow for WeightTracker
-	if nodeID != ids.ShortEmpty {
-		if err := b.VM.Connected(nodeID, nodeVersion); err != nil {
-			return err
-		}
-
-		if err := b.WeightTracker.AddWeightForNode(nodeID); err != nil {
-			return err
-		}
-	}
-
-	if b.WeightTracker.EnoughConnectedWeight() && !b.started {
-		b.started = true
-		return b.Startup()
-	}
-
-	return nil
-}
-
-// Disconnected implements the Engine interface.
-func (b *bootstrapper) Disconnected(nodeID ids.ShortID) error {
-	if err := b.VM.Disconnected(nodeID); err != nil {
-		return err
-	}
-
-	return b.WeightTracker.RemoveWeightForNode(nodeID)
-}
-
-func (b *bootstrapper) GetVM() common.VM                { return b.VM }
-func (b *bootstrapper) Context() *snow.ConsensusContext { return b.Config.Ctx }
-func (b *bootstrapper) IsBootstrapped() bool            { return b.Config.Ctx.IsBootstrapped() }
-
-func (b *bootstrapper) HealthCheck() (interface{}, error) {
-	vmIntf, vmErr := b.VM.HealthCheck()
-	intf := map[string]interface{}{
-		"consensus": struct{}{},
-		"vm":        vmIntf,
-	}
-	return intf, vmErr
-}
-
-func (b *bootstrapper) GetAncestors(vdr ids.ShortID, requestID uint32, vtxID ids.ID) error {
-	startTime := time.Now()
-	b.Config.Ctx.Log.Verbo("GetAncestors(%s, %d, %s) called", vdr, requestID, vtxID)
-	vertex, err := b.Manager.GetVtx(vtxID)
-	if err != nil || vertex.Status() == choices.Unknown {
-		b.Config.Ctx.Log.Verbo("dropping getAncestors")
-		return nil // Don't have the requested vertex. Drop message.
-	}
-
-	queue := make([]avalanche.Vertex, 1, b.Config.MultiputMaxContainersSent) // for BFS
-	queue[0] = vertex
-	ancestorsBytesLen := 0                                                  // length, in bytes, of vertex and its ancestors
-	ancestorsBytes := make([][]byte, 0, b.Config.MultiputMaxContainersSent) // vertex and its ancestors in BFS order
-	visited := ids.Set{}                                                    // IDs of vertices that have been in queue before
-	visited.Add(vertex.ID())
-
-	for len(ancestorsBytes) < b.Config.MultiputMaxContainersSent && len(queue) > 0 && time.Since(startTime) < b.Config.MaxTimeGetAncestors {
-		var vtx avalanche.Vertex
-		vtx, queue = queue[0], queue[1:] // pop
-		vtxBytes := vtx.Bytes()
-		// Ensure response size isn't too large. Include wrappers.IntLen because the size of the message
-		// is included with each container, and the size is repr. by an int.
-		if newLen := wrappers.IntLen + ancestorsBytesLen + len(vtxBytes); newLen < constants.MaxContainersLen {
-			ancestorsBytes = append(ancestorsBytes, vtxBytes)
-			ancestorsBytesLen = newLen
-		} else { // reached maximum response size
-			break
-		}
-		parents, err := vtx.Parents()
-		if err != nil {
-			return err
-		}
-		for _, parent := range parents {
-			if parent.Status() == choices.Unknown { // Don't have this vertex;ignore
-				continue
-			}
-			if parentID := parent.ID(); !visited.Contains(parentID) { // If already visited, ignore
-				queue = append(queue, parent)
-				visited.Add(parentID)
-			}
-		}
-	}
-
-	b.getAncestorsVtxs.Observe(float64(len(ancestorsBytes)))
-	b.Config.Sender.SendMultiPut(vdr, requestID, ancestorsBytes)
-	return nil
-=======
->>>>>>> c401511e
 }