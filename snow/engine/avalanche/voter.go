--- conflicted
+++ resolved
@@ -50,14 +50,9 @@
 		return
 	}
 
-<<<<<<< HEAD
-	txs := []conflicts.Tx(nil)
-	for _, orphanID := range v.t.Consensus.Orphans().List() {
-=======
 	orphans := v.t.Consensus.Orphans()
-	txs := make([]snowstorm.Tx, 0, orphans.Len())
+	txs := make([]conflicts.Tx, 0, orphans.Len())
 	for orphanID := range orphans {
->>>>>>> 2798154d
 		if tx, err := v.t.VM.GetTx(orphanID); err == nil {
 			txs = append(txs, tx)
 		} else {
