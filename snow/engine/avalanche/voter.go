--- conflicted
+++ resolved
@@ -23,13 +23,9 @@
 	deps      set.Set[ids.ID]
 }
 
-<<<<<<< HEAD
-func (v *voter) Dependencies() set.Set[ids.ID] { return v.deps }
-=======
-func (v *voter) Dependencies() ids.Set {
+func (v *voter) Dependencies() set.Set[ids.ID] {
 	return v.deps
 }
->>>>>>> a3742c7b
 
 // Mark that a dependency has been met.
 func (v *voter) Fulfill(ctx context.Context, id ids.ID) {
