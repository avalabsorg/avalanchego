// Copyright (C) 2019-2021, Ava Labs, Inc. All rights reserved.
// See the file LICENSE for licensing terms.

package common

import (
	"time"

	stdmath "math"

	"github.com/ava-labs/avalanchego/ids"
<<<<<<< HEAD
	"github.com/ava-labs/avalanchego/message"
=======
>>>>>>> afd102b4
	"github.com/ava-labs/avalanchego/snow/validators"
	"github.com/ava-labs/avalanchego/utils/math"
)

const (
	// StatusUpdateFrequency is how many containers should be processed between
	// logs
	StatusUpdateFrequency = 5000

	// MaxOutstandingGetAncestorsRequests is the maximum number of GetAncestors
	// sent but not responded to/failed
	MaxOutstandingGetAncestorsRequests = 10

	// MaxOutstandingBootstrapRequests is the maximum number of
	// GetAcceptedFrontier and GetAccepted messages sent but not responded
	// to/failed
	MaxOutstandingBootstrapRequests = 50

	// MaxTimeFetchingAncestors is the maximum amount of time to spend fetching
	// vertices during a call to GetAncestors
	MaxTimeFetchingAncestors = 50 * time.Millisecond
)

var _ Bootstrapper = &bootstrapper{}

type Bootstrapper interface {
	AcceptedFrontierHandler
	AcceptedHandler
	Haltable
	Startup() error
	Restart(reset bool) error
}

// bootstrapper implements the Handler interface.
// It collects mechanisms common to both snowman and avalanche bootstrappers
type bootstrapper struct {
	Config
	Halter

	gR GearRequester
	// Holds the beacons that were sampled for the accepted frontier
	sampledBeacons validators.Set
	// IDs of all the returned accepted frontiers
	acceptedFrontierSet ids.Set
	// IDs of the returned accepted containers and the stake weight that has
	// marked them as accepted
	acceptedVotes    map[ids.ID]uint64
	acceptedFrontier []ids.ID

	// True if RestartBootstrap has been called at least once
	Restarted bool

	// number of times the bootstrap has been attempted
	bootstrapAttempts int
}

func NewCommonBootstrapper(config Config) Bootstrapper {
	return &bootstrapper{
		Config: config,
		gR: NewGearRequester(
			config.Ctx.Log,
			[]message.Op{
				message.AcceptedFrontier,
				message.Accepted,
			}),
	}
}

// AcceptedFrontier implements the AcceptedFrontierHandler interface.
func (b *bootstrapper) AcceptedFrontier(validatorID ids.ShortID, requestID uint32, containerIDs []ids.ID) error {
	// ignores any late responses
	if requestID != b.Config.SharedCfg.RequestID {
		b.Ctx.Log.Debug("Received an Out-of-Sync AcceptedFrontier - validator: %v - expectedRequestID: %v, requestID: %v",
			validatorID, b.Config.SharedCfg.RequestID, requestID)
		return nil
	}

	if !b.gR.ConsumeRequested(message.AcceptedFrontier, validatorID) {
		return nil
	}

	b.acceptedFrontierSet.Add(containerIDs...)
	if err := b.sendGetAcceptedFrontiers(); err != nil {
		return err
	}

	// still waiting on requests
	if b.gR.CountRequested(message.AcceptedFrontier) != 0 {
		return nil
	}

	// We've received the accepted frontier from every bootstrap validator
	// Ask each bootstrap validator to filter the list of containers that we were
	// told are on the accepted frontier such that the list only contains containers
	// they think are accepted
	var err error

	// Create a newAlpha taking using the sampled beacon
	// Keep the proportion of b.Alpha in the newAlpha
	// newAlpha := totalSampledWeight * b.Alpha / totalWeight

	newAlpha := float64(b.sampledBeacons.Weight()*b.Alpha) / float64(b.Beacons.Weight())

	failedAcceptedFrontier := b.gR.GetAllFailed(message.AcceptedFrontier)
	failedBeaconWeight, err := b.Beacons.SubsetWeight(failedAcceptedFrontier)
	if err != nil {
		return err
	}

	// fail the bootstrap if the weight is not enough to bootstrap
	if float64(b.sampledBeacons.Weight())-newAlpha < float64(failedBeaconWeight) {
		if b.Config.RetryBootstrap {
			b.Ctx.Log.Debug("Not enough frontiers received, restarting bootstrap... - Beacons: %d - Failed Bootstrappers: %d "+
<<<<<<< HEAD
				"- bootstrap attempt: %d", b.Beacons.Len(), failedAcceptedFrontier.Len(), b.bootstrapAttempts)
=======
				"- bootstrap attempt: %d", b.Beacons.Len(), b.failedAcceptedFrontier.Len(), b.bootstrapAttempts)
>>>>>>> afd102b4
			return b.Restart(false)
		}

		b.Ctx.Log.Debug("Didn't receive enough frontiers - failed validators: %d, "+
			"bootstrap attempt: %d", failedAcceptedFrontier.Len(), b.bootstrapAttempts)
	}

	b.Config.SharedCfg.RequestID++
	b.acceptedFrontier = b.acceptedFrontierSet.List()
	return b.sendGetAccepted()
}

// GetAcceptedFrontierFailed implements the AcceptedFrontierHandler interface.
func (b *bootstrapper) GetAcceptedFrontierFailed(validatorID ids.ShortID, requestID uint32) error {
	// ignores any late responses
	if requestID != b.Config.SharedCfg.RequestID {
		b.Ctx.Log.Debug("Received an Out-of-Sync GetAcceptedFrontierFailed - validator: %v - expectedRequestID: %v, requestID: %v",
			validatorID, b.Config.SharedCfg.RequestID, requestID)
		return nil
	}

	if err := b.gR.AddFailed(message.AcceptedFrontier, validatorID); err != nil {
		return err
	}

	return b.AcceptedFrontier(validatorID, requestID, nil)
}

// Accepted implements the AcceptedHandler interface.
func (b *bootstrapper) Accepted(validatorID ids.ShortID, requestID uint32, containerIDs []ids.ID) error {
	// ignores any late responses
	if requestID != b.Config.SharedCfg.RequestID {
		b.Ctx.Log.Debug("Received an Out-of-Sync Accepted - validator: %v - expectedRequestID: %v, requestID: %v",
			validatorID, b.Config.SharedCfg.RequestID, requestID)
		return nil
	}

	if !b.gR.ConsumeRequested(message.Accepted, validatorID) {
		return nil
	}

	weight := uint64(0)
	if w, ok := b.Beacons.GetWeight(validatorID); ok {
		weight = w
	}

	for _, containerID := range containerIDs {
		previousWeight := b.acceptedVotes[containerID]
		newWeight, err := math.Add64(weight, previousWeight)
		if err != nil {
			b.Ctx.Log.Error("Error calculating the Accepted votes - weight: %v, previousWeight: %v", weight, previousWeight)
			newWeight = stdmath.MaxUint64
		}
		b.acceptedVotes[containerID] = newWeight
	}

	if err := b.sendGetAccepted(); err != nil {
		return err
	}

	// wait on pending responses
	if b.gR.CountRequested(message.Accepted) != 0 {
		return nil
	}

	// We've received the filtered accepted frontier from every bootstrap validator
	// Accept all containers that have a sufficient weight behind them
	accepted := make([]ids.ID, 0, len(b.acceptedVotes))
	for containerID, weight := range b.acceptedVotes {
		if weight >= b.Alpha {
			accepted = append(accepted, containerID)
		}
	}

	// if we don't have enough weight for the bootstrap to be accepted then retry or fail the bootstrap
	size := len(accepted)
	failedAccepted := b.gR.GetAllFailed(message.Accepted)
	if size == 0 && b.Beacons.Len() > 0 {
		// retry the bootstrap if the weight is not enough to bootstrap
		failedBeaconWeight, err := b.Beacons.SubsetWeight(failedAccepted)
		if err != nil {
			return err
		}

		// in a zero network there will be no accepted votes but the voting weight will be greater than the failed weight
		if b.Config.RetryBootstrap && b.Beacons.Weight()-b.Alpha < failedBeaconWeight {
			b.Ctx.Log.Debug("Not enough votes received, restarting bootstrap... - Beacons: %d - Failed Bootstrappers: %d "+
<<<<<<< HEAD
				"- bootstrap attempt: %d", b.Beacons.Len(), failedAccepted.Len(), b.bootstrapAttempts)
=======
				"- bootstrap attempt: %d", b.Beacons.Len(), b.failedAccepted.Len(), b.bootstrapAttempts)
>>>>>>> afd102b4
			return b.Restart(false)
		}
	}

	if !b.Config.SharedCfg.Restarted {
		b.Ctx.Log.Info("Bootstrapping started syncing with %d vertices in the accepted frontier", size)
	} else {
		b.Ctx.Log.Debug("Bootstrapping started syncing with %d vertices in the accepted frontier", size)
	}

	return b.Bootstrapable.ForceAccepted(accepted)
}

// GetAcceptedFailed implements the AcceptedHandler interface.
func (b *bootstrapper) GetAcceptedFailed(validatorID ids.ShortID, requestID uint32) error {
	// ignores any late responses
	if requestID != b.Config.SharedCfg.RequestID {
		b.Ctx.Log.Debug("Received an Out-of-Sync GetAcceptedFailed - validator: %v - expectedRequestID: %v, requestID: %v",
			validatorID, b.Config.SharedCfg.RequestID, requestID)
		return nil
	}

<<<<<<< HEAD
	if err := b.gR.AddFailed(message.Accepted, validatorID); err != nil {
		return err
	}

=======
	// If we can't get a response from [validatorID], act as though they said
	// that they think none of the containers we sent them in GetAccepted are accepted
	b.failedAccepted.Add(validatorID)
>>>>>>> afd102b4
	return b.Accepted(validatorID, requestID, nil)
}

func (b *bootstrapper) Startup() error {
	beacons, err := b.Beacons.Sample(b.Config.SampleK)
	if err != nil {
		return err
	}

	b.sampledBeacons = validators.NewSet()
	err = b.sampledBeacons.Set(beacons)
	if err != nil {
		return err
	}

	b.gR.ClearToRequest(message.AcceptedFrontier)
	for _, vdr := range beacons {
		vdrID := vdr.ID()
		if err := b.gR.PushToRequest(message.AcceptedFrontier, vdrID); err != nil {
			return err
		}
	}
	b.gR.ClearRequested(message.AcceptedFrontier)
	b.gR.ClearFailed(message.AcceptedFrontier)
	b.acceptedFrontierSet.Clear()

	b.gR.ClearToRequest(message.Accepted)
	for _, vdr := range b.Beacons.List() {
		vdrID := vdr.ID()
		if err := b.gR.PushToRequest(message.Accepted, vdrID); err != nil {
			return err
		}
	}

	b.gR.ClearRequested(message.Accepted)
	b.gR.ClearFailed(message.Accepted)
	b.acceptedVotes = make(map[ids.ID]uint64)

	b.bootstrapAttempts++
	if !b.gR.HasToRequest(message.AcceptedFrontier) {
		b.Ctx.Log.Info("Bootstrapping skipped due to no provided bootstraps")
		return b.Bootstrapable.ForceAccepted(nil)
	}

	b.Config.SharedCfg.RequestID++
	return b.sendGetAcceptedFrontiers()
}

func (b *bootstrapper) Restart(reset bool) error {
	// resets the attempts when we're pulling blocks/vertices we don't want to
	// fail the bootstrap at that stage
	if reset {
		b.Ctx.Log.Debug("Checking for new frontiers")

		b.Config.SharedCfg.Restarted = true
		b.bootstrapAttempts = 0
	}

	if b.bootstrapAttempts > 0 && b.bootstrapAttempts%b.RetryBootstrapWarnFrequency == 0 {
		b.Ctx.Log.Debug("continuing to attempt to bootstrap after %d failed attempts. Is this node connected to the internet?",
			b.bootstrapAttempts)
	}

	return b.Startup()
}

// Ask up to [MaxOutstandingBootstrapRequests] bootstrap validators to send
// their accepted frontier with the current accepted frontier
func (b *bootstrapper) sendGetAcceptedFrontiers() error {
	validators := ids.NewShortSet(1)

	frontiersToRequest := MaxOutstandingBootstrapRequests - b.gR.CountRequested(message.AcceptedFrontier)
	vdrsList := b.gR.PopToRequest(message.AcceptedFrontier, frontiersToRequest)
	if err := b.gR.RecordRequested(message.AcceptedFrontier, vdrsList); err != nil {
		return err
	}
	validators.Add(vdrsList...)

	if validators.Len() > 0 {
		b.Sender.SendGetAcceptedFrontier(validators, b.Config.SharedCfg.RequestID)
	}

	return nil
}

// Ask up to [MaxOutstandingBootstrapRequests] bootstrap validators to send
// their filtered accepted frontier
func (b *bootstrapper) sendGetAccepted() error {
	vdrs := ids.NewShortSet(1)

	acceptedFrontiersToRequest := MaxOutstandingBootstrapRequests - b.gR.CountRequested(message.Accepted)
	vdrsList := b.gR.PopToRequest(message.Accepted, acceptedFrontiersToRequest)
	if err := b.gR.RecordRequested(message.Accepted, vdrsList); err != nil {
		return err
	}
	vdrs.Add(vdrsList...)

	if vdrs.Len() > 0 {
		b.Ctx.Log.Debug("sent %d more GetAccepted messages with %d more to send",
			vdrs.Len(), b.gR.CountRequested(message.Accepted))
		b.Sender.SendGetAccepted(vdrs, b.Config.SharedCfg.RequestID, b.acceptedFrontier)
	}

	return nil
}<|MERGE_RESOLUTION|>--- conflicted
+++ resolved
@@ -9,10 +9,7 @@
 	stdmath "math"
 
 	"github.com/ava-labs/avalanchego/ids"
-<<<<<<< HEAD
 	"github.com/ava-labs/avalanchego/message"
-=======
->>>>>>> afd102b4
 	"github.com/ava-labs/avalanchego/snow/validators"
 	"github.com/ava-labs/avalanchego/utils/math"
 )
@@ -126,11 +123,7 @@
 	if float64(b.sampledBeacons.Weight())-newAlpha < float64(failedBeaconWeight) {
 		if b.Config.RetryBootstrap {
 			b.Ctx.Log.Debug("Not enough frontiers received, restarting bootstrap... - Beacons: %d - Failed Bootstrappers: %d "+
-<<<<<<< HEAD
 				"- bootstrap attempt: %d", b.Beacons.Len(), failedAcceptedFrontier.Len(), b.bootstrapAttempts)
-=======
-				"- bootstrap attempt: %d", b.Beacons.Len(), b.failedAcceptedFrontier.Len(), b.bootstrapAttempts)
->>>>>>> afd102b4
 			return b.Restart(false)
 		}
 
@@ -218,11 +211,7 @@
 		// in a zero network there will be no accepted votes but the voting weight will be greater than the failed weight
 		if b.Config.RetryBootstrap && b.Beacons.Weight()-b.Alpha < failedBeaconWeight {
 			b.Ctx.Log.Debug("Not enough votes received, restarting bootstrap... - Beacons: %d - Failed Bootstrappers: %d "+
-<<<<<<< HEAD
 				"- bootstrap attempt: %d", b.Beacons.Len(), failedAccepted.Len(), b.bootstrapAttempts)
-=======
-				"- bootstrap attempt: %d", b.Beacons.Len(), b.failedAccepted.Len(), b.bootstrapAttempts)
->>>>>>> afd102b4
 			return b.Restart(false)
 		}
 	}
@@ -245,16 +234,12 @@
 		return nil
 	}
 
-<<<<<<< HEAD
-	if err := b.gR.AddFailed(message.Accepted, validatorID); err != nil {
-		return err
-	}
-
-=======
 	// If we can't get a response from [validatorID], act as though they said
 	// that they think none of the containers we sent them in GetAccepted are accepted
-	b.failedAccepted.Add(validatorID)
->>>>>>> afd102b4
+	if err := b.gR.AddFailed(message.Accepted, validatorID); err != nil {
+		return err
+	}
+
 	return b.Accepted(validatorID, requestID, nil)
 }
 
