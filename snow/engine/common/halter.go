--- conflicted
+++ resolved
@@ -7,13 +7,7 @@
 	"sync/atomic"
 )
 
-<<<<<<< HEAD
-var (
-	_ Haltable = &Halter{}
-)
-=======
 var _ Haltable = &Halter{}
->>>>>>> a99610a9
 
 type Haltable interface {
 	Halt()
