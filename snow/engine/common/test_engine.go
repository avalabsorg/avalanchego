// Copyright (C) 2019-2022, Ava Labs, Inc. All rights reserved.
// See the file LICENSE for licensing terms.

package common

import (
	"context"
	"errors"
	"testing"
	"time"

	"github.com/ava-labs/avalanchego/ids"
	"github.com/ava-labs/avalanchego/snow"
	"github.com/ava-labs/avalanchego/version"
)

var (
	errTimeout                       = errors.New("unexpectedly called Timeout")
	errGossip                        = errors.New("unexpectedly called Gossip")
	errNotify                        = errors.New("unexpectedly called Notify")
	errGetStateSummaryFrontier       = errors.New("unexpectedly called GetStateSummaryFrontier")
	errGetStateSummaryFrontierFailed = errors.New("unexpectedly called GetStateSummaryFrontierFailed")
	errStateSummaryFrontier          = errors.New("unexpectedly called StateSummaryFrontier")
	errGetAcceptedStateSummary       = errors.New("unexpectedly called GetAcceptedStateSummary")
	errGetAcceptedStateSummaryFailed = errors.New("unexpectedly called GetAcceptedStateSummaryFailed")
	errAcceptedStateSummary          = errors.New("unexpectedly called AcceptedStateSummary")
	errGetAcceptedFrontier           = errors.New("unexpectedly called GetAcceptedFrontier")
	errGetAcceptedFrontierFailed     = errors.New("unexpectedly called GetAcceptedFrontierFailed")
	errAcceptedFrontier              = errors.New("unexpectedly called AcceptedFrontier")
	errGetAccepted                   = errors.New("unexpectedly called GetAccepted")
	errGetAcceptedFailed             = errors.New("unexpectedly called GetAcceptedFailed")
	errAccepted                      = errors.New("unexpectedly called Accepted")
	errGet                           = errors.New("unexpectedly called Get")
	errGetAncestors                  = errors.New("unexpectedly called GetAncestors")
	errGetFailed                     = errors.New("unexpectedly called GetFailed")
	errGetAncestorsFailed            = errors.New("unexpectedly called GetAncestorsFailed")
	errPut                           = errors.New("unexpectedly called Put")
	errAncestors                     = errors.New("unexpectedly called Ancestors")
	errPushQuery                     = errors.New("unexpectedly called PushQuery")
	errPullQuery                     = errors.New("unexpectedly called PullQuery")
	errQueryFailed                   = errors.New("unexpectedly called QueryFailed")
	errChits                         = errors.New("unexpectedly called Chits")
	errStart                         = errors.New("unexpectedly called Start")

	_ Engine = &EngineTest{}
)

// EngineTest is a test engine
type EngineTest struct {
	T *testing.T

	CantStart,

	CantIsBootstrapped,
	CantTimeout,
	CantGossip,
	CantHalt,
	CantShutdown,

	CantContext,

	CantNotify,

	CantGetStateSummaryFrontier,
	CantGetStateSummaryFrontierFailed,
	CantStateSummaryFrontier,

	CantGetAcceptedStateSummary,
	CantGetAcceptedStateSummaryFailed,
	CantAcceptedStateSummary,

	CantGetAcceptedFrontier,
	CantGetAcceptedFrontierFailed,
	CantAcceptedFrontier,

	CantGetAccepted,
	CantGetAcceptedFailed,
	CantAccepted,

	CantGet,
	CantGetAncestors,
	CantGetFailed,
	CantGetAncestorsFailed,
	CantPut,
	CantAncestors,

	CantPushQuery,
	CantPullQuery,
	CantQueryFailed,
	CantChits,

	CantConnected,
	CantDisconnected,

	CantHealth,

	CantCrossChainAppRequest,
	CantCrossChainAppRequestFailed,
	CantCrossChainAppResponse,

	CantAppRequest,
	CantAppResponse,
	CantAppGossip,
	CantAppRequestFailed,

	CantGetVM bool

	StartF                                             func(startReqID uint32) error
	IsBootstrappedF                                    func() bool
	ContextF                                           func() *snow.ConsensusContext
	HaltF                                              func()
	TimeoutF, GossipF, ShutdownF                       func() error
	NotifyF                                            func(Message) error
	GetF, GetAncestorsF, PullQueryF                    func(ctx context.Context, nodeID ids.NodeID, requestID uint32, containerID ids.ID) error
	PutF, PushQueryF                                   func(ctx context.Context, nodeID ids.NodeID, requestID uint32, container []byte) error
	AncestorsF                                         func(ctx context.Context, nodeID ids.NodeID, requestID uint32, containers [][]byte) error
	AcceptedFrontierF, GetAcceptedF, AcceptedF, ChitsF func(ctx context.Context, nodeID ids.NodeID, requestID uint32, containerIDs []ids.ID) error
	GetStateSummaryFrontierF, GetStateSummaryFrontierFailedF, GetAcceptedStateSummaryFailedF,
	GetAcceptedFrontierF, GetFailedF, GetAncestorsFailedF,
<<<<<<< HEAD
	QueryFailedF, GetAcceptedFrontierFailedF, GetAcceptedFailedF, AppRequestFailedF func(ctx context.Context, nodeID ids.NodeID, requestID uint32) error
	StateSummaryFrontierF     func(ctx context.Context, nodeID ids.NodeID, requestID uint32, summary []byte) error
	GetAcceptedStateSummaryF  func(ctx context.Context, nodeID ids.NodeID, requestID uint32, keys []uint64) error
	AcceptedStateSummaryF     func(ctx context.Context, nodeID ids.NodeID, requestID uint32, summaryIDs []ids.ID) error
	ConnectedF                func(nodeID ids.NodeID, nodeVersion *version.Application) error
	DisconnectedF             func(nodeID ids.NodeID) error
	HealthF                   func() (interface{}, error)
	GetVMF                    func() VM
	AppRequestF, AppResponseF func(ctx context.Context, nodeID ids.NodeID, requestID uint32, msg []byte) error
	AppGossipF                func(ctx context.Context, nodeID ids.NodeID, msg []byte) error
=======
	QueryFailedF, GetAcceptedFrontierFailedF, GetAcceptedFailedF func(nodeID ids.NodeID, requestID uint32) error
	AppRequestFailedF                             func(nodeID ids.NodeID, requestID uint32) error
	StateSummaryFrontierF                         func(nodeID ids.NodeID, requestID uint32, summary []byte) error
	GetAcceptedStateSummaryF                      func(nodeID ids.NodeID, requestID uint32, keys []uint64) error
	AcceptedStateSummaryF                         func(nodeID ids.NodeID, requestID uint32, summaryIDs []ids.ID) error
	ConnectedF                                    func(nodeID ids.NodeID, nodeVersion *version.Application) error
	DisconnectedF                                 func(nodeID ids.NodeID) error
	HealthF                                       func() (interface{}, error)
	GetVMF                                        func() VM
	AppRequestF, AppResponseF                     func(nodeID ids.NodeID, requestID uint32, msg []byte) error
	AppGossipF                                    func(nodeID ids.NodeID, msg []byte) error
	CrossChainAppRequestF, CrossChainAppResponseF func(chainID ids.ID, requestID uint32, msg []byte) error
	CrossChainAppRequestFailedF                   func(chainID ids.ID, requestID uint32) error
>>>>>>> 69af524a
}

func (e *EngineTest) Default(cant bool) {
	e.CantStart = cant
	e.CantIsBootstrapped = cant
	e.CantTimeout = cant
	e.CantGossip = cant
	e.CantHalt = cant
	e.CantShutdown = cant
	e.CantContext = cant
	e.CantNotify = cant
	e.CantGetStateSummaryFrontier = cant
	e.CantGetStateSummaryFrontierFailed = cant
	e.CantStateSummaryFrontier = cant
	e.CantGetAcceptedStateSummary = cant
	e.CantGetAcceptedStateSummaryFailed = cant
	e.CantAcceptedStateSummary = cant
	e.CantGetAcceptedFrontier = cant
	e.CantGetAcceptedFrontierFailed = cant
	e.CantAcceptedFrontier = cant
	e.CantGetAccepted = cant
	e.CantGetAcceptedFailed = cant
	e.CantAccepted = cant
	e.CantGet = cant
	e.CantGetAncestors = cant
	e.CantGetAncestorsFailed = cant
	e.CantGetFailed = cant
	e.CantPut = cant
	e.CantAncestors = cant
	e.CantPushQuery = cant
	e.CantPullQuery = cant
	e.CantQueryFailed = cant
	e.CantChits = cant
	e.CantConnected = cant
	e.CantDisconnected = cant
	e.CantHealth = cant
	e.CantAppRequest = cant
	e.CantAppRequestFailed = cant
	e.CantAppResponse = cant
	e.CantAppGossip = cant
	e.CantGetVM = cant
	e.CantCrossChainAppRequest = cant
	e.CantCrossChainAppRequestFailed = cant
	e.CantCrossChainAppResponse = cant
}

func (e *EngineTest) Start(startReqID uint32) error {
	if e.StartF != nil {
		return e.StartF(startReqID)
	}
	if e.CantStart && e.T != nil {
		e.T.Fatalf("Unexpectedly called Start")
	}
	return errStart
}

func (e *EngineTest) Context() *snow.ConsensusContext {
	if e.ContextF != nil {
		return e.ContextF()
	}
	if e.CantContext && e.T != nil {
		e.T.Fatalf("Unexpectedly called Context")
	}
	return nil
}

func (e *EngineTest) Timeout() error {
	if e.TimeoutF != nil {
		return e.TimeoutF()
	}
	if !e.CantTimeout {
		return nil
	}
	if e.T != nil {
		e.T.Fatal(errTimeout)
	}
	return errTimeout
}

func (e *EngineTest) Gossip() error {
	if e.GossipF != nil {
		return e.GossipF()
	}
	if !e.CantGossip {
		return nil
	}
	if e.T != nil {
		e.T.Fatal(errGossip)
	}
	return errGossip
}

func (e *EngineTest) Halt() {
	if e.HaltF != nil {
		e.HaltF()
	} else if e.CantHalt && e.T != nil {
		e.T.Fatalf("Unexpectedly called Halt")
	}
}

func (e *EngineTest) Shutdown() error {
	if e.ShutdownF != nil {
		return e.ShutdownF()
	}
	if !e.CantShutdown {
		return nil
	}
	if e.T != nil {
		e.T.Fatal(errShutdown)
	}
	return errShutdown
}

func (e *EngineTest) Notify(msg Message) error {
	if e.NotifyF != nil {
		return e.NotifyF(msg)
	}
	if !e.CantNotify {
		return nil
	}
	if e.T != nil {
		e.T.Fatal(errNotify)
	}
	return errNotify
}

func (e *EngineTest) GetStateSummaryFrontier(ctx context.Context, validatorID ids.NodeID, requestID uint32) error {
	if e.GetStateSummaryFrontierF != nil {
		return e.GetStateSummaryFrontierF(ctx, validatorID, requestID)
	}
	if e.CantGetStateSummaryFrontier && e.T != nil {
		e.T.Fatalf("Unexpectedly called GetStateSummaryFrontier")
	}
	return errGetStateSummaryFrontier
}

func (e *EngineTest) StateSummaryFrontier(ctx context.Context, validatorID ids.NodeID, requestID uint32, summary []byte) error {
	if e.StateSummaryFrontierF != nil {
		return e.StateSummaryFrontierF(ctx, validatorID, requestID, summary)
	}
	if e.CantGetStateSummaryFrontier && e.T != nil {
		e.T.Fatalf("Unexpectedly called CantStateSummaryFrontier")
	}
	return errStateSummaryFrontier
}

func (e *EngineTest) GetStateSummaryFrontierFailed(ctx context.Context, validatorID ids.NodeID, requestID uint32) error {
	if e.GetStateSummaryFrontierFailedF != nil {
		return e.GetStateSummaryFrontierFailedF(ctx, validatorID, requestID)
	}
	if e.CantGetStateSummaryFrontierFailed && e.T != nil {
		e.T.Fatalf("Unexpectedly called GetStateSummaryFrontierFailed")
	}
	return errGetStateSummaryFrontierFailed
}

func (e *EngineTest) GetAcceptedStateSummary(ctx context.Context, validatorID ids.NodeID, requestID uint32, keys []uint64) error {
	if e.GetAcceptedStateSummaryF != nil {
		return e.GetAcceptedStateSummaryF(ctx, validatorID, requestID, keys)
	}
	if e.CantGetAcceptedStateSummary && e.T != nil {
		e.T.Fatalf("Unexpectedly called GetAcceptedStateSummary")
	}
	return errGetAcceptedStateSummary
}

func (e *EngineTest) AcceptedStateSummary(ctx context.Context, validatorID ids.NodeID, requestID uint32, summaryIDs []ids.ID) error {
	if e.AcceptedStateSummaryF != nil {
		return e.AcceptedStateSummaryF(ctx, validatorID, requestID, summaryIDs)
	}
	if e.CantAcceptedStateSummary && e.T != nil {
		e.T.Fatalf("Unexpectedly called AcceptedStateSummary")
	}
	return errAcceptedStateSummary
}

func (e *EngineTest) GetAcceptedStateSummaryFailed(ctx context.Context, validatorID ids.NodeID, requestID uint32) error {
	if e.GetAcceptedStateSummaryFailedF != nil {
		return e.GetAcceptedStateSummaryFailedF(ctx, validatorID, requestID)
	}
	if e.CantGetAcceptedStateSummaryFailed && e.T != nil {
		e.T.Fatalf("Unexpectedly called GetAcceptedStateSummaryFailed")
	}
	return errGetAcceptedStateSummaryFailed
}

func (e *EngineTest) GetAcceptedFrontier(ctx context.Context, nodeID ids.NodeID, requestID uint32) error {
	if e.GetAcceptedFrontierF != nil {
		return e.GetAcceptedFrontierF(ctx, nodeID, requestID)
	}
	if !e.CantGetAcceptedFrontier {
		return nil
	}
	if e.T != nil {
		e.T.Fatal(errGetAcceptedFrontier)
	}
	return errGetAcceptedFrontier
}

func (e *EngineTest) GetAcceptedFrontierFailed(ctx context.Context, nodeID ids.NodeID, requestID uint32) error {
	if e.GetAcceptedFrontierFailedF != nil {
		return e.GetAcceptedFrontierFailedF(ctx, nodeID, requestID)
	}
	if !e.CantGetAcceptedFrontierFailed {
		return nil
	}
	if e.T != nil {
		e.T.Fatal(errGetAcceptedFrontierFailed)
	}
	return errGetAcceptedFrontierFailed
}

func (e *EngineTest) AcceptedFrontier(ctx context.Context, nodeID ids.NodeID, requestID uint32, containerIDs []ids.ID) error {
	if e.AcceptedFrontierF != nil {
		return e.AcceptedFrontierF(ctx, nodeID, requestID, containerIDs)
	}
	if !e.CantAcceptedFrontier {
		return nil
	}
	if e.T != nil {
		e.T.Fatal(errAcceptedFrontier)
	}
	return errAcceptedFrontier
}

func (e *EngineTest) GetAccepted(ctx context.Context, nodeID ids.NodeID, requestID uint32, containerIDs []ids.ID) error {
	if e.GetAcceptedF != nil {
		return e.GetAcceptedF(ctx, nodeID, requestID, containerIDs)
	}
	if !e.CantGetAccepted {
		return nil
	}
	if e.T != nil {
		e.T.Fatal(errGetAccepted)
	}
	return errGetAccepted
}

func (e *EngineTest) GetAcceptedFailed(ctx context.Context, nodeID ids.NodeID, requestID uint32) error {
	if e.GetAcceptedFailedF != nil {
		return e.GetAcceptedFailedF(ctx, nodeID, requestID)
	}
	if !e.CantGetAcceptedFailed {
		return nil
	}
	if e.T != nil {
		e.T.Fatal(errGetAcceptedFailed)
	}
	return errGetAcceptedFailed
}

func (e *EngineTest) Accepted(ctx context.Context, nodeID ids.NodeID, requestID uint32, containerIDs []ids.ID) error {
	if e.AcceptedF != nil {
		return e.AcceptedF(ctx, nodeID, requestID, containerIDs)
	}
	if !e.CantAccepted {
		return nil
	}
	if e.T != nil {
		e.T.Fatal(errAccepted)
	}
	return errAccepted
}

func (e *EngineTest) Get(ctx context.Context, nodeID ids.NodeID, requestID uint32, containerID ids.ID) error {
	if e.GetF != nil {
		return e.GetF(ctx, nodeID, requestID, containerID)
	}
	if !e.CantGet {
		return nil
	}
	if e.T != nil {
		e.T.Fatal(errGet)
	}
	return errGet
}

func (e *EngineTest) GetAncestors(ctx context.Context, nodeID ids.NodeID, requestID uint32, containerID ids.ID) error {
	if e.GetAncestorsF != nil {
		return e.GetAncestorsF(ctx, nodeID, requestID, containerID)
	}
	if !e.CantGetAncestors {
		return nil
	}
	if e.T != nil {
		e.T.Fatal(errGetAncestors)
	}
	return errGetAncestors
}

func (e *EngineTest) GetFailed(ctx context.Context, nodeID ids.NodeID, requestID uint32) error {
	if e.GetFailedF != nil {
		return e.GetFailedF(ctx, nodeID, requestID)
	}
	if !e.CantGetFailed {
		return nil
	}
	if e.T != nil {
		e.T.Fatal(errGetFailed)
	}
	return errGetFailed
}

func (e *EngineTest) GetAncestorsFailed(ctx context.Context, nodeID ids.NodeID, requestID uint32) error {
	if e.GetAncestorsFailedF != nil {
		return e.GetAncestorsFailedF(ctx, nodeID, requestID)
	}
	if e.CantGetAncestorsFailed {
		return nil
	}
	if e.T != nil {
		e.T.Fatal(errGetAncestorsFailed)
	}
	return errGetAncestorsFailed
}

func (e *EngineTest) Put(ctx context.Context, nodeID ids.NodeID, requestID uint32, container []byte) error {
	if e.PutF != nil {
		return e.PutF(ctx, nodeID, requestID, container)
	}
	if !e.CantPut {
		return nil
	}
	if e.T != nil {
		e.T.Fatal(errPut)
	}
	return errPut
}

func (e *EngineTest) Ancestors(ctx context.Context, nodeID ids.NodeID, requestID uint32, containers [][]byte) error {
	if e.AncestorsF != nil {
		return e.AncestorsF(ctx, nodeID, requestID, containers)
	}
	if !e.CantAncestors {
		return nil
	}
	if e.T != nil {
		e.T.Fatal(errAncestors)
	}
	return errAncestors
}

func (e *EngineTest) PushQuery(ctx context.Context, nodeID ids.NodeID, requestID uint32, container []byte) error {
	if e.PushQueryF != nil {
		return e.PushQueryF(ctx, nodeID, requestID, container)
	}
	if !e.CantPushQuery {
		return nil
	}
	if e.T != nil {
		e.T.Fatal(errPushQuery)
	}
	return errPushQuery
}

func (e *EngineTest) PullQuery(ctx context.Context, nodeID ids.NodeID, requestID uint32, containerID ids.ID) error {
	if e.PullQueryF != nil {
		return e.PullQueryF(ctx, nodeID, requestID, containerID)
	}
	if !e.CantPullQuery {
		return nil
	}
	if e.T != nil {
		e.T.Fatal(errPullQuery)
	}
	return errPullQuery
}

func (e *EngineTest) QueryFailed(ctx context.Context, nodeID ids.NodeID, requestID uint32) error {
	if e.QueryFailedF != nil {
		return e.QueryFailedF(ctx, nodeID, requestID)
	}
	if !e.CantQueryFailed {
		return nil
	}
	if e.T != nil {
		e.T.Fatal(errQueryFailed)
	}
	return errQueryFailed
}

<<<<<<< HEAD
func (e *EngineTest) AppRequest(ctx context.Context, nodeID ids.NodeID, requestID uint32, deadline time.Time, request []byte) error {
=======
func (e *EngineTest) CrossChainAppRequest(chainID ids.ID, requestID uint32, deadline time.Time, request []byte) error {
	if e.CrossChainAppRequestF != nil {
		return e.CrossChainAppRequestF(chainID, requestID, request)
	}
	if !e.CantCrossChainAppRequest {
		return nil
	}
	if e.T != nil {
		e.T.Fatal(errCrossChainAppRequest)
	}

	return errCrossChainAppRequest
}

func (e *EngineTest) CrossChainAppRequestFailed(chainID ids.ID, requestID uint32) error {
	if e.CrossChainAppRequestFailedF != nil {
		return e.CrossChainAppRequestFailedF(chainID, requestID)
	}
	if !e.CantCrossChainAppRequestFailed {
		return nil
	}
	if e.T != nil {
		e.T.Fatal(errCrossChainAppRequestFailed)
	}

	return errCrossChainAppRequestFailed
}

func (e *EngineTest) CrossChainAppResponse(chainID ids.ID, requestID uint32, response []byte) error {
	if e.CrossChainAppResponseF != nil {
		return e.CrossChainAppResponseF(chainID, requestID, response)
	}
	if !e.CantCrossChainAppResponse {
		return nil
	}
	if e.T != nil {
		e.T.Fatal(errCrossChainAppResponse)
	}

	return errCrossChainAppResponse
}

func (e *EngineTest) AppRequest(nodeID ids.NodeID, requestID uint32, deadline time.Time, request []byte) error {
>>>>>>> 69af524a
	if e.AppRequestF != nil {
		return e.AppRequestF(ctx, nodeID, requestID, request)
	}
	if !e.CantAppRequest {
		return nil
	}
	if e.T != nil {
		e.T.Fatal(errAppRequest)
	}
	return errAppRequest
}

func (e *EngineTest) AppResponse(ctx context.Context, nodeID ids.NodeID, requestID uint32, response []byte) error {
	if e.AppResponseF != nil {
		return e.AppResponseF(ctx, nodeID, requestID, response)
	}
	if !e.CantAppResponse {
		return nil
	}
	if e.T != nil {
		e.T.Fatal(errAppResponse)
	}
	return errAppResponse
}

func (e *EngineTest) AppRequestFailed(ctx context.Context, nodeID ids.NodeID, requestID uint32) error {
	if e.AppRequestFailedF != nil {
		return e.AppRequestFailedF(ctx, nodeID, requestID)
	}
	if !e.CantAppRequestFailed {
		return nil
	}
	if e.T != nil {
		e.T.Fatal(errAppRequestFailed)
	}
	return errAppRequestFailed
}

func (e *EngineTest) AppGossip(ctx context.Context, nodeID ids.NodeID, msg []byte) error {
	if e.AppGossipF != nil {
		return e.AppGossipF(ctx, nodeID, msg)
	}
	if !e.CantAppGossip {
		return nil
	}
	if e.T != nil {
		e.T.Fatal(errAppGossip)
	}
	return errAppGossip
}

func (e *EngineTest) Chits(ctx context.Context, nodeID ids.NodeID, requestID uint32, containerIDs []ids.ID) error {
	if e.ChitsF != nil {
		return e.ChitsF(ctx, nodeID, requestID, containerIDs)
	}
	if !e.CantChits {
		return nil
	}
	if e.T != nil {
		e.T.Fatal(errChits)
	}
	return errChits
}

func (e *EngineTest) Connected(nodeID ids.NodeID, nodeVersion *version.Application) error {
	if e.ConnectedF != nil {
		return e.ConnectedF(nodeID, nodeVersion)
	}
	if !e.CantConnected {
		return nil
	}
	if e.T != nil {
		e.T.Fatal(errConnected)
	}
	return errConnected
}

func (e *EngineTest) Disconnected(nodeID ids.NodeID) error {
	if e.DisconnectedF != nil {
		return e.DisconnectedF(nodeID)
	}
	if !e.CantDisconnected {
		return nil
	}
	if e.T != nil {
		e.T.Fatal(errDisconnected)
	}
	return errDisconnected
}

func (e *EngineTest) HealthCheck() (interface{}, error) {
	if e.HealthF != nil {
		return e.HealthF()
	}
	if e.CantHealth && e.T != nil {
		e.T.Fatal(errHealthCheck)
	}
	return nil, errHealthCheck
}

func (e *EngineTest) GetVM() VM {
	if e.GetVMF != nil {
		return e.GetVMF()
	}
	if e.CantGetVM && e.T != nil {
		e.T.Fatalf("Unexpectedly called GetVM")
	}
	return nil
}<|MERGE_RESOLUTION|>--- conflicted
+++ resolved
@@ -117,32 +117,19 @@
 	AcceptedFrontierF, GetAcceptedF, AcceptedF, ChitsF func(ctx context.Context, nodeID ids.NodeID, requestID uint32, containerIDs []ids.ID) error
 	GetStateSummaryFrontierF, GetStateSummaryFrontierFailedF, GetAcceptedStateSummaryFailedF,
 	GetAcceptedFrontierF, GetFailedF, GetAncestorsFailedF,
-<<<<<<< HEAD
-	QueryFailedF, GetAcceptedFrontierFailedF, GetAcceptedFailedF, AppRequestFailedF func(ctx context.Context, nodeID ids.NodeID, requestID uint32) error
-	StateSummaryFrontierF     func(ctx context.Context, nodeID ids.NodeID, requestID uint32, summary []byte) error
-	GetAcceptedStateSummaryF  func(ctx context.Context, nodeID ids.NodeID, requestID uint32, keys []uint64) error
-	AcceptedStateSummaryF     func(ctx context.Context, nodeID ids.NodeID, requestID uint32, summaryIDs []ids.ID) error
-	ConnectedF                func(nodeID ids.NodeID, nodeVersion *version.Application) error
-	DisconnectedF             func(nodeID ids.NodeID) error
-	HealthF                   func() (interface{}, error)
-	GetVMF                    func() VM
-	AppRequestF, AppResponseF func(ctx context.Context, nodeID ids.NodeID, requestID uint32, msg []byte) error
-	AppGossipF                func(ctx context.Context, nodeID ids.NodeID, msg []byte) error
-=======
-	QueryFailedF, GetAcceptedFrontierFailedF, GetAcceptedFailedF func(nodeID ids.NodeID, requestID uint32) error
-	AppRequestFailedF                             func(nodeID ids.NodeID, requestID uint32) error
-	StateSummaryFrontierF                         func(nodeID ids.NodeID, requestID uint32, summary []byte) error
-	GetAcceptedStateSummaryF                      func(nodeID ids.NodeID, requestID uint32, keys []uint64) error
-	AcceptedStateSummaryF                         func(nodeID ids.NodeID, requestID uint32, summaryIDs []ids.ID) error
+	QueryFailedF, GetAcceptedFrontierFailedF, GetAcceptedFailedF func(ctx context.Context, nodeID ids.NodeID, requestID uint32) error
+	AppRequestFailedF                             func(ctx context.Context, nodeID ids.NodeID, requestID uint32) error
+	StateSummaryFrontierF                         func(ctx context.Context, nodeID ids.NodeID, requestID uint32, summary []byte) error
+	GetAcceptedStateSummaryF                      func(ctx context.Context, nodeID ids.NodeID, requestID uint32, keys []uint64) error
+	AcceptedStateSummaryF                         func(ctx context.Context, nodeID ids.NodeID, requestID uint32, summaryIDs []ids.ID) error
 	ConnectedF                                    func(nodeID ids.NodeID, nodeVersion *version.Application) error
 	DisconnectedF                                 func(nodeID ids.NodeID) error
 	HealthF                                       func() (interface{}, error)
 	GetVMF                                        func() VM
-	AppRequestF, AppResponseF                     func(nodeID ids.NodeID, requestID uint32, msg []byte) error
-	AppGossipF                                    func(nodeID ids.NodeID, msg []byte) error
-	CrossChainAppRequestF, CrossChainAppResponseF func(chainID ids.ID, requestID uint32, msg []byte) error
-	CrossChainAppRequestFailedF                   func(chainID ids.ID, requestID uint32) error
->>>>>>> 69af524a
+	AppRequestF, AppResponseF                     func(ctx context.Context, nodeID ids.NodeID, requestID uint32, msg []byte) error
+	AppGossipF                                    func(ctx context.Context, nodeID ids.NodeID, msg []byte) error
+	CrossChainAppRequestF, CrossChainAppResponseF func(ctx context.Context, chainID ids.ID, requestID uint32, msg []byte) error
+	CrossChainAppRequestFailedF                   func(ctx context.Context, chainID ids.ID, requestID uint32) error
 }
 
 func (e *EngineTest) Default(cant bool) {
@@ -524,53 +511,49 @@
 	return errQueryFailed
 }
 
-<<<<<<< HEAD
+func (e *EngineTest) CrossChainAppRequest(ctx context.Context, chainID ids.ID, requestID uint32, deadline time.Time, request []byte) error {
+	if e.CrossChainAppRequestF != nil {
+		return e.CrossChainAppRequestF(ctx, chainID, requestID, request)
+	}
+	if !e.CantCrossChainAppRequest {
+		return nil
+	}
+	if e.T != nil {
+		e.T.Fatal(errCrossChainAppRequest)
+	}
+
+	return errCrossChainAppRequest
+}
+
+func (e *EngineTest) CrossChainAppRequestFailed(ctx context.Context, chainID ids.ID, requestID uint32) error {
+	if e.CrossChainAppRequestFailedF != nil {
+		return e.CrossChainAppRequestFailedF(ctx, chainID, requestID)
+	}
+	if !e.CantCrossChainAppRequestFailed {
+		return nil
+	}
+	if e.T != nil {
+		e.T.Fatal(errCrossChainAppRequestFailed)
+	}
+
+	return errCrossChainAppRequestFailed
+}
+
+func (e *EngineTest) CrossChainAppResponse(ctx context.Context, chainID ids.ID, requestID uint32, response []byte) error {
+	if e.CrossChainAppResponseF != nil {
+		return e.CrossChainAppResponseF(ctx, chainID, requestID, response)
+	}
+	if !e.CantCrossChainAppResponse {
+		return nil
+	}
+	if e.T != nil {
+		e.T.Fatal(errCrossChainAppResponse)
+	}
+
+	return errCrossChainAppResponse
+}
+
 func (e *EngineTest) AppRequest(ctx context.Context, nodeID ids.NodeID, requestID uint32, deadline time.Time, request []byte) error {
-=======
-func (e *EngineTest) CrossChainAppRequest(chainID ids.ID, requestID uint32, deadline time.Time, request []byte) error {
-	if e.CrossChainAppRequestF != nil {
-		return e.CrossChainAppRequestF(chainID, requestID, request)
-	}
-	if !e.CantCrossChainAppRequest {
-		return nil
-	}
-	if e.T != nil {
-		e.T.Fatal(errCrossChainAppRequest)
-	}
-
-	return errCrossChainAppRequest
-}
-
-func (e *EngineTest) CrossChainAppRequestFailed(chainID ids.ID, requestID uint32) error {
-	if e.CrossChainAppRequestFailedF != nil {
-		return e.CrossChainAppRequestFailedF(chainID, requestID)
-	}
-	if !e.CantCrossChainAppRequestFailed {
-		return nil
-	}
-	if e.T != nil {
-		e.T.Fatal(errCrossChainAppRequestFailed)
-	}
-
-	return errCrossChainAppRequestFailed
-}
-
-func (e *EngineTest) CrossChainAppResponse(chainID ids.ID, requestID uint32, response []byte) error {
-	if e.CrossChainAppResponseF != nil {
-		return e.CrossChainAppResponseF(chainID, requestID, response)
-	}
-	if !e.CantCrossChainAppResponse {
-		return nil
-	}
-	if e.T != nil {
-		e.T.Fatal(errCrossChainAppResponse)
-	}
-
-	return errCrossChainAppResponse
-}
-
-func (e *EngineTest) AppRequest(nodeID ids.NodeID, requestID uint32, deadline time.Time, request []byte) error {
->>>>>>> 69af524a
 	if e.AppRequestF != nil {
 		return e.AppRequestF(ctx, nodeID, requestID, request)
 	}
