// Copyright (C) 2019-2022, Ava Labs, Inc. All rights reserved.
// See the file LICENSE for licensing terms.

package queue

import (
	"context"
	"errors"
	"testing"

	"github.com/ava-labs/avalanchego/ids"
	"github.com/ava-labs/avalanchego/utils/set"
)

var (
	errExecute                = errors.New("unexpectedly called Execute")
	errHasMissingDependencies = errors.New("unexpectedly called HasMissingDependencies")
)

// TestJob is a test Job
type TestJob struct {
	T *testing.T

	CantID,
	CantMissingDependencies,
	CantExecute,
	CantBytes,
	CantHasMissingDependencies bool

	IDF                     func() ids.ID
<<<<<<< HEAD
	MissingDependenciesF    func() (set.Set[ids.ID], error)
	ExecuteF                func() error
=======
	MissingDependenciesF    func(context.Context) (ids.Set, error)
	ExecuteF                func(context.Context) error
>>>>>>> a3742c7b
	BytesF                  func() []byte
	HasMissingDependenciesF func(context.Context) (bool, error)
}

func (j *TestJob) Default(cant bool) {
	j.CantID = cant
	j.CantMissingDependencies = cant
	j.CantExecute = cant
	j.CantBytes = cant
	j.CantHasMissingDependencies = cant
}

func (j *TestJob) ID() ids.ID {
	if j.IDF != nil {
		return j.IDF()
	}
	if j.CantID && j.T != nil {
		j.T.Fatalf("Unexpectedly called ID")
	}
	return ids.ID{}
}

<<<<<<< HEAD
func (j *TestJob) MissingDependencies() (set.Set[ids.ID], error) {
=======
func (j *TestJob) MissingDependencies(ctx context.Context) (ids.Set, error) {
>>>>>>> a3742c7b
	if j.MissingDependenciesF != nil {
		return j.MissingDependenciesF(ctx)
	}
	if j.CantMissingDependencies && j.T != nil {
		j.T.Fatalf("Unexpectedly called MissingDependencies")
	}
	return set.Set[ids.ID]{}, nil
}

func (j *TestJob) Execute(ctx context.Context) error {
	if j.ExecuteF != nil {
		return j.ExecuteF(ctx)
	}
	if j.CantExecute && j.T != nil {
		j.T.Fatal(errExecute)
	}
	return errExecute
}

func (j *TestJob) Bytes() []byte {
	if j.BytesF != nil {
		return j.BytesF()
	}
	if j.CantBytes && j.T != nil {
		j.T.Fatalf("Unexpectedly called Bytes")
	}
	return nil
}

func (j *TestJob) HasMissingDependencies(ctx context.Context) (bool, error) {
	if j.HasMissingDependenciesF != nil {
		return j.HasMissingDependenciesF(ctx)
	}
	if j.CantHasMissingDependencies && j.T != nil {
		j.T.Fatal(errHasMissingDependencies)
	}
	return false, errHasMissingDependencies
}<|MERGE_RESOLUTION|>--- conflicted
+++ resolved
@@ -28,13 +28,8 @@
 	CantHasMissingDependencies bool
 
 	IDF                     func() ids.ID
-<<<<<<< HEAD
-	MissingDependenciesF    func() (set.Set[ids.ID], error)
-	ExecuteF                func() error
-=======
-	MissingDependenciesF    func(context.Context) (ids.Set, error)
+	MissingDependenciesF    func(context.Context) (set.Set[ids.ID], error)
 	ExecuteF                func(context.Context) error
->>>>>>> a3742c7b
 	BytesF                  func() []byte
 	HasMissingDependenciesF func(context.Context) (bool, error)
 }
@@ -57,11 +52,7 @@
 	return ids.ID{}
 }
 
-<<<<<<< HEAD
-func (j *TestJob) MissingDependencies() (set.Set[ids.ID], error) {
-=======
-func (j *TestJob) MissingDependencies(ctx context.Context) (ids.Set, error) {
->>>>>>> a3742c7b
+func (j *TestJob) MissingDependencies(ctx context.Context) (set.Set[ids.ID], error) {
 	if j.MissingDependenciesF != nil {
 		return j.MissingDependenciesF(ctx)
 	}
