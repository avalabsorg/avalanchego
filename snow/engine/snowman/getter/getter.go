--- conflicted
+++ resolved
@@ -49,8 +49,7 @@
 	getAncestorsBlks metric.Averager
 }
 
-<<<<<<< HEAD
-func (gh *getter) GetStateSummaryFrontier(validatorID ids.ShortID, requestID uint32) error {
+func (gh *getter) GetStateSummaryFrontier(validatorID ids.NodeID, requestID uint32) error {
 	if gh.ssVM == nil {
 		gh.log.Debug("State sync not supported. GetStateSummaryFrontier(%s, %d) dropped.", validatorID, requestID)
 		return nil
@@ -70,7 +69,7 @@
 	return nil
 }
 
-func (gh *getter) GetAcceptedStateSummary(validatorID ids.ShortID, requestID uint32, heights []uint64) error {
+func (gh *getter) GetAcceptedStateSummary(validatorID ids.NodeID, requestID uint32, heights []uint64) error {
 	if gh.ssVM == nil {
 		gh.log.Debug("State sync not supported. GetAcceptedStateSummary(%s, %d) dropped.", validatorID, requestID)
 		return nil
@@ -88,17 +87,6 @@
 		summaryIDs = append(summaryIDs, summary.ID())
 	}
 	gh.sender.SendAcceptedStateSummary(validatorID, requestID, summaryIDs)
-=======
-func (gh *getter) GetStateSummaryFrontier(validatorID ids.NodeID, requestID uint32) error {
-	// TODO: Respond to this request with a StateSummaryFrontier if the VM
-	//       supports state sync.
-	return nil
-}
-
-func (gh *getter) GetAcceptedStateSummary(validatorID ids.NodeID, requestID uint32, heights []uint64) error {
-	// TODO: Respond to this request with a AcceptedStateSummary if the VM
-	//       supports state sync.
->>>>>>> 6de9bd79
 	return nil
 }
 
