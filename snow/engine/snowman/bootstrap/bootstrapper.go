--- conflicted
+++ resolved
@@ -116,11 +116,7 @@
 }
 
 func New(config Config, onFinished func(ctx context.Context, lastReqID uint32) error) (*Bootstrapper, error) {
-<<<<<<< HEAD
-	metrics, err := newMetrics("bs", config.Ctx.SnowmanRegisterer)
-=======
-	metrics, err := newMetrics(config.Ctx.Registerer)
->>>>>>> d7e28e05
+	metrics, err := newMetrics(config.Ctx.SnowmanRegisterer)
 	return &Bootstrapper{
 		Config:                      config,
 		metrics:                     metrics,
