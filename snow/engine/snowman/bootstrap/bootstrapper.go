--- conflicted
+++ resolved
@@ -31,10 +31,7 @@
 type SnowmanBootstrapper interface {
 	common.Engine
 	common.Bootstrapable
-<<<<<<< HEAD
 	ClearJobs() error
-=======
->>>>>>> e185ee1f
 }
 
 func New(config Config, onFinished func(lastReqID uint32) error) (SnowmanBootstrapper, error) {
