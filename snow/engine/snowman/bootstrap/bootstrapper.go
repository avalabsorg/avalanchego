--- conflicted
+++ resolved
@@ -129,25 +129,12 @@
 		ChitsHandler:                common.NewNoOpChitsHandler(config.Ctx.Log),
 		AppHandler:                  config.VM,
 
-<<<<<<< HEAD
-		executedStateTransitions: math.MaxInt32,
-		onFinished:               onFinished,
-	}
-
-	config.Bootstrapable = b
-	b.Bootstrapper = common.NewCommonBootstrapper(config.Config)
-
-	return b, nil
-=======
 		minority: bootstrapper.Noop,
 		majority: bootstrapper.Noop,
 
-		Fetcher: common.Fetcher{
-			OnFinished: onFinished,
-		},
 		executedStateTransitions: math.MaxInt,
+		onFinished:               onFinished,
 	}, err
->>>>>>> 590ad124
 }
 
 func (b *Bootstrapper) Context() *snow.ConsensusContext {
@@ -359,16 +346,7 @@
 	if err := b.minority.RecordOpinion(ctx, nodeID, nil); err != nil {
 		return err
 	}
-<<<<<<< HEAD
-	b.fetchETA.Set(0)
-	return b.onFinished(ctx, b.Config.SharedCfg.RequestID)
-}
-
-func (*Bootstrapper) Gossip(context.Context) error {
-	return nil
-=======
 	return b.sendBootstrappingMessagesOrFinish(ctx)
->>>>>>> 590ad124
 }
 
 func (b *Bootstrapper) Accepted(ctx context.Context, nodeID ids.NodeID, requestID uint32, containerIDs set.Set[ids.ID]) error {
@@ -768,10 +746,7 @@
 		return nil
 	}
 	b.fetchETA.Set(0)
-<<<<<<< HEAD
-	return b.onFinished(ctx, b.Config.SharedCfg.RequestID)
-=======
-	return b.OnFinished(ctx, b.requestID)
+	return b.onFinished(ctx, b.requestID)
 }
 
 func (b *Bootstrapper) Timeout(ctx context.Context) error {
@@ -784,7 +759,7 @@
 		return b.restartBootstrapping(ctx)
 	}
 	b.fetchETA.Set(0)
-	return b.OnFinished(ctx, b.requestID)
+	return b.onFinished(ctx, b.requestID)
 }
 
 func (b *Bootstrapper) restartBootstrapping(ctx context.Context) error {
@@ -828,5 +803,4 @@
 
 func (*Bootstrapper) Gossip(context.Context) error {
 	return nil
->>>>>>> 590ad124
 }