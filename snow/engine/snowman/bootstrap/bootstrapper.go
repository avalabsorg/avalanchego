// Copyright (C) 2019-2021, Ava Labs, Inc. All rights reserved.
// See the file LICENSE for licensing terms.

package bootstrap

import (
	"errors"
	"fmt"
	"math"
	"time"

	"github.com/ava-labs/avalanchego/ids"
	"github.com/ava-labs/avalanchego/snow"
	"github.com/ava-labs/avalanchego/snow/choices"
	"github.com/ava-labs/avalanchego/snow/consensus/snowman"
	"github.com/ava-labs/avalanchego/snow/engine/common"
	"github.com/ava-labs/avalanchego/snow/engine/snowman/block"
	"github.com/ava-labs/avalanchego/version"
)

// Parameters for delaying bootstrapping to avoid potential CPU burns
const bootstrappingDelay = 10 * time.Second

var (
	_ SnowmanBootstrapper = &bootstrapper{}

	errUnexpectedTimeout = errors.New("unexpected timeout fired")
)

type SnowmanBootstrapper interface {
	common.Engine
	common.Bootstrapable
}

func New(config Config, onFinished func(lastReqID uint32) error) (SnowmanBootstrapper, error) {
	b := &bootstrapper{
		Config: config,
		NoOpFastSyncHandler: common.NoOpFastSyncHandler{
			Log: config.Ctx.Log,
		},
		NoOpPutHandler: common.NoOpPutHandler{
			Log: config.Ctx.Log,
		},
		NoOpQueryHandler: common.NoOpQueryHandler{
			Log: config.Ctx.Log,
		},
		NoOpChitsHandler: common.NoOpChitsHandler{
			Log: config.Ctx.Log,
		},
		NoOpAppHandler: common.NoOpAppHandler{
			Log: config.Ctx.Log,
		},

		Fetcher: common.Fetcher{
			OnFinished: onFinished,
		},
		executedStateTransitions: math.MaxInt32,
		startingAcceptedFrontier: ids.Set{},
	}

	lastAcceptedID, err := b.VM.LastAccepted()
	if err != nil {
		return nil, fmt.Errorf("couldn't get last accepted ID: %s", err)
	}
	lastAccepted, err := b.VM.GetBlock(lastAcceptedID)
	if err != nil {
		return nil, fmt.Errorf("couldn't get last accepted block: %s", err)
	}
	b.startingHeight = lastAccepted.Height()

	if err := b.metrics.Initialize("bs", config.Ctx.Registerer); err != nil {
		return nil, err
	}

	b.parser = &parser{
		log:         config.Ctx.Log,
		numAccepted: b.numAccepted,
		numDropped:  b.numDropped,
		vm:          b.VM,
	}
	if err := b.Blocked.SetParser(b.parser); err != nil {
		return nil, err
	}

	config.Bootstrapable = b
	b.Bootstrapper = common.NewCommonBootstrapper(config.Config)
	return b, nil
}

type bootstrapper struct {
	Config

	// list of NoOpsHandler for messages dropped by bootstrapper
	common.NoOpFastSyncHandler
	common.NoOpPutHandler
	common.NoOpQueryHandler
	common.NoOpChitsHandler
	common.NoOpAppHandler

	common.Bootstrapper
	common.Fetcher
	metrics

	started bool

	// Greatest height of the blocks passed in ForceAccepted
	tipHeight uint64
	// Height of the last accepted block when bootstrapping starts
	startingHeight uint64
	// Blocks passed into ForceAccepted
	startingAcceptedFrontier ids.Set

	// number of state transitions executed
	executedStateTransitions int

	parser *parser

	awaitingTimeout bool
}

// Ancestors handles the receipt of multiple containers. Should be received in response to a GetAncestors message to [vdr]
// with request ID [requestID]
func (b *bootstrapper) Ancestors(vdr ids.ShortID, requestID uint32, blks [][]byte) error {
	lenBlks := len(blks)
	if lenBlks == 0 {
		b.Ctx.Log.Debug("Ancestors(%s, %d) contains no blocks", vdr, requestID)
		return b.GetAncestorsFailed(vdr, requestID)
	}
	if lenBlks > b.Config.AncestorsMaxContainersReceived {
		blks = blks[:b.Config.AncestorsMaxContainersReceived]
		b.Ctx.Log.Debug("ignoring %d containers in Ancestors(%s, %d)",
			lenBlks-b.Config.AncestorsMaxContainersReceived, vdr, requestID)
	}

	// Make sure this is in response to a request we made
	wantedBlkID, ok := b.OutstandingRequests.Remove(vdr, requestID)
	if !ok { // this message isn't in response to a request we made
		b.Ctx.Log.Debug("received unexpected Ancestors from %s with ID %d", vdr, requestID)
		return nil
	}

	blocks, err := block.BatchedParseBlock(b.VM, blks)
	if err != nil { // the provided blocks couldn't be parsed
		b.Ctx.Log.Debug("failed to parse blocks in Ancestors from %s with ID %d", vdr, requestID)
		return b.fetch(wantedBlkID)
	}

	if len(blocks) == 0 {
		b.Ctx.Log.Debug("parsing blocks returned an empty set of blocks from %s with ID %d", vdr, requestID)
		return b.fetch(wantedBlkID)
	}

	requestedBlock := blocks[0]
	if actualID := requestedBlock.ID(); actualID != wantedBlkID {
		b.Ctx.Log.Debug("expected the first block to be the requested block, %s, but is %s",
			wantedBlkID, actualID)
		return b.fetch(wantedBlkID)
	}

	blockSet := make(map[ids.ID]snowman.Block, len(blocks))
	for _, block := range blocks[1:] {
		blockSet[block.ID()] = block
	}
	return b.process(requestedBlock, blockSet)
}

// GetAncestorsFailed implements the AncestorsHandler interface
func (b *bootstrapper) GetAncestorsFailed(vdr ids.ShortID, requestID uint32) error {
	blkID, ok := b.OutstandingRequests.Remove(vdr, requestID)
	if !ok {
		b.Ctx.Log.Debug("GetAncestorsFailed(%s, %d) called but there was no outstanding request to this validator with this ID",
			vdr, requestID)
		return nil
	}
	// Send another request for this
	return b.fetch(blkID)
}

// Connected implements the InternalHandler interface.
func (b *bootstrapper) Connected(nodeID ids.ShortID, nodeVersion version.Application) error {
	if err := b.VM.Connected(nodeID, nodeVersion); err != nil {
		return err
	}

	if err := b.WeightTracker.AddWeightForNode(nodeID); err != nil {
		return err
	}

	if b.WeightTracker.EnoughConnectedWeight() && !b.started {
		b.started = true
		return b.Startup()
	}

	return nil
}

// Disconnected implements the InternalHandler interface.
func (b *bootstrapper) Disconnected(nodeID ids.ShortID) error {
	if err := b.VM.Disconnected(nodeID); err != nil {
		return err
	}

	return b.WeightTracker.RemoveWeightForNode(nodeID)
}

// Timeout implements the InternalHandler interface.
func (b *bootstrapper) Timeout() error {
	if !b.awaitingTimeout {
		return errUnexpectedTimeout
	}
	b.awaitingTimeout = false

	if !b.Config.Subnet.IsBootstrapped() {
		return b.RestartBootstrap(true)
	}
	return b.finish()
}

// Gossip implements the InternalHandler interface.
func (b *bootstrapper) Gossip() error { return nil }

// Shutdown implements the InternalHandler interface.
func (b *bootstrapper) Shutdown() error { return nil }

// Notify implements the InternalHandler interface.
func (b *bootstrapper) Notify(common.Message) error { return nil }

// Context implements the common.Engine interface.
func (b *bootstrapper) Context() *snow.ConsensusContext { return b.Config.Ctx }

// IsBootstrapped implements the common.Engine interface.
func (b *bootstrapper) IsBootstrapped() bool { return b.Ctx.IsBootstrapped() }

// HealthCheck implements the common.Engine interface.
func (b *bootstrapper) HealthCheck() (interface{}, error) {
	vmIntf, vmErr := b.VM.HealthCheck()
	intf := map[string]interface{}{
		"consensus": struct{}{},
		"vm":        vmIntf,
	}
	return intf, vmErr
}

// GetVM implements the common.Engine interface.
func (b *bootstrapper) GetVM() common.VM { return b.VM }

// ForceAccepted implements common.Bootstrapable interface
func (b *bootstrapper) ForceAccepted(acceptedContainerIDs []ids.ID) error {
	if err := b.VM.Bootstrapping(); err != nil {
		return fmt.Errorf("failed to notify VM that bootstrapping has started: %w",
			err)
	}

	pendingContainerIDs := b.Blocked.MissingIDs()

	// Append the list of accepted container IDs to pendingContainerIDs to ensure
	// we iterate over every container that must be traversed.
	pendingContainerIDs = append(pendingContainerIDs, acceptedContainerIDs...)
	toProcess := make([]snowman.Block, 0, len(acceptedContainerIDs))
	b.Ctx.Log.Debug("Starting bootstrapping with %d pending blocks and %d from the accepted frontier",
		len(pendingContainerIDs), len(acceptedContainerIDs))
	for _, blkID := range pendingContainerIDs {
		b.startingAcceptedFrontier.Add(blkID)
		if blk, err := b.VM.GetBlock(blkID); err == nil {
			if height := blk.Height(); height > b.tipHeight {
				b.tipHeight = height
			}
			if blk.Status() == choices.Accepted {
				b.Blocked.RemoveMissingID(blkID)
			} else {
				toProcess = append(toProcess, blk)
			}
		} else {
			b.Blocked.AddMissingID(blkID)
			if err := b.fetch(blkID); err != nil {
				return err
			}
		}
	}

	// Process received blocks
	for _, blk := range toProcess {
		if err := b.process(blk, nil); err != nil {
			return err
		}
	}

	return b.checkFinish()
}

// Get block [blkID] and its ancestors from a validator
func (b *bootstrapper) fetch(blkID ids.ID) error {
	// Make sure we haven't already requested this block
	if b.OutstandingRequests.Contains(blkID) {
		return nil
	}

	// Make sure we don't already have this block
	if _, err := b.VM.GetBlock(blkID); err == nil {
		return b.checkFinish()
	}

	validators, err := b.Config.Beacons.Sample(1) // validator to send request to
	if err != nil {
		return fmt.Errorf("dropping request for %s as there are no validators", blkID)
	}
	validatorID := validators[0].ID()
	b.Config.SharedCfg.RequestID++

	b.OutstandingRequests.Add(validatorID, b.Config.SharedCfg.RequestID, blkID)
	b.Config.Sender.SendGetAncestors(validatorID, b.Config.SharedCfg.RequestID, blkID) // request block and ancestors
	return nil
}

// process a block
func (b *bootstrapper) process(blk snowman.Block, processingBlocks map[ids.ID]snowman.Block) error {
	status := blk.Status()
	blkID := blk.ID()
	blkHeight := blk.Height()
	totalBlocksToFetch := b.tipHeight - b.startingHeight

	if blkHeight > b.tipHeight && b.startingAcceptedFrontier.Contains(blkID) {
		b.tipHeight = blkHeight
	}

	for status == choices.Processing {
		if b.Halted() {
			return nil
		}

		b.Blocked.RemoveMissingID(blkID)

		pushed, err := b.Blocked.Push(&blockJob{
			parser:      b.parser,
			numAccepted: b.numAccepted,
			numDropped:  b.numDropped,
			blk:         blk,
			vm:          b.VM,
		})
		if err != nil {
			return err
		}

		// Traverse to the next block regardless of if the block is pushed
		blkID = blk.Parent()
		processingBlock, ok := processingBlocks[blkID]
		// first check processing blocks
		if ok {
			blk = processingBlock
			status = blk.Status()
		} else {
			// if not available in processing blocks, get block
			blk, err = b.VM.GetBlock(blkID)
			if err != nil {
				status = choices.Unknown
			} else {
				status = blk.Status()
			}
		}

		if !pushed {
			// If this block is already on the queue, then we can stop
			// traversing here.
			break
		}

		b.numFetched.Inc()

		blocksFetchedSoFar := b.Blocked.Jobs.PendingJobs()

		if blocksFetchedSoFar%common.StatusUpdateFrequency == 0 { // Periodically print progress
			if !b.Config.SharedCfg.Restarted {
				b.Ctx.Log.Info("fetched %d of %d blocks", blocksFetchedSoFar, totalBlocksToFetch)
			} else {
				b.Ctx.Log.Debug("fetched %d of %d blocks", blocksFetchedSoFar, totalBlocksToFetch)
			}
		}
	}

	switch status {
	case choices.Unknown:
		b.Blocked.AddMissingID(blkID)
		if err := b.fetch(blkID); err != nil {
			return err
		}
	case choices.Rejected: // Should never happen
		return fmt.Errorf("bootstrapping wants to accept %s, however it was previously rejected", blkID)
	}

	if err := b.Blocked.Commit(); err != nil {
		return err
	}

	return b.checkFinish()
}

// checkFinish repeatedly executes pending transactions and requests new frontier vertices until there aren't any new ones
// after which it finishes the bootstrap process
func (b *bootstrapper) checkFinish() error {
	if numPending := b.Blocked.NumMissingIDs(); numPending != 0 {
		return nil
	}

	if b.IsBootstrapped() || b.awaitingTimeout {
		return nil
	}

	if !b.Config.SharedCfg.Restarted {
		b.Ctx.Log.Info("bootstrapping fetched %d blocks. Executing state transitions...", b.Blocked.PendingJobs())
	} else {
		b.Ctx.Log.Debug("bootstrapping fetched %d blocks. Executing state transitions...", b.Blocked.PendingJobs())
	}

	executedBlocks, err := b.Blocked.ExecuteAll(
		b.Config.Ctx,
		b,
		b.Config.SharedCfg.Restarted,
		b.Ctx.ConsensusDispatcher,
		b.Ctx.DecisionDispatcher,
	)
	if err != nil || b.Halted() {
		return err
	}

	previouslyExecuted := b.executedStateTransitions
	b.executedStateTransitions = executedBlocks

	// Note that executedBlocks < c*previouslyExecuted ( 0 <= c < 1 ) is enforced
	// so that the bootstrapping process will terminate even as new blocks are
	// being issued.
	if b.Config.RetryBootstrap && executedBlocks > 0 && executedBlocks < previouslyExecuted/2 {
		return b.RestartBootstrap(true)
	}

	// If there is an additional callback, notify them that this chain has been
	// synced.
	if b.Bootstrapped != nil {
		b.Bootstrapped()
	}

	// Notify the subnet that this chain is synced
	b.Config.Subnet.Bootstrapped(b.Ctx.ChainID)

	// If the subnet hasn't finished bootstrapping, this chain should remain
	// syncing.
	if !b.Config.Subnet.IsBootstrapped() {
		if !b.Config.SharedCfg.Restarted {
			b.Ctx.Log.Info("waiting for the remaining chains in this subnet to finish syncing")
		} else {
			b.Ctx.Log.Debug("waiting for the remaining chains in this subnet to finish syncing")
		}
		// Restart bootstrapping after [bootstrappingDelay] to keep up to date
		// on the latest tip.
		b.Config.Timer.RegisterTimeout(bootstrappingDelay)
		b.awaitingTimeout = true
		return nil
	}

	return b.finish()
}

func (b *bootstrapper) finish() error {
	if err := b.VM.Bootstrapped(); err != nil {
		return fmt.Errorf("failed to notify VM that bootstrapping has finished: %w",
			err)
	}

	// Start consensus
	if err := b.OnFinished(b.Config.SharedCfg.RequestID); err != nil {
		return err
	}
	return nil
<<<<<<< HEAD
}

// Connected implements the Engine interface.
func (b *bootstrapper) Connected(nodeID ids.ShortID, nodeVersion version.Application) error {
	// TODO: remove this check and replace with a different flow for WeightTracker
	if nodeID != ids.ShortEmpty {
		if err := b.VM.Connected(nodeID, nodeVersion); err != nil {
			return err
		}

		if err := b.WeightTracker.AddWeightForNode(nodeID); err != nil {
			return err
		}
	}

	if b.WeightTracker.EnoughConnectedWeight() && !b.started {
		b.started = true
		return b.Startup()
	}
	return nil
}

// Disconnected implements the Engine interface.
func (b *bootstrapper) Disconnected(nodeID ids.ShortID) error {
	if err := b.VM.Disconnected(nodeID); err != nil {
		return err
	}

	return b.WeightTracker.RemoveWeightForNode(nodeID)
}

func (b *bootstrapper) GetVM() common.VM                { return b.VM }
func (b *bootstrapper) Context() *snow.ConsensusContext { return b.Config.Ctx }
func (b *bootstrapper) IsBootstrapped() bool            { return b.Config.Ctx.IsBootstrapped() }
func (b *bootstrapper) HealthCheck() (interface{}, error) {
	vmIntf, vmErr := b.VM.HealthCheck()
	intf := map[string]interface{}{
		"consensus": struct{}{},
		"vm":        vmIntf,
	}
	return intf, vmErr
=======
>>>>>>> 0ed4bb6f
}<|MERGE_RESOLUTION|>--- conflicted
+++ resolved
@@ -470,48 +470,4 @@
 		return err
 	}
 	return nil
-<<<<<<< HEAD
-}
-
-// Connected implements the Engine interface.
-func (b *bootstrapper) Connected(nodeID ids.ShortID, nodeVersion version.Application) error {
-	// TODO: remove this check and replace with a different flow for WeightTracker
-	if nodeID != ids.ShortEmpty {
-		if err := b.VM.Connected(nodeID, nodeVersion); err != nil {
-			return err
-		}
-
-		if err := b.WeightTracker.AddWeightForNode(nodeID); err != nil {
-			return err
-		}
-	}
-
-	if b.WeightTracker.EnoughConnectedWeight() && !b.started {
-		b.started = true
-		return b.Startup()
-	}
-	return nil
-}
-
-// Disconnected implements the Engine interface.
-func (b *bootstrapper) Disconnected(nodeID ids.ShortID) error {
-	if err := b.VM.Disconnected(nodeID); err != nil {
-		return err
-	}
-
-	return b.WeightTracker.RemoveWeightForNode(nodeID)
-}
-
-func (b *bootstrapper) GetVM() common.VM                { return b.VM }
-func (b *bootstrapper) Context() *snow.ConsensusContext { return b.Config.Ctx }
-func (b *bootstrapper) IsBootstrapped() bool            { return b.Config.Ctx.IsBootstrapped() }
-func (b *bootstrapper) HealthCheck() (interface{}, error) {
-	vmIntf, vmErr := b.VM.HealthCheck()
-	intf := map[string]interface{}{
-		"consensus": struct{}{},
-		"vm":        vmIntf,
-	}
-	return intf, vmErr
-=======
->>>>>>> 0ed4bb6f
 }