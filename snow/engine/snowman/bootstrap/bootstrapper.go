--- conflicted
+++ resolved
@@ -445,11 +445,7 @@
 		return err
 	}
 
-<<<<<<< HEAD
-	if b.WeightTracker.EnoughConnectedWeight() {
-=======
 	if b.WeightTracker.EnoughConnectedWeight() && !b.started {
->>>>>>> b81b4d81
 		b.started = true
 		return b.Startup()
 	}
