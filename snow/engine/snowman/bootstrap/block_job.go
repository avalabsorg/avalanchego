// Copyright (C) 2019-2023, Ava Labs, Inc. All rights reserved.
// See the file LICENSE for licensing terms.

package bootstrap

import (
	"context"
	"errors"
	"fmt"

	"github.com/prometheus/client_golang/prometheus"

	"go.uber.org/zap"

	"github.com/ava-labs/avalanchego/ids"
	"github.com/ava-labs/avalanchego/snow/choices"
	"github.com/ava-labs/avalanchego/snow/consensus/snowman"
	"github.com/ava-labs/avalanchego/snow/engine/common/queue"
	"github.com/ava-labs/avalanchego/snow/engine/snowman/block"
	"github.com/ava-labs/avalanchego/utils/logging"
	"github.com/ava-labs/avalanchego/utils/set"
)

var errMissingDependenciesOnAccept = errors.New("attempting to accept a block with missing dependencies")

type parser struct {
	log                     logging.Logger
	numAccepted, numDropped prometheus.Counter
	vm                      block.ChainVM
}

func (p *parser) Parse(ctx context.Context, blkBytes []byte) (queue.Job, error) {
	blk, err := p.vm.ParseBlock(ctx, blkBytes)
	if err != nil {
		return nil, err
	}
	return &blockJob{
		log:         p.log,
		numAccepted: p.numAccepted,
		numDropped:  p.numDropped,
		blk:         blk,
		vm:          p.vm,
	}, nil
}

type blockJob struct {
	log                     logging.Logger
	numAccepted, numDropped prometheus.Counter
	blk                     snowman.Block
	vm                      block.Getter
}

func (b *blockJob) ID() ids.ID {
	return b.blk.ID()
}

func (b *blockJob) MissingDependencies(ctx context.Context) (set.Set[ids.ID], error) {
	missing := set.Set[ids.ID]{}
	parentID := b.blk.Parent()
	if parent, err := b.vm.GetBlock(ctx, parentID); err != nil || parent.Status() != choices.Accepted {
		missing.Add(parentID)
	}
	return missing, nil
}

func (b *blockJob) HasMissingDependencies(ctx context.Context) (bool, error) {
	parentID := b.blk.Parent()
	if parent, err := b.vm.GetBlock(ctx, parentID); err != nil || parent.Status() != choices.Accepted {
		return true, nil
	}
	return false, nil
}

func (b *blockJob) Execute(ctx context.Context) error {
	hasMissingDeps, err := b.HasMissingDependencies(ctx)
	if err != nil {
		return err
	}
	if hasMissingDeps {
		b.numDropped.Inc()
		return errMissingDependenciesOnAccept
	}
	status := b.blk.Status()
	switch status {
	case choices.Unknown, choices.Rejected:
		b.numDropped.Inc()
		return fmt.Errorf("attempting to execute block with status %s", status)
	case choices.Processing:
		blkID := b.blk.ID()
		if err := b.blk.Verify(ctx); err != nil {
			b.log.Error("block failed verification during bootstrapping",
				zap.Stringer("blkID", blkID),
				zap.Error(err),
			)
			return fmt.Errorf("failed to verify block in bootstrapping: %w", err)
		}

		b.numAccepted.Inc()
		b.log.Trace("accepting block in bootstrapping",
			zap.Stringer("blkID", blkID),
<<<<<<< HEAD
			zap.Uint64("blkHeight", b.blk.Height()),
=======
			zap.Uint64("height", b.blk.Height()),
>>>>>>> cdf04064
			zap.Time("timestamp", b.blk.Timestamp()),
		)
		if err := b.blk.Accept(ctx); err != nil {
			b.log.Debug("failed to accept block during bootstrapping",
				zap.Stringer("blkID", blkID),
				zap.Error(err),
			)
			return fmt.Errorf("failed to accept block in bootstrapping: %w", err)
		}
	}
	return nil
}

func (b *blockJob) Bytes() []byte {
	return b.blk.Bytes()
}<|MERGE_RESOLUTION|>--- conflicted
+++ resolved
@@ -98,11 +98,7 @@
 		b.numAccepted.Inc()
 		b.log.Trace("accepting block in bootstrapping",
 			zap.Stringer("blkID", blkID),
-<<<<<<< HEAD
-			zap.Uint64("blkHeight", b.blk.Height()),
-=======
 			zap.Uint64("height", b.blk.Height()),
->>>>>>> cdf04064
 			zap.Time("timestamp", b.blk.Timestamp()),
 		)
 		if err := b.blk.Accept(ctx); err != nil {
