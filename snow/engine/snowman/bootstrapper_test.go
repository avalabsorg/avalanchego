// (c) 2019-2020, Ava Labs, Inc. All rights reserved.
// See the file LICENSE for licensing terms.

package snowman

import (
	"bytes"
	"errors"
	"fmt"
	"testing"
	"time"

	"github.com/prometheus/client_golang/prometheus"

	"github.com/ava-labs/gecko/database/memdb"
	"github.com/ava-labs/gecko/ids"
	"github.com/ava-labs/gecko/snow"
	"github.com/ava-labs/gecko/snow/choices"
	"github.com/ava-labs/gecko/snow/consensus/snowman"
	"github.com/ava-labs/gecko/snow/engine/common"
	"github.com/ava-labs/gecko/snow/engine/common/queue"
	"github.com/ava-labs/gecko/snow/networking/router"
	"github.com/ava-labs/gecko/snow/networking/timeout"
	"github.com/ava-labs/gecko/snow/validators"
)

var (
	errUnknownBlock = errors.New("unknown block")
)

func newConfig(t *testing.T) (BootstrapConfig, ids.ShortID, *common.SenderTest, *VMTest) {
	ctx := snow.DefaultContextTest()

	peers := validators.NewSet()
	db := memdb.New()
	sender := &common.SenderTest{}
	vm := &VMTest{}
	engine := &Transitive{}
	handler := &router.Handler{}
	router := &router.ChainRouter{}
	timeouts := &timeout.Manager{}

	sender.T = t
	vm.T = t

	sender.Default(true)
	vm.Default(true)

	sender.CantGetAcceptedFrontier = false

	peer := validators.GenerateRandomValidator(1)
	peerID := peer.ID()
	peers.Add(peer)

	handler.Initialize(
		engine,
		make(chan common.Message),
		1,
		"",
		prometheus.NewRegistry(),
	)
	timeouts.Initialize(0)
	router.Initialize(ctx.Log, timeouts, time.Hour, time.Second)

	blocker, _ := queue.New(db)

	commonConfig := common.Config{
		Context:    ctx,
		Validators: peers,
		Beacons:    peers,
		Alpha:      uint64(peers.Len()/2 + 1),
		Sender:     sender,
	}
	return BootstrapConfig{
		Config:  commonConfig,
		Blocked: blocker,
		VM:      vm,
	}, peerID, sender, vm
}

// Single node in the accepted frontier; no need to fecth parent
func TestBootstrapperSingleFrontier(t *testing.T) {
	config, _, _, vm := newConfig(t)

	blkID0 := ids.Empty.Prefix(0)
	blkID1 := ids.Empty.Prefix(1)

	blkBytes0 := []byte{0}
	blkBytes1 := []byte{1}

	blk0 := &Blk{
		id:     blkID0,
		height: 0,
		status: choices.Accepted,
		bytes:  blkBytes0,
	}
	blk1 := &Blk{
		parent: blk0,
		id:     blkID1,
		height: 1,
		status: choices.Processing,
		bytes:  blkBytes1,
	}

	bs := bootstrapper{}
	bs.metrics.Initialize(config.Context.Log, fmt.Sprintf("gecko_%s", config.Context.ChainID), prometheus.NewRegistry())
	bs.Initialize(config)
	finished := new(bool)
	bs.onFinished = func() error { *finished = true; return nil }

	acceptedIDs := ids.Set{}
	acceptedIDs.Add(blkID1)

	vm.GetBlockF = func(blkID ids.ID) (snowman.Block, error) {
		switch {
		case blkID.Equals(blkID1):
			return blk1, nil
		case blkID.Equals(blkID0):
			return blk0, nil
		default:
			t.Fatal(errUnknownBlock)
			panic(errUnknownBlock)
		}
	}
<<<<<<< HEAD
=======

	reqID := new(uint32)
	sender.GetF = func(vdr ids.ShortID, innerReqID uint32, blkID ids.ID) {
		if !vdr.Equals(peerID) {
			t.Fatalf("Should have requested block from %s, requested from %s", peerID, vdr)
		}
		switch {
		case blkID.Equals(blkID1):
		default:
			t.Fatalf("Requested unknown vertex")
		}

		*reqID = innerReqID
	}
	vm.CantBootstrapping = false

	bs.ForceAccepted(acceptedIDs)

	vm.GetBlockF = nil
	sender.GetF = nil
	vm.CantBootstrapping = true

>>>>>>> 095ccdb0
	vm.ParseBlockF = func(blkBytes []byte) (snowman.Block, error) {
		switch {
		case bytes.Equal(blkBytes, blkBytes1):
			return blk1, nil
		case bytes.Equal(blkBytes, blkBytes0):
			return blk0, nil
		}
		t.Fatal(errUnknownBlock)
		return nil, errUnknownBlock
	}

<<<<<<< HEAD
	if err := bs.ForceAccepted(acceptedIDs); err != nil { // should finish
		t.Fatal(err)
	} else if !*finished {
=======
	finished := new(bool)
	bs.onFinished = func() error { *finished = true; return nil }
	vm.CantBootstrapped = false

	bs.Put(peerID, *reqID, blkID1, blkBytes1)

	vm.ParseBlockF = nil
	bs.onFinished = nil
	vm.CantBootstrapped = true

	if !*finished {
>>>>>>> 095ccdb0
		t.Fatalf("Bootstrapping should have finished")
	} else if blk1.Status() != choices.Accepted {
		t.Fatalf("Block should be accepted")
	}
}

// Requests the unknown block and gets back a MultiPut with unexpected request ID.
// Requests again and gets response from unexpected peer.
// Requests again and gets an unexpected block.
// Requests again and gets the expected block.
func TestBootstrapperUnknownByzantineResponse(t *testing.T) {
	config, peerID, sender, vm := newConfig(t)

	blkID0 := ids.Empty.Prefix(0)
	blkID1 := ids.Empty.Prefix(1)
	blkID2 := ids.Empty.Prefix(2)

	blkBytes0 := []byte{0}
	blkBytes1 := []byte{1}
	blkBytes2 := []byte{2}

	blk0 := &Blk{
		id:     blkID0,
		height: 0,
		status: choices.Accepted,
		bytes:  blkBytes0,
	}
	blk1 := &Blk{
		parent: blk0,
		id:     blkID1,
		height: 1,
		status: choices.Unknown,
		bytes:  blkBytes1,
	}
	blk2 := &Blk{
		parent: blk1,
		id:     blkID2,
		height: 2,
		status: choices.Processing,
		bytes:  blkBytes2,
	}

	bs := bootstrapper{}
	bs.metrics.Initialize(config.Context.Log, fmt.Sprintf("gecko_%s", config.Context.ChainID), prometheus.NewRegistry())
	bs.Initialize(config)
	finished := new(bool)
	bs.onFinished = func() error { *finished = true; return nil }

	acceptedIDs := ids.Set{}
	acceptedIDs.Add(blkID2)

	parsedBlk1 := false
	vm.GetBlockF = func(blkID ids.ID) (snowman.Block, error) {
		switch {
		case blkID.Equals(blkID0):
			return blk0, nil
		case blkID.Equals(blkID1):
			if parsedBlk1 {
				return blk1, nil
			}
			return nil, errUnknownBlock
		case blkID.Equals(blkID2):
			return blk2, nil
		default:
			t.Fatal(errUnknownBlock)
			panic(errUnknownBlock)
		}
	}
	vm.ParseBlockF = func(blkBytes []byte) (snowman.Block, error) {
		switch {
		case bytes.Equal(blkBytes, blkBytes0):
			return blk0, nil
		case bytes.Equal(blkBytes, blkBytes1):
			blk1.status = choices.Processing
			parsedBlk1 = true
			return blk1, nil
		case bytes.Equal(blkBytes, blkBytes2):
			return blk2, nil
		}
		t.Fatal(errUnknownBlock)
		return nil, errUnknownBlock
	}

	requestID := new(uint32)
	sender.GetAncestorsF = func(vdr ids.ShortID, reqID uint32, vtxID ids.ID) {
		if !vdr.Equals(peerID) {
			t.Fatalf("Should have requested block from %s, requested from %s", peerID, vdr)
		}
		switch {
		case vtxID.Equals(blkID1):
		default:
			t.Fatalf("should have requested blk1")
		}
		*requestID = reqID
	}
	vm.CantBootstrapping = false

<<<<<<< HEAD
	if err := bs.ForceAccepted(acceptedIDs); err != nil { // should request blk1
		t.Fatal(err)
	}

	oldReqID := *requestID
	if err := bs.MultiPut(peerID, *requestID+1, [][]byte{blkBytes1}); err != nil { // respond with wrong request ID
		t.Fatal(err)
	} else if oldReqID != *requestID {
		t.Fatal("should not have sent new request")
	}
=======
	bs.ForceAccepted(acceptedIDs)

	vm.GetBlockF = nil
	vm.CantBootstrapping = true

	vm.ParseBlockF = func(blkBytes []byte) (snowman.Block, error) {
		switch {
		case bytes.Equal(blkBytes, blkBytes1):
			return blk1, nil
		case bytes.Equal(blkBytes, blkBytes2):
			return blk2, nil
		}
		t.Fatal(errUnknownBlock)
		return nil, errUnknownBlock
	}

	finished := new(bool)
	bs.onFinished = func() error { *finished = true; return nil }
	vm.CantBootstrapped = false
>>>>>>> 095ccdb0

	if err := bs.MultiPut(ids.NewShortID([20]byte{1, 2, 3}), *requestID, [][]byte{blkBytes1}); err != nil { // respond from wrong peer
		t.Fatal(err)
	} else if oldReqID != *requestID {
		t.Fatal("should not have sent new request")
	}

<<<<<<< HEAD
	if err := bs.MultiPut(peerID, *requestID, [][]byte{blkBytes0}); err != nil { // respond with wrong block
		t.Fatal(err)
	} else if oldReqID == *requestID {
		t.Fatal("should have sent new request")
	}
=======
	vm.ParseBlockF = nil
	vm.CantBootstrapped = true
>>>>>>> 095ccdb0

	if err := bs.MultiPut(peerID, *requestID, [][]byte{blkBytes1}); err != nil { // respond with right block
		t.Fatal(err)
	} else if !*finished {
		t.Fatalf("Bootstrapping should have finished")
	} else if blk0.Status() != choices.Accepted {
		t.Fatalf("Block should be accepted")
	} else if blk1.Status() != choices.Accepted {
		t.Fatalf("Block should be accepted")
	} else if blk2.Status() != choices.Accepted {
		t.Fatalf("Block should be accepted")
	}
}

// There are multiple needed blocks and MultiPut returns one at a time
func TestBootstrapperPartialFetch(t *testing.T) {
	config, peerID, sender, vm := newConfig(t)

	blkID0 := ids.Empty.Prefix(0)
	blkID1 := ids.Empty.Prefix(1)
	blkID2 := ids.Empty.Prefix(2)
	blkID3 := ids.Empty.Prefix(3)

	blkBytes0 := []byte{0}
	blkBytes1 := []byte{1}
	blkBytes2 := []byte{2}
	blkBytes3 := []byte{3}

	blk0 := &Blk{
		id:     blkID0,
		height: 0,
		status: choices.Accepted,
		bytes:  blkBytes0,
	}
	blk1 := &Blk{
		parent: blk0,
		id:     blkID1,
		height: 1,
		status: choices.Unknown,
		bytes:  blkBytes1,
	}
	blk2 := &Blk{
		parent: blk1,
		id:     blkID2,
		height: 2,
		status: choices.Unknown,
		bytes:  blkBytes2,
	}
	blk3 := &Blk{
		parent: blk2,
		id:     blkID3,
		height: 3,
		status: choices.Processing,
		bytes:  blkBytes3,
	}

	bs := bootstrapper{}
	bs.metrics.Initialize(config.Context.Log, fmt.Sprintf("gecko_%s", config.Context.ChainID), prometheus.NewRegistry())
	bs.Initialize(config)
	finished := new(bool)
	bs.onFinished = func() error { *finished = true; return nil }

	acceptedIDs := ids.Set{}
	acceptedIDs.Add(blkID3)

	parsedBlk1 := false
	parsedBlk2 := false
	vm.GetBlockF = func(blkID ids.ID) (snowman.Block, error) {
		switch {
		case blkID.Equals(blkID0):
			return blk0, nil
		case blkID.Equals(blkID1):
			if parsedBlk1 {
				return blk1, nil
			}
			return nil, errUnknownBlock
		case blkID.Equals(blkID2):
			if parsedBlk2 {
				return blk2, nil
			}
			return nil, errUnknownBlock
		case blkID.Equals(blkID3):
			return blk3, nil
		default:
			t.Fatal(errUnknownBlock)
			panic(errUnknownBlock)
		}
	}
	vm.ParseBlockF = func(blkBytes []byte) (snowman.Block, error) {
		switch {
		case bytes.Equal(blkBytes, blkBytes0):
			return blk0, nil
		case bytes.Equal(blkBytes, blkBytes1):
			blk1.status = choices.Processing
			parsedBlk1 = true
			return blk1, nil
		case bytes.Equal(blkBytes, blkBytes2):
			blk2.status = choices.Processing
			parsedBlk2 = true
			return blk2, nil
		case bytes.Equal(blkBytes, blkBytes3):
			return blk3, nil
		}
		t.Fatal(errUnknownBlock)
		return nil, errUnknownBlock
	}

	requestID := new(uint32)
	requested := ids.Empty
	sender.GetAncestorsF = func(vdr ids.ShortID, reqID uint32, vtxID ids.ID) {
		if !vdr.Equals(peerID) {
			t.Fatalf("Should have requested block from %s, requested from %s", peerID, vdr)
		}
		switch {
		case vtxID.Equals(blkID1), vtxID.Equals(blkID2):
		default:
			t.Fatalf("should have requested blk1 or blk2")
		}
		*requestID = reqID
		requested = vtxID
	}

	if err := bs.ForceAccepted(acceptedIDs); err != nil { // should request blk2
		t.Fatal(err)
	}

	if err := bs.MultiPut(peerID, *requestID, [][]byte{blkBytes2}); err != nil { // respond with blk2
		t.Fatal(err)
	} else if !requested.Equals(blkID1) {
		t.Fatal("should have requested blk1")
	}

	if err := bs.MultiPut(peerID, *requestID, [][]byte{blkBytes1}); err != nil { // respond with blk1
		t.Fatal(err)
	} else if !requested.Equals(blkID1) {
		t.Fatal("should not have requested another block")
	}

	if !*finished {
		t.Fatalf("Bootstrapping should have finished")
	} else if blk0.Status() != choices.Accepted {
		t.Fatalf("Block should be accepted")
	} else if blk1.Status() != choices.Accepted {
		t.Fatalf("Block should be accepted")
	} else if blk2.Status() != choices.Accepted {
		t.Fatalf("Block should be accepted")
	}
}

// There are multiple needed blocks and MultiPut returns all at once
func TestBootstrapperMultiPut(t *testing.T) {
	config, peerID, sender, vm := newConfig(t)

	blkID0 := ids.Empty.Prefix(0)
	blkID1 := ids.Empty.Prefix(1)
	blkID2 := ids.Empty.Prefix(2)
	blkID3 := ids.Empty.Prefix(3)

	blkBytes0 := []byte{0}
	blkBytes1 := []byte{1}
	blkBytes2 := []byte{2}
	blkBytes3 := []byte{3}

	blk0 := &Blk{
		id:     blkID0,
		height: 0,
		status: choices.Accepted,
		bytes:  blkBytes0,
	}
	blk1 := &Blk{
		parent: blk0,
		id:     blkID1,
		height: 1,
		status: choices.Unknown,
		bytes:  blkBytes1,
	}
	blk2 := &Blk{
		parent: blk1,
		id:     blkID2,
		height: 2,
		status: choices.Unknown,
		bytes:  blkBytes2,
	}
	blk3 := &Blk{
		parent: blk2,
		id:     blkID3,
		height: 3,
		status: choices.Processing,
		bytes:  blkBytes3,
	}
	vm.CantBootstrapping = false

	bs := bootstrapper{}
	bs.metrics.Initialize(config.Context.Log, fmt.Sprintf("gecko_%s", config.Context.ChainID), prometheus.NewRegistry())
	bs.Initialize(config)
	finished := new(bool)
	bs.onFinished = func() error { *finished = true; return nil }

<<<<<<< HEAD
	acceptedIDs := ids.Set{}
	acceptedIDs.Add(blkID3)
=======
	vm.GetBlockF = nil
	sender.GetF = nil
	vm.CantBootstrapping = true
>>>>>>> 095ccdb0

	parsedBlk1 := false
	parsedBlk2 := false
	vm.GetBlockF = func(blkID ids.ID) (snowman.Block, error) {
		switch {
		case blkID.Equals(blkID0):
			return blk0, nil
		case blkID.Equals(blkID1):
			if parsedBlk1 {
				return blk1, nil
			}
			return nil, errUnknownBlock
		case blkID.Equals(blkID2):
			if parsedBlk2 {
				return blk2, nil
			}
			return nil, errUnknownBlock
		case blkID.Equals(blkID3):
			return blk3, nil
		default:
			t.Fatal(errUnknownBlock)
			panic(errUnknownBlock)
		}
	}
	vm.ParseBlockF = func(blkBytes []byte) (snowman.Block, error) {
		switch {
		case bytes.Equal(blkBytes, blkBytes0):
			return blk0, nil
		case bytes.Equal(blkBytes, blkBytes1):
			blk1.status = choices.Processing
			parsedBlk1 = true
			return blk1, nil
		case bytes.Equal(blkBytes, blkBytes2):
			blk2.status = choices.Processing
			parsedBlk2 = true
			return blk2, nil
		case bytes.Equal(blkBytes, blkBytes3):
			return blk3, nil
		}
		t.Fatal(errUnknownBlock)
		return nil, errUnknownBlock
	}

	requestID := new(uint32)
	requested := ids.Empty
	sender.GetAncestorsF = func(vdr ids.ShortID, reqID uint32, vtxID ids.ID) {
		if !vdr.Equals(peerID) {
			t.Fatalf("Should have requested block from %s, requested from %s", peerID, vdr)
		}
		switch {
		case vtxID.Equals(blkID1), vtxID.Equals(blkID2):
		default:
			t.Fatalf("should have requested blk1 or blk2")
		}
		*requestID = reqID
		requested = vtxID
	}

<<<<<<< HEAD
	if err := bs.ForceAccepted(acceptedIDs); err != nil { // should request blk2
		t.Fatal(err)
	}
=======
	finished := new(bool)
	bs.onFinished = func() error { *finished = true; return nil }
	vm.CantBootstrapped = false
>>>>>>> 095ccdb0

	if err := bs.MultiPut(peerID, *requestID, [][]byte{blkBytes2, blkBytes1}); err != nil { // respond with blk2 and blk1
		t.Fatal(err)
	} else if !requested.Equals(blkID2) {
		t.Fatal("should not have requested another block")
	}

	if !*finished {
		t.Fatalf("Bootstrapping should have finished")
	} else if blk0.Status() != choices.Accepted {
		t.Fatalf("Block should be accepted")
	} else if blk1.Status() != choices.Accepted {
		t.Fatalf("Block should be accepted")
	} else if blk2.Status() != choices.Accepted {
		t.Fatalf("Block should be accepted")
	}
}

func TestBootstrapperAcceptedFrontier(t *testing.T) {
	config, _, _, vm := newConfig(t)

	blkID := GenerateID()

	bs := bootstrapper{}
	bs.metrics.Initialize(config.Context.Log, fmt.Sprintf("gecko_%s", config.Context.ChainID), prometheus.NewRegistry())
	bs.Initialize(config)

	vm.LastAcceptedF = func() ids.ID { return blkID }

	accepted := bs.CurrentAcceptedFrontier()

	if accepted.Len() != 1 {
		t.Fatalf("Only one block should be accepted")
	}
	if !accepted.Contains(blkID) {
		t.Fatalf("Blk should be accepted")
	}
}

func TestBootstrapperFilterAccepted(t *testing.T) {
	config, _, _, vm := newConfig(t)

	blkID0 := GenerateID()
	blkID1 := GenerateID()
	blkID2 := GenerateID()

	blk0 := &Blk{
		id:     blkID0,
		status: choices.Accepted,
	}
	blk1 := &Blk{
		id:     blkID1,
		status: choices.Accepted,
	}

	bs := bootstrapper{}
	bs.metrics.Initialize(config.Context.Log, fmt.Sprintf("gecko_%s", config.Context.ChainID), prometheus.NewRegistry())
	bs.Initialize(config)

	blkIDs := ids.Set{}
	blkIDs.Add(
		blkID0,
		blkID1,
		blkID2,
	)

	vm.GetBlockF = func(blkID ids.ID) (snowman.Block, error) {
		switch {
		case blkID.Equals(blkID0):
			return blk0, nil
		case blkID.Equals(blkID1):
			return blk1, nil
		case blkID.Equals(blkID2):
			return nil, errUnknownBlock
		}
		t.Fatal(errUnknownBlock)
		return nil, errUnknownBlock
	}
	vm.CantBootstrapping = false

	accepted := bs.FilterAccepted(blkIDs)

	if accepted.Len() != 2 {
		t.Fatalf("Two blocks should be accepted")
	}
	if !accepted.Contains(blkID0) {
		t.Fatalf("Blk should be accepted")
	}
	if !accepted.Contains(blkID1) {
		t.Fatalf("Blk should be accepted")
	}
	if accepted.Contains(blkID2) {
		t.Fatalf("Blk shouldn't be accepted")
	}
<<<<<<< HEAD
=======
}

func TestBootstrapperPartialFetch(t *testing.T) {
	config, _, sender, vm := newConfig(t)

	blkID0 := ids.Empty.Prefix(0)
	blkID1 := ids.Empty.Prefix(1)

	blkBytes0 := []byte{0}

	blk0 := &Blk{
		id:     blkID0,
		height: 0,
		status: choices.Accepted,
		bytes:  blkBytes0,
	}

	bs := bootstrapper{}
	bs.metrics.Initialize(config.Context.Log, fmt.Sprintf("gecko_%s", config.Context.ChainID), prometheus.NewRegistry())
	bs.Initialize(config)

	acceptedIDs := ids.Set{}
	acceptedIDs.Add(
		blkID0,
		blkID1,
	)

	vm.GetBlockF = func(blkID ids.ID) (snowman.Block, error) {
		switch {
		case blkID.Equals(blkID0):
			return blk0, nil
		case blkID.Equals(blkID1):
			return nil, errUnknownBlock
		default:
			t.Fatal(errUnknownBlock)
			panic(errUnknownBlock)
		}
	}

	sender.CantGet = false
	bs.onFinished = func() error { return nil }
	vm.CantBootstrapping = false

	bs.ForceAccepted(acceptedIDs)

	if bs.finished {
		t.Fatalf("should have requested a block")
	}

	if bs.pending.Len() != 1 {
		t.Fatalf("wrong number pending")
	}
}

func TestBootstrapperWrongIDByzantineResponse(t *testing.T) {
	config, peerID, sender, vm := newConfig(t)

	blkID0 := ids.Empty.Prefix(0)
	blkID1 := ids.Empty.Prefix(1)
	blkID2 := ids.Empty.Prefix(2)

	blkBytes0 := []byte{0}
	blkBytes1 := []byte{1}
	blkBytes2 := []byte{2}

	blk0 := &Blk{
		id:     blkID0,
		height: 0,
		status: choices.Accepted,
		bytes:  blkBytes0,
	}
	blk1 := &Blk{
		parent: blk0,
		id:     blkID1,
		height: 1,
		status: choices.Processing,
		bytes:  blkBytes1,
	}
	blk2 := &Blk{
		parent: blk1,
		id:     blkID2,
		height: 2,
		status: choices.Processing,
		bytes:  blkBytes2,
	}

	bs := bootstrapper{}
	bs.metrics.Initialize(config.Context.Log, fmt.Sprintf("gecko_%s", config.Context.ChainID), prometheus.NewRegistry())
	bs.Initialize(config)

	acceptedIDs := ids.Set{}
	acceptedIDs.Add(blkID1)

	vm.GetBlockF = func(blkID ids.ID) (snowman.Block, error) {
		switch {
		case blkID.Equals(blkID1):
			return nil, errUnknownBlock
		default:
			t.Fatal(errUnknownBlock)
			panic(errUnknownBlock)
		}
	}

	requestID := new(uint32)
	sender.GetF = func(vdr ids.ShortID, reqID uint32, vtxID ids.ID) {
		if !vdr.Equals(peerID) {
			t.Fatalf("Should have requested block from %s, requested from %s", peerID, vdr)
		}
		switch {
		case vtxID.Equals(blkID1):
		default:
			t.Fatalf("Requested unknown block")
		}

		*requestID = reqID
	}
	vm.CantBootstrapping = false

	bs.ForceAccepted(acceptedIDs)

	vm.GetBlockF = nil
	sender.GetF = nil
	vm.CantBootstrapping = true

	vm.ParseBlockF = func(blkBytes []byte) (snowman.Block, error) {
		switch {
		case bytes.Equal(blkBytes, blkBytes2):
			return blk2, nil
		}
		t.Fatal(errUnknownBlock)
		return nil, errUnknownBlock
	}

	sender.CantGet = false

	bs.Put(peerID, *requestID, blkID1, blkBytes2)

	sender.CantGet = true

	vm.ParseBlockF = func(blkBytes []byte) (snowman.Block, error) {
		switch {
		case bytes.Equal(blkBytes, blkBytes1):
			return blk1, nil
		}
		t.Fatal(errUnknownBlock)
		return nil, errUnknownBlock
	}

	finished := new(bool)
	bs.onFinished = func() error { *finished = true; return nil }
	vm.CantBootstrapped = false

	bs.Put(peerID, *requestID, blkID1, blkBytes1)

	vm.ParseBlockF = nil
	vm.CantBootstrapped = true

	if !*finished {
		t.Fatalf("Bootstrapping should have finished")
	}
	if blk1.Status() != choices.Accepted {
		t.Fatalf("Block should be accepted")
	}
	if blk2.Status() != choices.Processing {
		t.Fatalf("Block should be processing")
	}
>>>>>>> 095ccdb0
}<|MERGE_RESOLUTION|>--- conflicted
+++ resolved
@@ -122,31 +122,6 @@
 			panic(errUnknownBlock)
 		}
 	}
-<<<<<<< HEAD
-=======
-
-	reqID := new(uint32)
-	sender.GetF = func(vdr ids.ShortID, innerReqID uint32, blkID ids.ID) {
-		if !vdr.Equals(peerID) {
-			t.Fatalf("Should have requested block from %s, requested from %s", peerID, vdr)
-		}
-		switch {
-		case blkID.Equals(blkID1):
-		default:
-			t.Fatalf("Requested unknown vertex")
-		}
-
-		*reqID = innerReqID
-	}
-	vm.CantBootstrapping = false
-
-	bs.ForceAccepted(acceptedIDs)
-
-	vm.GetBlockF = nil
-	sender.GetF = nil
-	vm.CantBootstrapping = true
-
->>>>>>> 095ccdb0
 	vm.ParseBlockF = func(blkBytes []byte) (snowman.Block, error) {
 		switch {
 		case bytes.Equal(blkBytes, blkBytes1):
@@ -158,23 +133,12 @@
 		return nil, errUnknownBlock
 	}
 
-<<<<<<< HEAD
+	vm.CantBootstrapping = false
+	vm.CantBootstrapped = false
+
 	if err := bs.ForceAccepted(acceptedIDs); err != nil { // should finish
 		t.Fatal(err)
 	} else if !*finished {
-=======
-	finished := new(bool)
-	bs.onFinished = func() error { *finished = true; return nil }
-	vm.CantBootstrapped = false
-
-	bs.Put(peerID, *reqID, blkID1, blkBytes1)
-
-	vm.ParseBlockF = nil
-	bs.onFinished = nil
-	vm.CantBootstrapped = true
-
-	if !*finished {
->>>>>>> 095ccdb0
 		t.Fatalf("Bootstrapping should have finished")
 	} else if blk1.Status() != choices.Accepted {
 		t.Fatalf("Block should be accepted")
@@ -272,7 +236,6 @@
 	}
 	vm.CantBootstrapping = false
 
-<<<<<<< HEAD
 	if err := bs.ForceAccepted(acceptedIDs); err != nil { // should request blk1
 		t.Fatal(err)
 	}
@@ -283,27 +246,6 @@
 	} else if oldReqID != *requestID {
 		t.Fatal("should not have sent new request")
 	}
-=======
-	bs.ForceAccepted(acceptedIDs)
-
-	vm.GetBlockF = nil
-	vm.CantBootstrapping = true
-
-	vm.ParseBlockF = func(blkBytes []byte) (snowman.Block, error) {
-		switch {
-		case bytes.Equal(blkBytes, blkBytes1):
-			return blk1, nil
-		case bytes.Equal(blkBytes, blkBytes2):
-			return blk2, nil
-		}
-		t.Fatal(errUnknownBlock)
-		return nil, errUnknownBlock
-	}
-
-	finished := new(bool)
-	bs.onFinished = func() error { *finished = true; return nil }
-	vm.CantBootstrapped = false
->>>>>>> 095ccdb0
 
 	if err := bs.MultiPut(ids.NewShortID([20]byte{1, 2, 3}), *requestID, [][]byte{blkBytes1}); err != nil { // respond from wrong peer
 		t.Fatal(err)
@@ -311,16 +253,13 @@
 		t.Fatal("should not have sent new request")
 	}
 
-<<<<<<< HEAD
 	if err := bs.MultiPut(peerID, *requestID, [][]byte{blkBytes0}); err != nil { // respond with wrong block
 		t.Fatal(err)
 	} else if oldReqID == *requestID {
 		t.Fatal("should have sent new request")
 	}
-=======
-	vm.ParseBlockF = nil
-	vm.CantBootstrapped = true
->>>>>>> 095ccdb0
+
+	vm.CantBootstrapped = false
 
 	if err := bs.MultiPut(peerID, *requestID, [][]byte{blkBytes1}); err != nil { // respond with right block
 		t.Fatal(err)
@@ -443,6 +382,8 @@
 		requested = vtxID
 	}
 
+	vm.CantBootstrapping = false
+
 	if err := bs.ForceAccepted(acceptedIDs); err != nil { // should request blk2
 		t.Fatal(err)
 	}
@@ -452,6 +393,8 @@
 	} else if !requested.Equals(blkID1) {
 		t.Fatal("should have requested blk1")
 	}
+
+	vm.CantBootstrapped = false
 
 	if err := bs.MultiPut(peerID, *requestID, [][]byte{blkBytes1}); err != nil { // respond with blk1
 		t.Fatal(err)
@@ -519,14 +462,8 @@
 	finished := new(bool)
 	bs.onFinished = func() error { *finished = true; return nil }
 
-<<<<<<< HEAD
 	acceptedIDs := ids.Set{}
 	acceptedIDs.Add(blkID3)
-=======
-	vm.GetBlockF = nil
-	sender.GetF = nil
-	vm.CantBootstrapping = true
->>>>>>> 095ccdb0
 
 	parsedBlk1 := false
 	parsedBlk2 := false
@@ -585,15 +522,11 @@
 		requested = vtxID
 	}
 
-<<<<<<< HEAD
 	if err := bs.ForceAccepted(acceptedIDs); err != nil { // should request blk2
 		t.Fatal(err)
 	}
-=======
-	finished := new(bool)
-	bs.onFinished = func() error { *finished = true; return nil }
+
 	vm.CantBootstrapped = false
->>>>>>> 095ccdb0
 
 	if err := bs.MultiPut(peerID, *requestID, [][]byte{blkBytes2, blkBytes1}); err != nil { // respond with blk2 and blk1
 		t.Fatal(err)
@@ -688,173 +621,4 @@
 	if accepted.Contains(blkID2) {
 		t.Fatalf("Blk shouldn't be accepted")
 	}
-<<<<<<< HEAD
-=======
-}
-
-func TestBootstrapperPartialFetch(t *testing.T) {
-	config, _, sender, vm := newConfig(t)
-
-	blkID0 := ids.Empty.Prefix(0)
-	blkID1 := ids.Empty.Prefix(1)
-
-	blkBytes0 := []byte{0}
-
-	blk0 := &Blk{
-		id:     blkID0,
-		height: 0,
-		status: choices.Accepted,
-		bytes:  blkBytes0,
-	}
-
-	bs := bootstrapper{}
-	bs.metrics.Initialize(config.Context.Log, fmt.Sprintf("gecko_%s", config.Context.ChainID), prometheus.NewRegistry())
-	bs.Initialize(config)
-
-	acceptedIDs := ids.Set{}
-	acceptedIDs.Add(
-		blkID0,
-		blkID1,
-	)
-
-	vm.GetBlockF = func(blkID ids.ID) (snowman.Block, error) {
-		switch {
-		case blkID.Equals(blkID0):
-			return blk0, nil
-		case blkID.Equals(blkID1):
-			return nil, errUnknownBlock
-		default:
-			t.Fatal(errUnknownBlock)
-			panic(errUnknownBlock)
-		}
-	}
-
-	sender.CantGet = false
-	bs.onFinished = func() error { return nil }
-	vm.CantBootstrapping = false
-
-	bs.ForceAccepted(acceptedIDs)
-
-	if bs.finished {
-		t.Fatalf("should have requested a block")
-	}
-
-	if bs.pending.Len() != 1 {
-		t.Fatalf("wrong number pending")
-	}
-}
-
-func TestBootstrapperWrongIDByzantineResponse(t *testing.T) {
-	config, peerID, sender, vm := newConfig(t)
-
-	blkID0 := ids.Empty.Prefix(0)
-	blkID1 := ids.Empty.Prefix(1)
-	blkID2 := ids.Empty.Prefix(2)
-
-	blkBytes0 := []byte{0}
-	blkBytes1 := []byte{1}
-	blkBytes2 := []byte{2}
-
-	blk0 := &Blk{
-		id:     blkID0,
-		height: 0,
-		status: choices.Accepted,
-		bytes:  blkBytes0,
-	}
-	blk1 := &Blk{
-		parent: blk0,
-		id:     blkID1,
-		height: 1,
-		status: choices.Processing,
-		bytes:  blkBytes1,
-	}
-	blk2 := &Blk{
-		parent: blk1,
-		id:     blkID2,
-		height: 2,
-		status: choices.Processing,
-		bytes:  blkBytes2,
-	}
-
-	bs := bootstrapper{}
-	bs.metrics.Initialize(config.Context.Log, fmt.Sprintf("gecko_%s", config.Context.ChainID), prometheus.NewRegistry())
-	bs.Initialize(config)
-
-	acceptedIDs := ids.Set{}
-	acceptedIDs.Add(blkID1)
-
-	vm.GetBlockF = func(blkID ids.ID) (snowman.Block, error) {
-		switch {
-		case blkID.Equals(blkID1):
-			return nil, errUnknownBlock
-		default:
-			t.Fatal(errUnknownBlock)
-			panic(errUnknownBlock)
-		}
-	}
-
-	requestID := new(uint32)
-	sender.GetF = func(vdr ids.ShortID, reqID uint32, vtxID ids.ID) {
-		if !vdr.Equals(peerID) {
-			t.Fatalf("Should have requested block from %s, requested from %s", peerID, vdr)
-		}
-		switch {
-		case vtxID.Equals(blkID1):
-		default:
-			t.Fatalf("Requested unknown block")
-		}
-
-		*requestID = reqID
-	}
-	vm.CantBootstrapping = false
-
-	bs.ForceAccepted(acceptedIDs)
-
-	vm.GetBlockF = nil
-	sender.GetF = nil
-	vm.CantBootstrapping = true
-
-	vm.ParseBlockF = func(blkBytes []byte) (snowman.Block, error) {
-		switch {
-		case bytes.Equal(blkBytes, blkBytes2):
-			return blk2, nil
-		}
-		t.Fatal(errUnknownBlock)
-		return nil, errUnknownBlock
-	}
-
-	sender.CantGet = false
-
-	bs.Put(peerID, *requestID, blkID1, blkBytes2)
-
-	sender.CantGet = true
-
-	vm.ParseBlockF = func(blkBytes []byte) (snowman.Block, error) {
-		switch {
-		case bytes.Equal(blkBytes, blkBytes1):
-			return blk1, nil
-		}
-		t.Fatal(errUnknownBlock)
-		return nil, errUnknownBlock
-	}
-
-	finished := new(bool)
-	bs.onFinished = func() error { *finished = true; return nil }
-	vm.CantBootstrapped = false
-
-	bs.Put(peerID, *requestID, blkID1, blkBytes1)
-
-	vm.ParseBlockF = nil
-	vm.CantBootstrapped = true
-
-	if !*finished {
-		t.Fatalf("Bootstrapping should have finished")
-	}
-	if blk1.Status() != choices.Accepted {
-		t.Fatalf("Block should be accepted")
-	}
-	if blk2.Status() != choices.Processing {
-		t.Fatalf("Block should be processing")
-	}
->>>>>>> 095ccdb0
 }