// (c) 2019-2020, Ava Labs, Inc. All rights reserved.
// See the file LICENSE for licensing terms.

package snowman

import (
<<<<<<< HEAD
	"time"

=======
	"github.com/ava-labs/avalanchego/ids"
>>>>>>> bc9b8aaf
	"github.com/ava-labs/avalanchego/snow/choices"
)

// Block is a possible decision that dictates the next canonical block.
//
// Blocks are guaranteed to be Verified, Accepted, and Rejected in topological
// order. Specifically, if Verify is called, then the parent has already been
// verified. If Accept is called, then the parent has already been accepted. If
// Reject is called, the parent has already been accepted or rejected.
//
// If the status of the block is Unknown, ID is assumed to be able to be called.
// If the status of the block is Accepted or Rejected; Parent, Verify, Accept,
// and Reject will never be called.
type Block interface {
	choices.Decidable

	// Parent returns the ID of this block's parent.
	Parent() ids.ID

	// Verify that the state transition this block would make if accepted is
	// valid. If the state transition is invalid, a non-nil error should be
	// returned.
	//
	// It is guaranteed that the Parent has been successfully verified.
	Verify() error

	// Bytes returns the binary representation of this block.
	//
	// This is used for sending blocks to peers. The bytes should be able to be
	// parsed into the same block on another node.
	Bytes() []byte

	// Height returns the height of this block in the chain.
	Height() uint64

	// Time this block was proposed at. This value should be consistent across
	// all nodes. If this block hasn't been successfully verified, any value can
	// be returned. If this block is the last accepted block, the timestamp must
	// be returned correctly. Otherwise, accepted blocks can return any value.
	Timestamp() time.Time
}<|MERGE_RESOLUTION|>--- conflicted
+++ resolved
@@ -4,12 +4,9 @@
 package snowman
 
 import (
-<<<<<<< HEAD
 	"time"
 
-=======
 	"github.com/ava-labs/avalanchego/ids"
->>>>>>> bc9b8aaf
 	"github.com/ava-labs/avalanchego/snow/choices"
 )
 
