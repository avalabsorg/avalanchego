--- conflicted
+++ resolved
@@ -28,22 +28,14 @@
 }
 
 func (sb *snowballNode) Less(other *snowballNode) bool {
-<<<<<<< HEAD
-	return bytes.Compare(sb.txID[:], other.txID[:]) == -1
-=======
 	return sb.txID.Less(other.txID)
->>>>>>> 6c8f89a7
 }
 
 // consensusString converts a list of snowball nodes into a human-readable
 // string.
 func consensusString(nodes []*snowballNode) string {
 	// Sort the nodes so that the string representation is canonical
-<<<<<<< HEAD
-	utils.SortSliceSortable(nodes)
-=======
 	utils.Sort(nodes)
->>>>>>> 6c8f89a7
 
 	sb := strings.Builder{}
 	sb.WriteString("DG(")
