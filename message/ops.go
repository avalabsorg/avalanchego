// Copyright (C) 2019-2021, Ava Labs, Inc. All rights reserved.
// See the file LICENSE for licensing terms.

package message

// Op is an opcode
type Op byte

// Types of messages that may be sent between nodes
// Note: If you add a new parseable Op below, you must also add it to ops
// (declared below)
const (
	// Handshake:
	GetVersion Op = iota
	_
	GetPeerList
	Pong
	Ping
	_
	// Bootstrapping:
	GetAcceptedFrontier
	AcceptedFrontier
	GetAccepted
	Accepted
	GetAncestors
	Ancestors
	// Consensus:
	Get
	Put
	PushQuery
	PullQuery
	Chits
	// Handshake / peer gossiping
	_
	PeerList
	Version
	// Application level:
	AppRequest
	AppResponse
	AppGossip

	// Internal messages (External messages should be added above these):
	GetAcceptedFrontierFailed
	GetAcceptedFailed
	GetFailed
	QueryFailed
	GetAncestorsFailed
	AppRequestFailed
	Timeout
	Connected
	Disconnected
	Notify
	GossipRequest

	// Fast sync
	GetStateSummaryFrontier
	StateSummaryFrontier
	GetStateSummaryFrontierFailed
	GetAcceptedStateSummary
	AcceptedStateSummary
	GetAcceptedStateSummaryFailed
)

var (
	HandshakeOps = []Op{
		GetVersion,
		Version,
		GetPeerList,
		PeerList,
		Ping,
		Pong,
	}

	// List of all consensus request message types
	ConsensusRequestOps = []Op{
		GetAcceptedFrontier,
		GetAccepted,
		GetAncestors,
		Get,
		PushQuery,
		PullQuery,
		AppRequest,
	}
	ConsensusResponseOps = []Op{
		AcceptedFrontier,
		Accepted,
		Ancestors,
		Put,
		Chits,
		AppResponse,
	}
	// AppGossip is the only message that is sent unrequested without the
	// expectation of a response
	ConsensusExternalOps = append(
		ConsensusRequestOps,
		append(
			ConsensusResponseOps,
			AppGossip,
		)...,
	)
	ConsensusInternalOps = []Op{
		GetAcceptedFrontierFailed,
		GetAcceptedFailed,
		GetFailed,
		QueryFailed,
		GetAncestorsFailed,
		AppRequestFailed,
		Timeout,
		Connected,
		Disconnected,
		Notify,
		GossipRequest,
	}
	ConsensusOps = append(ConsensusExternalOps, ConsensusInternalOps...)

	FastSyncRequestOps = []Op{
		GetStateSummaryFrontier,
		GetAcceptedStateSummary,
	}
	FastSyncResponseOps = []Op{
		StateSummaryFrontier,
		AcceptedStateSummary,
	}
	FastSyncExternalOps = append(FastSyncRequestOps, FastSyncResponseOps...)
	FastSyncInternalOps = []Op{
		GetStateSummaryFrontierFailed,
		GetAcceptedStateSummaryFailed,
	}
	FastSyncOps = append(FastSyncExternalOps, FastSyncInternalOps...)

	ConsensusAndNetworkOps = append(ConsensusExternalOps, HandshakeOps...)
	ExternalOps            = append(ConsensusAndNetworkOps, FastSyncExternalOps...)

	RequestToResponseOps = map[Op]Op{
		GetAcceptedFrontier:     AcceptedFrontier,
		GetAccepted:             Accepted,
<<<<<<< HEAD
		GetAncestors:            MultiPut,
=======
		GetAncestors:            Ancestors,
>>>>>>> 0ed4bb6f
		Get:                     Put,
		PushQuery:               Chits,
		PullQuery:               Chits,
		AppRequest:              AppResponse,
		GetStateSummaryFrontier: StateSummaryFrontier,
		GetAcceptedStateSummary: AcceptedStateSummary,
	}
	ResponseToFailedOps = map[Op]Op{
		AcceptedFrontier:     GetAcceptedFrontierFailed,
		Accepted:             GetAcceptedFailed,
<<<<<<< HEAD
		MultiPut:             GetAncestorsFailed,
=======
		Ancestors:            GetAncestorsFailed,
>>>>>>> 0ed4bb6f
		Put:                  GetFailed,
		Chits:                QueryFailed,
		AppResponse:          AppRequestFailed,
		StateSummaryFrontier: GetStateSummaryFrontierFailed,
		AcceptedStateSummary: GetAcceptedStateSummaryFailed,
	}
	FailedToResponseOps = map[Op]Op{
		GetAcceptedFrontierFailed:     AcceptedFrontier,
		GetAcceptedFailed:             Accepted,
<<<<<<< HEAD
		GetAncestorsFailed:            MultiPut,
=======
		GetAncestorsFailed:            Ancestors,
>>>>>>> 0ed4bb6f
		GetFailed:                     Put,
		QueryFailed:                   Chits,
		AppRequestFailed:              AppResponse,
		GetStateSummaryFrontierFailed: StateSummaryFrontier,
		GetAcceptedStateSummaryFailed: AcceptedStateSummary,
	}
	UnrequestedOps = map[Op]struct{}{
		GetAcceptedFrontier:     {},
		GetAccepted:             {},
		GetAncestors:            {},
		Get:                     {},
		PushQuery:               {},
		PullQuery:               {},
		AppRequest:              {},
		AppGossip:               {},
		GetStateSummaryFrontier: {},
		GetAcceptedStateSummary: {},
	}

	// Defines the messages that can be sent/received with this network
	messages = map[Op][]Field{
		// Handshake:
		GetVersion:  {},
		Version:     {NetworkID, NodeID, MyTime, IP, VersionStr, VersionTime, SigBytes, TrackedSubnets},
		GetPeerList: {},
		PeerList:    {SignedPeers},
		Ping:        {},
		Pong:        {Uptime},
		// Bootstrapping:
		GetAcceptedFrontier: {ChainID, RequestID, Deadline},
		AcceptedFrontier:    {ChainID, RequestID, ContainerIDs},
		GetAccepted:         {ChainID, RequestID, Deadline, ContainerIDs},
		Accepted:            {ChainID, RequestID, ContainerIDs},
		GetAncestors:        {ChainID, RequestID, Deadline, ContainerID},
		Ancestors:           {ChainID, RequestID, MultiContainerBytes},
		// Consensus:
		Get:       {ChainID, RequestID, Deadline, ContainerID},
		Put:       {ChainID, RequestID, ContainerID, ContainerBytes},
		PushQuery: {ChainID, RequestID, Deadline, ContainerID, ContainerBytes},
		PullQuery: {ChainID, RequestID, Deadline, ContainerID},
		Chits:     {ChainID, RequestID, ContainerIDs},
		// Application level:
		AppRequest:  {ChainID, RequestID, Deadline, AppBytes},
		AppResponse: {ChainID, RequestID, AppBytes},
		AppGossip:   {ChainID, AppBytes},
		// Fast Sync
		GetStateSummaryFrontier: {ChainID, RequestID, Deadline},
		StateSummaryFrontier:    {ChainID, RequestID, SummaryKey, ContainerBytes},
		GetAcceptedStateSummary: {ChainID, RequestID, Deadline, MultiSummaryKeys},
		AcceptedStateSummary:    {ChainID, RequestID, MultiSummaryKeys},
	}
)

func (op Op) Compressable() bool {
	switch op {
	case PeerList, Put, Ancestors, PushQuery, AppRequest, AppResponse, AppGossip:
		return true
	default:
		return false
	}
}

func (op Op) String() string {
	switch op {
	case GetVersion:
		return "get_version"
	case Version:
		return "version"
	case GetPeerList:
		return "get_peerlist"
	case PeerList:
		return "peerlist"
	case Ping:
		return "ping"
	case Pong:
		return "pong"
	case GetAcceptedFrontier:
		return "get_accepted_frontier"
	case AcceptedFrontier:
		return "accepted_frontier"
	case GetAccepted:
		return "get_accepted"
	case Accepted:
		return "accepted"
	case Get:
		return "get"
	case GetAncestors:
		return "get_ancestors"
	case Put:
		return "put"
	case Ancestors:
		return "ancestors"
	case PushQuery:
		return "push_query"
	case PullQuery:
		return "pull_query"
	case Chits:
		return "chits"
	case AppRequest:
		return "app_request"
	case AppResponse:
		return "app_response"
	case AppGossip:
		return "app_gossip"
	case GetStateSummaryFrontier:
		return "get_state_summary_frontier"
	case StateSummaryFrontier:
		return "state_summary_frontier"
	case GetAcceptedStateSummary:
		return "get_accepted_state_summary"
	case AcceptedStateSummary:
		return "accepted_state_summary"

	case GetAcceptedFrontierFailed:
		return "get_accepted_frontier_failed"
	case GetAcceptedFailed:
		return "get_accepted_failed"
	case GetFailed:
		return "get_failed"
	case QueryFailed:
		return "query_failed"
	case GetAncestorsFailed:
		return "get_ancestors_failed"
	case AppRequestFailed:
		return "app_request_failed"
	case GetStateSummaryFrontierFailed:
		return "get_state_summary_frontier_failed"
	case GetAcceptedStateSummaryFailed:
		return "get_accepted_state_summary_failed"
	case Timeout:
		return "timeout"
	case Connected:
		return "connected"
	case Disconnected:
		return "disconnected"
	case Notify:
		return "notify"
	case GossipRequest:
		return "gossip_request"
	default:
		return "Unknown Op"
	}
}<|MERGE_RESOLUTION|>--- conflicted
+++ resolved
@@ -134,11 +134,7 @@
 	RequestToResponseOps = map[Op]Op{
 		GetAcceptedFrontier:     AcceptedFrontier,
 		GetAccepted:             Accepted,
-<<<<<<< HEAD
-		GetAncestors:            MultiPut,
-=======
 		GetAncestors:            Ancestors,
->>>>>>> 0ed4bb6f
 		Get:                     Put,
 		PushQuery:               Chits,
 		PullQuery:               Chits,
@@ -149,11 +145,7 @@
 	ResponseToFailedOps = map[Op]Op{
 		AcceptedFrontier:     GetAcceptedFrontierFailed,
 		Accepted:             GetAcceptedFailed,
-<<<<<<< HEAD
-		MultiPut:             GetAncestorsFailed,
-=======
 		Ancestors:            GetAncestorsFailed,
->>>>>>> 0ed4bb6f
 		Put:                  GetFailed,
 		Chits:                QueryFailed,
 		AppResponse:          AppRequestFailed,
@@ -163,11 +155,7 @@
 	FailedToResponseOps = map[Op]Op{
 		GetAcceptedFrontierFailed:     AcceptedFrontier,
 		GetAcceptedFailed:             Accepted,
-<<<<<<< HEAD
-		GetAncestorsFailed:            MultiPut,
-=======
 		GetAncestorsFailed:            Ancestors,
->>>>>>> 0ed4bb6f
 		GetFailed:                     Put,
 		QueryFailed:                   Chits,
 		AppRequestFailed:              AppResponse,
