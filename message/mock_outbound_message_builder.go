--- conflicted
+++ resolved
@@ -251,7 +251,7 @@
 }
 
 // Handshake mocks base method.
-func (m *MockOutboundMsgBuilder) Handshake(arg0 uint32, arg1 uint64, arg2 ips.IPPort, arg3, arg4 string, arg5, arg6, arg7 uint32, arg8 uint64, arg9 []byte, arg10 []ids.ID, arg11, arg12 []uint32) (OutboundMessage, error) {
+func (m *MockOutboundMsgBuilder) Handshake(arg0 uint32, arg1 int64, arg2 ips.IPPort, arg3, arg4 string, arg5, arg6, arg7 uint32, arg8 int64, arg9 []byte, arg10 []ids.ID, arg11, arg12 []uint32) (OutboundMessage, error) {
 	m.ctrl.T.Helper()
 	ret := m.ctrl.Call(m, "Handshake", arg0, arg1, arg2, arg3, arg4, arg5, arg6, arg7, arg8, arg9, arg10, arg11, arg12)
 	ret0, _ := ret[0].(OutboundMessage)
@@ -383,22 +383,4 @@
 func (mr *MockOutboundMsgBuilderMockRecorder) StateSummaryFrontier(arg0, arg1, arg2 interface{}) *gomock.Call {
 	mr.mock.ctrl.T.Helper()
 	return mr.mock.ctrl.RecordCallWithMethodType(mr.mock, "StateSummaryFrontier", reflect.TypeOf((*MockOutboundMsgBuilder)(nil).StateSummaryFrontier), arg0, arg1, arg2)
-<<<<<<< HEAD
-}
-
-// Version mocks base method.
-func (m *MockOutboundMsgBuilder) Version(arg0 uint32, arg1 int64, arg2 ips.IPPort, arg3, arg4 string, arg5, arg6, arg7 uint32, arg8 int64, arg9 []byte, arg10 []ids.ID, arg11, arg12 []uint32) (OutboundMessage, error) {
-	m.ctrl.T.Helper()
-	ret := m.ctrl.Call(m, "Version", arg0, arg1, arg2, arg3, arg4, arg5, arg6, arg7, arg8, arg9, arg10, arg11, arg12)
-	ret0, _ := ret[0].(OutboundMessage)
-	ret1, _ := ret[1].(error)
-	return ret0, ret1
-}
-
-// Version indicates an expected call of Version.
-func (mr *MockOutboundMsgBuilderMockRecorder) Version(arg0, arg1, arg2, arg3, arg4, arg5, arg6, arg7, arg8, arg9, arg10, arg11, arg12 interface{}) *gomock.Call {
-	mr.mock.ctrl.T.Helper()
-	return mr.mock.ctrl.RecordCallWithMethodType(mr.mock, "Version", reflect.TypeOf((*MockOutboundMsgBuilder)(nil).Version), arg0, arg1, arg2, arg3, arg4, arg5, arg6, arg7, arg8, arg9, arg10, arg11, arg12)
-=======
->>>>>>> 4458432d
 }