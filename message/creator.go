--- conflicted
+++ resolved
@@ -32,10 +32,6 @@
 ) (Creator, error) {
 	builder, err := newMsgBuilder(
 		log,
-<<<<<<< HEAD
-		"codec",
-=======
->>>>>>> ffaa3f8f
 		metrics,
 		maxMessageTimeout,
 	)
