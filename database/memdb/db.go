--- conflicted
+++ resolved
@@ -4,11 +4,7 @@
 package memdb
 
 import (
-<<<<<<< HEAD
-=======
 	"context"
-	"sort"
->>>>>>> c5e8a53e
 	"strings"
 	"sync"
 
