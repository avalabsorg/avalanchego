// (c) 2019-2020, Ava Labs, Inc. All rights reserved.
// See the file LICENSE for licensing terms.

package manager

import (
	"errors"
	"fmt"
	"os"
	"path/filepath"
	"strings"

	"github.com/prometheus/client_golang/prometheus"

	"github.com/ava-labs/avalanchego/database"
	"github.com/ava-labs/avalanchego/database/leveldb"
	"github.com/ava-labs/avalanchego/database/memdb"
	"github.com/ava-labs/avalanchego/database/meterdb"
	"github.com/ava-labs/avalanchego/database/prefixdb"
	"github.com/ava-labs/avalanchego/database/rocksdb"
	"github.com/ava-labs/avalanchego/utils"
	"github.com/ava-labs/avalanchego/utils/logging"
	"github.com/ava-labs/avalanchego/utils/wrappers"
	"github.com/ava-labs/avalanchego/version"
)

var (
	errNonSortedAndUniqueDBs = errors.New("managed databases were not sorted and unique")
	errNoDBs                 = errors.New("no dbs given")
)

type Manager interface {
	// Current returns the database with the current database version.
	Current() *VersionedDatabase

	// Previous returns the database prior to the current database and true if a
	// previous database exists.
	Previous() (*VersionedDatabase, bool)

	// GetDatabases returns all the managed databases in order from current to
	// the oldest version.
	GetDatabases() []*VersionedDatabase

	// Close all of the databases controlled by the manager.
	Close() error

	// NewPrefixDBManager returns a new database manager with each of its
	// databases prefixed with [prefix].
	NewPrefixDBManager(prefix []byte) Manager

	// NewNestedPrefixDBManager returns a new database manager where each of its
	// databases has the nested prefix [prefix] applied to it.
	NewNestedPrefixDBManager(prefix []byte) Manager

	// NewMeterDBManager returns a new database manager with each of its
	// databases wrapped with a meterdb instance to support metrics on database
	// performance.
	NewMeterDBManager(namespace string, registerer prometheus.Registerer) (Manager, error)

	// NewCompleteMeterDBManager wraps each database instance with a meterdb
	// instance. The namespace is concatenated with the version of the database.
	// Note: calling this more than once with the same [namespace] will cause a
	// conflict error for the [registerer].
	NewCompleteMeterDBManager(namespace string, registerer prometheus.Registerer) (Manager, error)
}

type manager struct {
	// databases with the current version at index 0 and prior versions in
	// descending order
	// invariant: len(databases) > 0
	databases []*VersionedDatabase
}

// NewRocksDB creates a database manager of rocksDBs at [filePath] by creating a
// database instance from each directory with a version <= [currentVersion]. If
// [includePreviousVersions], opens previous database versions and includes them
// in the returned Manager.
func NewRocksDB(
	dbDirPath string,
	log logging.Logger,
	currentVersion version.Version,
	includePreviousVersions bool,
) (Manager, error) {
	return new(
		func(path string, log logging.Logger) (database.Database, error) {
			return rocksdb.New(path, log)
		},
		dbDirPath,
		log,
		currentVersion,
		includePreviousVersions,
	)
}

// NewLevelDB creates a database manager of levelDBs at [filePath] by creating a
// database instance from each directory with a version <= [currentVersion]. If
// [includePreviousVersions], opens previous database versions and includes them
// in the returned Manager.
func NewLevelDB(
	dbDirPath string,
	log logging.Logger,
	currentVersion version.Version,
	includePreviousVersions bool,
) (Manager, error) {
	return new(
		func(path string, log logging.Logger) (database.Database, error) {
			return leveldb.New(path, log)
		},
		dbDirPath,
		log,
		currentVersion,
		includePreviousVersions,
	)
}

// new creates a database manager at [filePath] by creating a database instance
// from each directory with a version <= [currentVersion]. If
// [includePreviousVersions], opens previous database versions and includes them
// in the returned Manager.
func new(
	newDB func(string, logging.Logger) (database.Database, error),
	dbDirPath string,
	log logging.Logger,
	currentVersion version.Version,
	includePreviousVersions bool,
) (Manager, error) {
	parser := version.NewDefaultParser()
<<<<<<< HEAD
	currentDBPath := path.Join(dbDirPath, currentVersion.String())
	currentDB, err := newDB(currentDBPath, log)
=======
	currentDBPath := filepath.Join(dbDirPath, currentVersion.String())
	currentDB, err := leveldb.New(currentDBPath, log, 0, 0, 0)
>>>>>>> 660c72b4
	if err != nil {
		return nil, fmt.Errorf("couldn't create db at %s: %w", currentDBPath, err)
	}

	manager := &manager{
		databases: []*VersionedDatabase{
			{
				Database: currentDB,
				Version:  currentVersion,
			},
		},
	}

	// Conditionally ignore old databases
	if !includePreviousVersions {
		return manager, nil
	}

	// Open old database versions and add them to [manager]
	err = filepath.Walk(dbDirPath, func(path string, info os.FileInfo, err error) error {
		// the walkFn is called with a non-nil error argument if an os.Lstat
		// or Readdirnames call returns an error. Both cases are considered
		// fatal in the traversal.
		// Reference: https://golang.org/pkg/path/filepath/#WalkFunc
		if err != nil {
			return err
		}
		// Skip the root directory
		if path == dbDirPath {
			return nil
		}

		// If the database directory contains any files, ignore them.
		if !info.IsDir() {
			return nil
		}
		_, dbName := filepath.Split(path)
		version, err := parser.Parse(dbName)
		if err != nil {
			// If the database directory contains any directories that don't
			// match the expected version format, ignore them.
			return filepath.SkipDir
		}

		// If [version] is greater than or equal to the specified version
		// skip over creating the new database to avoid creating the same db
		// twice or creating a database with a version ahead of the desired one.
		if cmp := version.Compare(currentVersion); cmp >= 0 {
			return filepath.SkipDir
		}

		db, err := newDB(path, log)
		if err != nil {
			return fmt.Errorf("couldn't create db at %s: %w", path, err)
		}

		manager.databases = append(manager.databases, &VersionedDatabase{
			Database: db,
			Version:  version,
		})

		return filepath.SkipDir
	})
	SortDescending(manager.databases)

	// If an error occurred walking [dbDirPath] close the
	// database manager and return the original error here.
	if err != nil {
		_ = manager.Close()
		return nil, err
	}

	return manager, nil
}

// NewMemDB returns a database manager with a single memdb instance with
// [currentVersion].
func NewMemDB(currentVersion version.Version) Manager {
	return &manager{
		databases: []*VersionedDatabase{
			{
				Database: memdb.New(),
				Version:  currentVersion,
			},
		},
	}
}

// NewManagerFromDBs
func NewManagerFromDBs(dbs []*VersionedDatabase) (Manager, error) {
	if len(dbs) == 0 {
		return nil, errNoDBs
	}
	SortDescending(dbs)
	sortedAndUnique := utils.IsSortedAndUnique(innerSortDescendingVersionedDBs(dbs))
	if !sortedAndUnique {
		return nil, errNonSortedAndUniqueDBs
	}
	return &manager{
		databases: dbs,
	}, nil
}

func (m *manager) Current() *VersionedDatabase { return m.databases[0] }

func (m *manager) Previous() (*VersionedDatabase, bool) {
	if len(m.databases) < 2 {
		return nil, false
	}
	return m.databases[1], true
}

func (m *manager) GetDatabases() []*VersionedDatabase { return m.databases }

func (m *manager) Close() error {
	errs := wrappers.Errs{}
	for _, db := range m.databases {
		errs.Add(db.Close())
	}
	return errs.Err
}

// NewPrefixDBManager creates a new manager with each database instance prefixed
// by [prefix]
func (m *manager) NewPrefixDBManager(prefix []byte) Manager {
	m, _ = m.wrapManager(func(vdb *VersionedDatabase) (*VersionedDatabase, error) {
		return &VersionedDatabase{
			Database: prefixdb.New(prefix, vdb.Database),
			Version:  vdb.Version,
		}, nil
	})
	return m
}

// NewNestedPrefixDBManager creates a new manager with each database instance
// wrapped with a nested prfix of [prefix]
func (m *manager) NewNestedPrefixDBManager(prefix []byte) Manager {
	m, _ = m.wrapManager(func(vdb *VersionedDatabase) (*VersionedDatabase, error) {
		return &VersionedDatabase{
			Database: prefixdb.NewNested(prefix, vdb.Database),
			Version:  vdb.Version,
		}, nil
	})
	return m
}

// NewMeterDBManager wraps the current database instance with a meterdb instance.
// Note: calling this more than once with the same [namespace] will cause a conflict error for the [registerer]
func (m *manager) NewMeterDBManager(namespace string, registerer prometheus.Registerer) (Manager, error) {
	currentDB := m.Current()
	currentMeterDB, err := meterdb.New(namespace, registerer, currentDB.Database)
	if err != nil {
		return nil, err
	}
	newManager := &manager{
		databases: make([]*VersionedDatabase, len(m.databases)),
	}
	copy(newManager.databases[1:], m.databases[1:])
	// Overwrite the current database with the meter DB
	newManager.databases[0] = &VersionedDatabase{
		Database: currentMeterDB,
		Version:  currentDB.Version,
	}
	return newManager, nil
}

// NewCompleteMeterDBManager wraps each database instance with a meterdb instance. The namespace
// is concatenated with the version of the database. Note: calling this more than once
// with the same [namespace] will cause a conflict error for the [registerer]
func (m *manager) NewCompleteMeterDBManager(namespace string, registerer prometheus.Registerer) (Manager, error) {
	return m.wrapManager(func(vdb *VersionedDatabase) (*VersionedDatabase, error) {
		mdb, err := meterdb.New(fmt.Sprintf("%s_%s", namespace, strings.ReplaceAll(vdb.Version.String(), ".", "_")), registerer, vdb.Database)
		if err != nil {
			return nil, err
		}
		return &VersionedDatabase{
			Database: mdb,
			Version:  vdb.Version,
		}, nil
	})
}

// wrapManager returns a new database manager with each managed database wrapped
// by the [wrap] function. If an error is returned by wrap, the error is
// returned immediately. If [wrap] never returns an error, then wrapManager is
// guaranteed to never return an error. The function wrap must return a database
// that can be closed without closing the underlying database.
func (m *manager) wrapManager(wrap func(db *VersionedDatabase) (*VersionedDatabase, error)) (*manager, error) {
	newManager := &manager{
		databases: make([]*VersionedDatabase, 0, len(m.databases)),
	}
	for _, db := range m.databases {
		wrappedDB, err := wrap(db)
		if err != nil {
			// ignore additional errors in favor of returning the original error
			_ = newManager.Close()
			return nil, err
		}
		newManager.databases = append(newManager.databases, wrappedDB)
	}
	return newManager, nil
}<|MERGE_RESOLUTION|>--- conflicted
+++ resolved
@@ -125,13 +125,8 @@
 	includePreviousVersions bool,
 ) (Manager, error) {
 	parser := version.NewDefaultParser()
-<<<<<<< HEAD
-	currentDBPath := path.Join(dbDirPath, currentVersion.String())
+	currentDBPath := filepath.Join(dbDirPath, currentVersion.String())
 	currentDB, err := newDB(currentDBPath, log)
-=======
-	currentDBPath := filepath.Join(dbDirPath, currentVersion.String())
-	currentDB, err := leveldb.New(currentDBPath, log, 0, 0, 0)
->>>>>>> 660c72b4
 	if err != nil {
 		return nil, fmt.Errorf("couldn't create db at %s: %w", currentDBPath, err)
 	}
