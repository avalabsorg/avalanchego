--- conflicted
+++ resolved
@@ -60,11 +60,7 @@
 
 	v1 := version.DefaultVersion1
 
-<<<<<<< HEAD
 	manager, err := New(dir, logging.NoLog{}, v1, true)
-=======
-	manager, err := New(dir, logging.NoLog{}, v1, false)
->>>>>>> 70a9d4d9
 	if err != nil {
 		t.Fatal(err)
 	}
@@ -110,14 +106,10 @@
 	assert.Error(t, err, "expected to error creating the manager due to an open db")
 
 	err = db1.Close()
-	if err != nil {
-		t.Fatal(err)
-	}
+	assert.NoError(t, err)
 
 	_, err = os.Create(path.Join(dir, "dummy"))
-	if err != nil {
-		t.Fatal(err)
-	}
+	assert.NoError(t, err)
 
 	_, err = New(dir, logging.NoLog{}, v1, true)
 	assert.Error(t, err, "expected to error due to non-directory file being present")
@@ -302,4 +294,22 @@
 		},
 	})
 	assert.Error(t, err)
+}
+
+func TestDontIncludePreviousVersions(t *testing.T) {
+	dir := t.TempDir()
+	v1 := version.NewDefaultVersion(1, 1, 0)
+	v2 := version.NewDefaultVersion(1, 2, 0)
+	db1Path := path.Join(dir, v1.String())
+	_, err := leveldb.New(db1Path, logging.NoLog{}, 0, 0, 0)
+	assert.NoError(t, err)
+	db2Path := path.Join(dir, v2.String())
+	db2, err := leveldb.New(db2Path, logging.NoLog{}, 0, 0, 0)
+	assert.NoError(t, err)
+
+	err = db2.Close()
+	assert.NoError(t, err)
+
+	_, err = New(dir, logging.NoLog{}, v2, false)
+	assert.NoError(t, err, "shouldn't error because shouldn't try to open previous database version")
 }