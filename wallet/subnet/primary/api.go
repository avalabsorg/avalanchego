--- conflicted
+++ resolved
@@ -14,11 +14,7 @@
 	"github.com/ava-labs/avalanchego/vms/avm"
 	"github.com/ava-labs/avalanchego/vms/components/avax"
 	"github.com/ava-labs/avalanchego/vms/platformvm"
-<<<<<<< HEAD
-	"github.com/ava-labs/avalanchego/vms/platformvm/blocks/stateless"
-=======
 	"github.com/ava-labs/avalanchego/vms/platformvm/txs"
->>>>>>> 680798b2
 	"github.com/ava-labs/avalanchego/wallet/chain/p"
 	"github.com/ava-labs/avalanchego/wallet/chain/x"
 )
@@ -74,11 +70,7 @@
 		{
 			id:     constants.PlatformChainID,
 			client: platformvm.NewClient(uri),
-<<<<<<< HEAD
-			codec:  stateless.Codec,
-=======
 			codec:  txs.Codec,
->>>>>>> 680798b2
 		},
 		{
 			id:     xCTX.BlockchainID(),
