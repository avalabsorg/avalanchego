--- conflicted
+++ resolved
@@ -273,11 +273,7 @@
 				xAllocations = append(xAllocations, allocation)
 			}
 		}
-<<<<<<< HEAD
-		utils.SortSliceSortable(xAllocations)
-=======
 		utils.Sort(xAllocations)
->>>>>>> 6c8f89a7
 
 		for _, allocation := range xAllocations {
 			addr, err := address.FormatBech32(hrp, allocation.AVAXAddr.Bytes())
