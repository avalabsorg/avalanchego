// (c) 2019-2020, Ava Labs, Inc. All rights reserved.
// See the file LICENSE for licensing terms.

package genesis

import (
	"github.com/ava-labs/avalanchego/ids"
	"github.com/ava-labs/avalanchego/utils/constants"
	"github.com/ava-labs/avalanchego/vms/avm"
	"github.com/ava-labs/avalanchego/vms/evm"
	"github.com/ava-labs/avalanchego/vms/nftfx"
	"github.com/ava-labs/avalanchego/vms/platformvm"
	"github.com/ava-labs/avalanchego/vms/propertyfx"
	"github.com/ava-labs/avalanchego/vms/secp256k1fx"
)

// Aliases returns the default aliases based on the network ID
func Aliases(genesisBytes []byte) (map[string][]string, map[ids.ID][]string, error) {
	apiAliases := getAPIAliases()
	chainAliases := map[ids.ID][]string{
		constants.PlatformChainID: {"P", "platform"},
	}
	genesis := &platformvm.Genesis{} // TODO let's not re-create genesis to do aliasing
	if _, err := platformvm.GenesisCodec.Unmarshal(genesisBytes, genesis); err != nil {
		return nil, nil, err
	}
	if err := genesis.Initialize(); err != nil {
		return nil, nil, err
	}

	for _, chain := range genesis.Chains {
		uChain := chain.UnsignedTx.(*platformvm.UnsignedCreateChainTx)
		switch uChain.VMID {
		case avm.ID:
			apiAliases[ids.ChainAliasPrefix+chain.ID().String()] = []string{"X", "avm", ids.ChainAliasPrefix + "X", ids.ChainAliasPrefix + "/avm"}
			chainAliases[chain.ID()] = GetXChainAliases()
		case evm.ID:
			apiAliases[ids.ChainAliasPrefix+chain.ID().String()] = []string{"C", "evm", ids.ChainAliasPrefix + "C", ids.ChainAliasPrefix + "evm"}
			chainAliases[chain.ID()] = GetCChainAliases()
<<<<<<< HEAD
		case timestampvm.ID:
			apiAliases[ids.ChainAliasPrefix+chain.ID().String()] = []string{ids.ChainAliasPrefix + "timestamp"}
			chainAliases[chain.ID()] = []string{"timestamp"}
=======
>>>>>>> 9605954d
		}
	}
	return apiAliases, chainAliases, nil
}

func GetCChainAliases() []string {
	return []string{"C", "evm"}
}

func GetXChainAliases() []string {
	return []string{"X", "avm"}
}

func getAPIAliases() map[string][]string {
	return map[string][]string{
<<<<<<< HEAD
		ids.VMAliasPrefix + platformvm.ID.String():                {ids.VMAliasPrefix + "platform"},
		ids.VMAliasPrefix + avm.ID.String():                       {ids.VMAliasPrefix + "avm"},
		ids.VMAliasPrefix + evm.ID.String():                       {ids.VMAliasPrefix + "evm"},
		ids.VMAliasPrefix + timestampvm.ID.String():               {ids.VMAliasPrefix + "timestamp"},
		ids.ChainAliasPrefix + constants.PlatformChainID.String(): {"P", "platform", ids.ChainAliasPrefix + "P", ids.ChainAliasPrefix + "platform"},
=======
		"vm/" + platformvm.ID.String():             {"vm/platform"},
		"vm/" + avm.ID.String():                    {"vm/avm"},
		"vm/" + evm.ID.String():                    {"vm/evm"},
		"bc/" + constants.PlatformChainID.String(): {"P", "platform", "bc/P", "bc/platform"},
>>>>>>> 9605954d
	}
}

func GetVMAliases() map[ids.ID][]string {
	return map[ids.ID][]string{
		platformvm.ID:  {"platform"},
		avm.ID:         {"avm"},
		evm.ID:         {"evm"},
		secp256k1fx.ID: {"secp256k1fx"},
		nftfx.ID:       {"nftfx"},
		propertyfx.ID:  {"propertyfx"},
	}
}<|MERGE_RESOLUTION|>--- conflicted
+++ resolved
@@ -32,17 +32,11 @@
 		uChain := chain.UnsignedTx.(*platformvm.UnsignedCreateChainTx)
 		switch uChain.VMID {
 		case avm.ID:
-			apiAliases[ids.ChainAliasPrefix+chain.ID().String()] = []string{"X", "avm", ids.ChainAliasPrefix + "X", ids.ChainAliasPrefix + "/avm"}
+			apiAliases[constants.ChainAliasPrefix+chain.ID().String()] = []string{"X", "avm", constants.ChainAliasPrefix + "X", constants.ChainAliasPrefix + "/avm"}
 			chainAliases[chain.ID()] = GetXChainAliases()
 		case evm.ID:
-			apiAliases[ids.ChainAliasPrefix+chain.ID().String()] = []string{"C", "evm", ids.ChainAliasPrefix + "C", ids.ChainAliasPrefix + "evm"}
+			apiAliases[constants.ChainAliasPrefix+chain.ID().String()] = []string{"C", "evm", constants.ChainAliasPrefix + "C", constants.ChainAliasPrefix + "evm"}
 			chainAliases[chain.ID()] = GetCChainAliases()
-<<<<<<< HEAD
-		case timestampvm.ID:
-			apiAliases[ids.ChainAliasPrefix+chain.ID().String()] = []string{ids.ChainAliasPrefix + "timestamp"}
-			chainAliases[chain.ID()] = []string{"timestamp"}
-=======
->>>>>>> 9605954d
 		}
 	}
 	return apiAliases, chainAliases, nil
@@ -58,18 +52,10 @@
 
 func getAPIAliases() map[string][]string {
 	return map[string][]string{
-<<<<<<< HEAD
-		ids.VMAliasPrefix + platformvm.ID.String():                {ids.VMAliasPrefix + "platform"},
-		ids.VMAliasPrefix + avm.ID.String():                       {ids.VMAliasPrefix + "avm"},
-		ids.VMAliasPrefix + evm.ID.String():                       {ids.VMAliasPrefix + "evm"},
-		ids.VMAliasPrefix + timestampvm.ID.String():               {ids.VMAliasPrefix + "timestamp"},
-		ids.ChainAliasPrefix + constants.PlatformChainID.String(): {"P", "platform", ids.ChainAliasPrefix + "P", ids.ChainAliasPrefix + "platform"},
-=======
-		"vm/" + platformvm.ID.String():             {"vm/platform"},
-		"vm/" + avm.ID.String():                    {"vm/avm"},
-		"vm/" + evm.ID.String():                    {"vm/evm"},
-		"bc/" + constants.PlatformChainID.String(): {"P", "platform", "bc/P", "bc/platform"},
->>>>>>> 9605954d
+		constants.VMAliasPrefix + platformvm.ID.String():                {constants.VMAliasPrefix + "platform"},
+		constants.VMAliasPrefix + avm.ID.String():                       {constants.VMAliasPrefix + "avm"},
+		constants.VMAliasPrefix + evm.ID.String():                       {constants.VMAliasPrefix + "evm"},
+		constants.ChainAliasPrefix + constants.PlatformChainID.String(): {"P", "platform", constants.ChainAliasPrefix + "P", constants.ChainAliasPrefix + "platform"},
 	}
 }
 
