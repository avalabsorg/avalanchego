// (c) 2019-2020, Ava Labs, Inc. All rights reserved.
// See the file LICENSE for licensing terms.

package genesis

import (
	"time"

	"github.com/ava-labs/avalanchego/utils/units"
)

var (
	fujiGenesisConfigJSON = `{
		"networkID": 5,
		"allocations": [
			{
				"ethAddr": "0xb3d82b1367d362de99ab59a658165aff520cbd4d",
				"avaxAddr": "X-fuji1wycv8n7d2fg9aq6unp23pnj4q0arv03ysya8jw",
				"initialAmount": 0,
				"unlockSchedule": [
					{
						"amount": 40000000000000000
					}
				]
			},
			{
				"ethAddr": "0xb3d82b1367d362de99ab59a658165aff520cbd4d",
				"avaxAddr": "X-fuji1xpmx0ljrpvqexrvrj26fnggvr0ax9wm32gaxmx",
				"initialAmount": 32000000000000000,
				"unlockSchedule": []
			},
			{
				"ethAddr": "0xb3d82b1367d362de99ab59a658165aff520cbd4d",
				"avaxAddr": "X-fuji1wrv92qg5x3dsqrtukdc8qxnpqust3qdakxgm4s",
				"initialAmount": 32000000000000000,
				"unlockSchedule": []
			},
			{
				"ethAddr": "0xb3d82b1367d362de99ab59a658165aff520cbd4d",
				"avaxAddr": "X-fuji1qrmj7u9pquyy3mahzxeq0nnlnj2aceedjfqqrq",
				"initialAmount": 32000000000000000,
				"unlockSchedule": []
			},
			{
				"ethAddr": "0xb3d82b1367d362de99ab59a658165aff520cbd4d",
				"avaxAddr": "X-fuji1cap3ru2ghc3jtdnuyey738ru8u5ekdadcvrtyk",
				"initialAmount": 32000000000000000,
				"unlockSchedule": []
			},
			{
				"ethAddr": "0xb3d82b1367d362de99ab59a658165aff520cbd4d",
				"avaxAddr": "X-fuji18g2m7483k6swe46cpfmq96t09sp63pgv7judr4",
				"initialAmount": 32000000000000000,
				"unlockSchedule": []
			},
			{
				"ethAddr": "0xb3d82b1367d362de99ab59a658165aff520cbd4d",
				"avaxAddr": "X-fuji1zwe0kxhg73x3ehgtkkz24k9czlfgztc45hgrg3",
				"initialAmount": 32000000000000000,
				"unlockSchedule": []
			},
			{
				"ethAddr": "0xb3d82b1367d362de99ab59a658165aff520cbd4d",
				"avaxAddr": "X-fuji1fqcs4m9p8gdp7gckk30n8u68d55jk0hdumx30f",
				"initialAmount": 32000000000000000,
				"unlockSchedule": []
			},
			{
				"ethAddr": "0xb3d82b1367d362de99ab59a658165aff520cbd4d",
				"avaxAddr": "X-fuji18lany6fjlzxc7vuqfd9x4k9wqp0yhk074p283d",
				"initialAmount": 32000000000000000,
				"unlockSchedule": []
			},
			{
				"ethAddr": "0xb3d82b1367d362de99ab59a658165aff520cbd4d",
				"avaxAddr": "X-fuji18lany6fjlzxc7vuqfd9x4k9wqp0yhk074p283d",
				"initialAmount": 32000000000000000,
				"unlockSchedule": []
			},
			{
				"ethAddr": "0xb3d82b1367d362de99ab59a658165aff520cbd4d",
				"avaxAddr": "X-fuji10d2fqjfl3ghl73z2ez65ufanxwwhccxugq8z2t",
				"initialAmount": 32000000000000000,
				"unlockSchedule": []
			}
		],
		"startTime": 1599696000,
		"initialStakeDuration": 31536000,
		"initialStakeDurationOffset": 54000,
		"initialStakedFunds": [
			"X-fuji1wycv8n7d2fg9aq6unp23pnj4q0arv03ysya8jw"
		],
		"initialStakers": [
			{
				"nodeID": "NodeID-NpagUxt6KQiwPch9Sd4osv8kD1TZnkjdk",
				"rewardAddress": "X-fuji1wycv8n7d2fg9aq6unp23pnj4q0arv03ysya8jw",
				"delegationFee": 1000000
			},
			{
				"nodeID": "NodeID-2m38qc95mhHXtrhjyGbe7r2NhniqHHJRB",
				"rewardAddress": "X-fuji1wycv8n7d2fg9aq6unp23pnj4q0arv03ysya8jw",
				"delegationFee": 500000
			},
			{
				"nodeID": "NodeID-LQwRLm4cbJ7T2kxcxp4uXCU5XD8DFrE1C",
				"rewardAddress": "X-fuji1wycv8n7d2fg9aq6unp23pnj4q0arv03ysya8jw",
				"delegationFee": 250000
			},
			{
				"nodeID": "NodeID-hArafGhY2HFTbwaaVh1CSCUCUCiJ2Vfb",
				"rewardAddress": "X-fuji1wycv8n7d2fg9aq6unp23pnj4q0arv03ysya8jw",
				"delegationFee": 125000
			},
			{
				"nodeID": "NodeID-4QBwET5o8kUhvt9xArhir4d3R25CtmZho",
				"rewardAddress": "X-fuji1wycv8n7d2fg9aq6unp23pnj4q0arv03ysya8jw",
				"delegationFee": 62500
			},
			{
				"nodeID": "NodeID-HGZ8ae74J3odT8ESreAdCtdnvWG1J4X5n",
				"rewardAddress": "X-fuji1wycv8n7d2fg9aq6unp23pnj4q0arv03ysya8jw",
				"delegationFee": 31250
			},
			{
				"nodeID": "NodeID-4KXitMCoE9p2BHA6VzXtaTxLoEjNDo2Pt",
				"rewardAddress": "X-fuji1wycv8n7d2fg9aq6unp23pnj4q0arv03ysya8jw",
				"delegationFee": 20000
			},
			{
				"nodeID": "NodeID-JyE4P8f4cTryNV8DCz2M81bMtGhFFHexG",
				"rewardAddress": "X-fuji1wycv8n7d2fg9aq6unp23pnj4q0arv03ysya8jw",
				"delegationFee": 20000
			},
			{
				"nodeID": "NodeID-EzGaipqomyK9UKx9DBHV6Ky3y68hoknrF",
				"rewardAddress": "X-fuji1wycv8n7d2fg9aq6unp23pnj4q0arv03ysya8jw",
				"delegationFee": 20000
			},
			{
				"nodeID": "NodeID-CYKruAjwH1BmV3m37sXNuprbr7dGQuJwG",
				"rewardAddress": "X-fuji1wycv8n7d2fg9aq6unp23pnj4q0arv03ysya8jw",
				"delegationFee": 20000
			},
			{
				"nodeID": "NodeID-LegbVf6qaMKcsXPnLStkdc1JVktmmiDxy",
				"rewardAddress": "X-fuji1wycv8n7d2fg9aq6unp23pnj4q0arv03ysya8jw",
				"delegationFee": 20000
			},
			{
				"nodeID": "NodeID-FesGqwKq7z5nPFHa5iwZctHE5EZV9Lpdq",
				"rewardAddress": "X-fuji1wycv8n7d2fg9aq6unp23pnj4q0arv03ysya8jw",
				"delegationFee": 20000
			},
			{
				"nodeID": "NodeID-BFa1padLXBj7VHa2JYvYGzcTBPQGjPhUy",
				"rewardAddress": "X-fuji1wycv8n7d2fg9aq6unp23pnj4q0arv03ysya8jw",
				"delegationFee": 20000
			},
			{
				"nodeID": "NodeID-4B4rc5vdD1758JSBYL1xyvE5NHGzz6xzH",
				"rewardAddress": "X-fuji1wycv8n7d2fg9aq6unp23pnj4q0arv03ysya8jw",
				"delegationFee": 20000
			},
			{
				"nodeID": "NodeID-EDESh4DfZFC15i613pMtWniQ9arbBZRnL",
				"rewardAddress": "X-fuji1wycv8n7d2fg9aq6unp23pnj4q0arv03ysya8jw",
				"delegationFee": 20000
			},
			{
				"nodeID": "NodeID-CZmZ9xpCzkWqjAyS7L4htzh5Lg6kf1k18",
				"rewardAddress": "X-fuji1wycv8n7d2fg9aq6unp23pnj4q0arv03ysya8jw",
				"delegationFee": 20000
			},
			{
				"nodeID": "NodeID-CTtkcXvVdhpNp6f97LEUXPwsRD3A2ZHqP",
				"rewardAddress": "X-fuji1wycv8n7d2fg9aq6unp23pnj4q0arv03ysya8jw",
				"delegationFee": 20000
			},
			{
				"nodeID": "NodeID-84KbQHSDnojroCVY7vQ7u9Tx7pUonPaS",
				"rewardAddress": "X-fuji1wycv8n7d2fg9aq6unp23pnj4q0arv03ysya8jw",
				"delegationFee": 20000
			},
			{
				"nodeID": "NodeID-JjvzhxnLHLUQ5HjVRkvG827ivbLXPwA9u",
				"rewardAddress": "X-fuji1wycv8n7d2fg9aq6unp23pnj4q0arv03ysya8jw",
				"delegationFee": 20000
			},
			{
				"nodeID": "NodeID-4CWTbdvgXHY1CLXqQNAp22nJDo5nAmts6",
				"rewardAddress": "X-fuji1wycv8n7d2fg9aq6unp23pnj4q0arv03ysya8jw",
				"delegationFee": 20000
			}
		],
		"cChainGenesis": "{\"config\":{\"chainId\":43113,\"homesteadBlock\":0,\"daoForkBlock\":0,\"daoForkSupport\":true,\"eip150Block\":0,\"eip150Hash\":\"0x2086799aeebeae135c246c65021c82b4e15a2c451340993aacfd2751886514f0\",\"eip155Block\":0,\"eip158Block\":0,\"byzantiumBlock\":0,\"constantinopleBlock\":0,\"petersburgBlock\":0,\"istanbulBlock\":0,\"muirGlacierBlock\":0},\"nonce\":\"0x0\",\"timestamp\":\"0x0\",\"extraData\":\"0x00\",\"gasLimit\":\"0x5f5e100\",\"difficulty\":\"0x0\",\"mixHash\":\"0x0000000000000000000000000000000000000000000000000000000000000000\",\"coinbase\":\"0x0000000000000000000000000000000000000000\",\"alloc\":{\"0100000000000000000000000000000000000000\":{\"code\":\"0x7300000000000000000000000000000000000000003014608060405260043610603d5760003560e01c80631e010439146042578063b6510bb314606e575b600080fd5b605c60048036036020811015605657600080fd5b503560b1565b60408051918252519081900360200190f35b818015607957600080fd5b5060af60048036036080811015608e57600080fd5b506001600160a01b03813516906020810135906040810135906060013560b6565b005b30cd90565b836001600160a01b031681836108fc8690811502906040516000604051808303818888878c8acf9550505050505015801560f4573d6000803e3d6000fd5b505050505056fea26469706673582212201eebce970fe3f5cb96bf8ac6ba5f5c133fc2908ae3dcd51082cfee8f583429d064736f6c634300060a0033\",\"balance\":\"0x0\"}},\"number\":\"0x0\",\"gasUsed\":\"0x0\",\"parentHash\":\"0x0000000000000000000000000000000000000000000000000000000000000000\"}",
		"message": "hi mom"
	}`

	// FujiParams are the params used for the fuji testnet
	FujiParams = Params{
<<<<<<< HEAD
		TxFee:                units.MilliAvax,
		CreationTxFee:        10 * units.MilliAvax,
		UptimeRequirement:    .6, // 60%
		MinValidatorStake:    1 * units.Avax,
		MaxValidatorStake:    3 * units.MegaAvax,
		MinDelegatorStake:    1 * units.Avax,
		MinDelegationFee:     20000, // 2%
		MinStakeDuration:     24 * time.Hour,
		MaxStakeDuration:     365 * 24 * time.Hour,
		StakeMintingPeriod:   365 * 24 * time.Hour,
		EpochFirstTransition: time.Unix(1607626800, 0),
		EpochDuration:        6 * time.Hour,
=======
		TxFee:              units.MilliAvax,
		CreationTxFee:      10 * units.MilliAvax,
		UptimeRequirement:  .6, // 60%
		MinValidatorStake:  1 * units.Avax,
		MaxValidatorStake:  3 * units.MegaAvax,
		MinDelegatorStake:  1 * units.Avax,
		MinDelegationFee:   20000, // 2%
		MinStakeDuration:   24 * time.Hour,
		MaxStakeDuration:   365 * 24 * time.Hour,
		StakeMintingPeriod: 365 * 24 * time.Hour,
		ApricotPhase0Time:  time.Date(2020, 12, 5, 5, 00, 0, 0, time.UTC),
>>>>>>> b53cf449
	}
)<|MERGE_RESOLUTION|>--- conflicted
+++ resolved
@@ -198,7 +198,6 @@
 
 	// FujiParams are the params used for the fuji testnet
 	FujiParams = Params{
-<<<<<<< HEAD
 		TxFee:                units.MilliAvax,
 		CreationTxFee:        10 * units.MilliAvax,
 		UptimeRequirement:    .6, // 60%
@@ -211,18 +210,6 @@
 		StakeMintingPeriod:   365 * 24 * time.Hour,
 		EpochFirstTransition: time.Unix(1607626800, 0),
 		EpochDuration:        6 * time.Hour,
-=======
-		TxFee:              units.MilliAvax,
-		CreationTxFee:      10 * units.MilliAvax,
-		UptimeRequirement:  .6, // 60%
-		MinValidatorStake:  1 * units.Avax,
-		MaxValidatorStake:  3 * units.MegaAvax,
-		MinDelegatorStake:  1 * units.Avax,
-		MinDelegationFee:   20000, // 2%
-		MinStakeDuration:   24 * time.Hour,
-		MaxStakeDuration:   365 * 24 * time.Hour,
-		StakeMintingPeriod: 365 * 24 * time.Hour,
-		ApricotPhase0Time:  time.Date(2020, 12, 5, 5, 00, 0, 0, time.UTC),
->>>>>>> b53cf449
+		ApricotPhase0Time:    time.Date(2020, 12, 5, 5, 00, 0, 0, time.UTC),
 	}
 )