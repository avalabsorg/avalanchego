--- conflicted
+++ resolved
@@ -30,14 +30,11 @@
 	GetAncestorsMsg
 	MultiPutMsg
 	GetAncestorsFailedMsg
-<<<<<<< HEAD
+	TimeoutMsg
 	AppRequestMsg
 	AppRequestFailedMsg
 	AppResponseMsg
 	AppGossipMsg
-=======
-	TimeoutMsg
->>>>>>> 41e95a3f
 )
 
 func (t MsgType) String() string {
