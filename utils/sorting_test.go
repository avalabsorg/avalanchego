// Copyright (C) 2019-2022, Ava Labs, Inc. All rights reserved.
// See the file LICENSE for licensing terms.

package utils

import (
	"testing"

	"github.com/stretchr/testify/require"
)

<<<<<<< HEAD
=======
var _ Sortable[sortable] = sortable(0)

>>>>>>> b958ed70
type sortable int

func (s sortable) Less(other sortable) bool {
	return s < other
<<<<<<< HEAD
}

func TestSortSliceSortable(t *testing.T) {
	require := require.New(t)

	var s []sortable
	SortSliceSortable(s)
	require.True(IsSortedAndUniqueSortable(s))
	require.Equal(0, len(s))

	s = []sortable{1}
	SortSliceSortable(s)
	require.True(IsSortedAndUniqueSortable(s))
	require.Equal([]sortable{1}, s)

	s = []sortable{1, 1}
	SortSliceSortable(s)
	require.Equal([]sortable{1, 1}, s)

	s = []sortable{1, 2}
	SortSliceSortable(s)
	require.True(IsSortedAndUniqueSortable(s))
	require.Equal([]sortable{1, 2}, s)

	s = []sortable{2, 1}
	SortSliceSortable(s)
	require.True(IsSortedAndUniqueSortable(s))
	require.Equal([]sortable{1, 2}, s)

	s = []sortable{1, 2, 1}
	SortSliceSortable(s)
	require.Equal([]sortable{1, 1, 2}, s)

	s = []sortable{2, 1, 2}
	SortSliceSortable(s)
	require.Equal([]sortable{1, 2, 2}, s)

	s = []sortable{3, 1, 2}
	SortSliceSortable(s)
	require.Equal([]sortable{1, 2, 3}, s)
}

func TestIsSortedAndUniqueSortable(t *testing.T) {
	require := require.New(t)

	var s []sortable
	require.True(IsSortedAndUniqueSortable(s))

	s = []sortable{}
	require.True(IsSortedAndUniqueSortable(s))

	s = []sortable{1}
	require.True(IsSortedAndUniqueSortable(s))

	s = []sortable{1, 2}
	require.True(IsSortedAndUniqueSortable(s))

	s = []sortable{1, 1}
	require.False(IsSortedAndUniqueSortable(s))

	s = []sortable{2, 1}
	require.False(IsSortedAndUniqueSortable(s))

	s = []sortable{1, 2, 1}
	require.False(IsSortedAndUniqueSortable(s))

	s = []sortable{1, 2, 0}
	require.False(IsSortedAndUniqueSortable(s))
}

=======
}

func TestSortSliceSortable(t *testing.T) {
	require := require.New(t)

	var s []sortable
	Sort(s)
	require.True(IsSortedAndUniqueSortable(s))
	require.Equal(0, len(s))

	s = []sortable{1}
	Sort(s)
	require.True(IsSortedAndUniqueSortable(s))
	require.Equal([]sortable{1}, s)

	s = []sortable{1, 1}
	Sort(s)
	require.Equal([]sortable{1, 1}, s)

	s = []sortable{1, 2}
	Sort(s)
	require.True(IsSortedAndUniqueSortable(s))
	require.Equal([]sortable{1, 2}, s)

	s = []sortable{2, 1}
	Sort(s)
	require.True(IsSortedAndUniqueSortable(s))
	require.Equal([]sortable{1, 2}, s)

	s = []sortable{1, 2, 1}
	Sort(s)
	require.Equal([]sortable{1, 1, 2}, s)

	s = []sortable{2, 1, 2}
	Sort(s)
	require.Equal([]sortable{1, 2, 2}, s)

	s = []sortable{3, 1, 2}
	Sort(s)
	require.Equal([]sortable{1, 2, 3}, s)
}

func TestIsSortedAndUniqueSortable(t *testing.T) {
	require := require.New(t)

	var s []sortable
	require.True(IsSortedAndUniqueSortable(s))

	s = []sortable{}
	require.True(IsSortedAndUniqueSortable(s))

	s = []sortable{1}
	require.True(IsSortedAndUniqueSortable(s))

	s = []sortable{1, 2}
	require.True(IsSortedAndUniqueSortable(s))

	s = []sortable{1, 1}
	require.False(IsSortedAndUniqueSortable(s))

	s = []sortable{2, 1}
	require.False(IsSortedAndUniqueSortable(s))

	s = []sortable{1, 2, 1}
	require.False(IsSortedAndUniqueSortable(s))

	s = []sortable{1, 2, 0}
	require.False(IsSortedAndUniqueSortable(s))
}

>>>>>>> b958ed70
func TestIsUnique(t *testing.T) {
	require := require.New(t)

	var s []int
	require.True(IsUnique(s))

	s = []int{}
	require.True(IsUnique(s))

	s = []int{1}
	require.True(IsUnique(s))

	s = []int{1, 2}
	require.True(IsUnique(s))

	s = []int{1, 1}
	require.False(IsUnique(s))

	s = []int{2, 1}
	require.True(IsUnique(s))

	s = []int{1, 2, 1}
	require.False(IsUnique(s))
}<|MERGE_RESOLUTION|>--- conflicted
+++ resolved
@@ -9,87 +9,12 @@
 	"github.com/stretchr/testify/require"
 )
 
-<<<<<<< HEAD
-=======
 var _ Sortable[sortable] = sortable(0)
 
->>>>>>> b958ed70
 type sortable int
 
 func (s sortable) Less(other sortable) bool {
 	return s < other
-<<<<<<< HEAD
-}
-
-func TestSortSliceSortable(t *testing.T) {
-	require := require.New(t)
-
-	var s []sortable
-	SortSliceSortable(s)
-	require.True(IsSortedAndUniqueSortable(s))
-	require.Equal(0, len(s))
-
-	s = []sortable{1}
-	SortSliceSortable(s)
-	require.True(IsSortedAndUniqueSortable(s))
-	require.Equal([]sortable{1}, s)
-
-	s = []sortable{1, 1}
-	SortSliceSortable(s)
-	require.Equal([]sortable{1, 1}, s)
-
-	s = []sortable{1, 2}
-	SortSliceSortable(s)
-	require.True(IsSortedAndUniqueSortable(s))
-	require.Equal([]sortable{1, 2}, s)
-
-	s = []sortable{2, 1}
-	SortSliceSortable(s)
-	require.True(IsSortedAndUniqueSortable(s))
-	require.Equal([]sortable{1, 2}, s)
-
-	s = []sortable{1, 2, 1}
-	SortSliceSortable(s)
-	require.Equal([]sortable{1, 1, 2}, s)
-
-	s = []sortable{2, 1, 2}
-	SortSliceSortable(s)
-	require.Equal([]sortable{1, 2, 2}, s)
-
-	s = []sortable{3, 1, 2}
-	SortSliceSortable(s)
-	require.Equal([]sortable{1, 2, 3}, s)
-}
-
-func TestIsSortedAndUniqueSortable(t *testing.T) {
-	require := require.New(t)
-
-	var s []sortable
-	require.True(IsSortedAndUniqueSortable(s))
-
-	s = []sortable{}
-	require.True(IsSortedAndUniqueSortable(s))
-
-	s = []sortable{1}
-	require.True(IsSortedAndUniqueSortable(s))
-
-	s = []sortable{1, 2}
-	require.True(IsSortedAndUniqueSortable(s))
-
-	s = []sortable{1, 1}
-	require.False(IsSortedAndUniqueSortable(s))
-
-	s = []sortable{2, 1}
-	require.False(IsSortedAndUniqueSortable(s))
-
-	s = []sortable{1, 2, 1}
-	require.False(IsSortedAndUniqueSortable(s))
-
-	s = []sortable{1, 2, 0}
-	require.False(IsSortedAndUniqueSortable(s))
-}
-
-=======
 }
 
 func TestSortSliceSortable(t *testing.T) {
@@ -160,7 +85,6 @@
 	require.False(IsSortedAndUniqueSortable(s))
 }
 
->>>>>>> b958ed70
 func TestIsUnique(t *testing.T) {
 	require := require.New(t)
 
