--- conflicted
+++ resolved
@@ -6,13 +6,8 @@
 import "strings"
 
 const (
-<<<<<<< HEAD
-	NamespaceSeparator     = "_"
-	NamespaceSeparatorByte = '_'
-=======
 	NamespaceSeparatorByte = '_'
 	NamespaceSeparator     = string(NamespaceSeparatorByte)
->>>>>>> ffaa3f8f
 )
 
 func AppendNamespace(prefix, suffix string) string {
