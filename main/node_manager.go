--- conflicted
+++ resolved
@@ -105,10 +105,6 @@
 		return nil
 	}
 	delete(nm.nodes, nodeProcess.path)
-<<<<<<< HEAD
-
-=======
->>>>>>> 134a28d5
 	return nodeProcess.stop()
 }
 
