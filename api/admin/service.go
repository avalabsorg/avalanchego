// Copyright (C) 2019-2021, Ava Labs, Inc. All rights reserved.
// See the file LICENSE for licensing terms.

package admin

import (
	"errors"
	"net/http"

	"github.com/gorilla/rpc/v2"

	"github.com/ava-labs/avalanchego/api"
	"github.com/ava-labs/avalanchego/api/server"
	"github.com/ava-labs/avalanchego/chains"
	"github.com/ava-labs/avalanchego/ids"
	"github.com/ava-labs/avalanchego/snow/engine/common"
	"github.com/ava-labs/avalanchego/utils/constants"
	"github.com/ava-labs/avalanchego/utils/logging"
	"github.com/ava-labs/avalanchego/utils/perms"
	"github.com/ava-labs/avalanchego/utils/profiler"
	"github.com/ava-labs/avalanchego/vms"
	"github.com/ava-labs/avalanchego/vms/registry"

	cjson "github.com/ava-labs/avalanchego/utils/json"
)

const (
	maxAliasLength = 512

	// Name of file that stacktraces are written to
	stacktraceFile = "stacktrace.txt"
)

var (
	errAliasTooLong = errors.New("alias length is too long")
	errNoLogLevel   = errors.New("need to specify either displayLevel or logLevel")
)

type Config struct {
	Log          logging.Logger
	ProfileDir   string
	LogFactory   logging.Factory
	NodeConfig   interface{}
	ChainManager chains.Manager
	HTTPServer   server.PathAdderWithReadLock
	VMRegistry   registry.VMRegistry
	VMManager    vms.Manager
}

// Admin is the API service for node admin management
type Admin struct {
	Config
	profiler profiler.Profiler
}

// NewService returns a new admin API service.
// All of the fields in [config] must be set.
func NewService(config Config) (*common.HTTPHandler, error) {
	newServer := rpc.NewServer()
	codec := cjson.NewCodec()
	newServer.RegisterCodec(codec, "application/json")
	newServer.RegisterCodec(codec, "application/json;charset=UTF-8")
	if err := newServer.RegisterService(&Admin{
		Config:   config,
		profiler: profiler.New(config.ProfileDir),
	}, "admin"); err != nil {
		return nil, err
	}
	return &common.HTTPHandler{Handler: newServer}, nil
}

// StartCPUProfiler starts a cpu profile writing to the specified file
func (service *Admin) StartCPUProfiler(_ *http.Request, _ *struct{}, _ *api.EmptyReply) error {
	service.Log.Debug("Admin: StartCPUProfiler called")

	return service.profiler.StartCPUProfiler()
}

// StopCPUProfiler stops the cpu profile
func (service *Admin) StopCPUProfiler(_ *http.Request, _ *struct{}, _ *api.EmptyReply) error {
	service.Log.Debug("Admin: StopCPUProfiler called")

	return service.profiler.StopCPUProfiler()
}

// MemoryProfile runs a memory profile writing to the specified file
func (service *Admin) MemoryProfile(_ *http.Request, _ *struct{}, _ *api.EmptyReply) error {
	service.Log.Debug("Admin: MemoryProfile called")

	return service.profiler.MemoryProfile()
}

// LockProfile runs a mutex profile writing to the specified file
func (service *Admin) LockProfile(_ *http.Request, _ *struct{}, _ *api.EmptyReply) error {
	service.Log.Debug("Admin: LockProfile called")

	return service.profiler.LockProfile()
}

// AliasArgs are the arguments for calling Alias
type AliasArgs struct {
	Endpoint string `json:"endpoint"`
	Alias    string `json:"alias"`
}

// Alias attempts to alias an HTTP endpoint to a new name
func (service *Admin) Alias(_ *http.Request, args *AliasArgs, _ *api.EmptyReply) error {
	service.Log.Debug("Admin: Alias called with URL: %s, Alias: %s", args.Endpoint, args.Alias)

	if len(args.Alias) > maxAliasLength {
		return errAliasTooLong
	}

	return service.HTTPServer.AddAliasesWithReadLock(args.Endpoint, args.Alias)
}

// AliasChainArgs are the arguments for calling AliasChain
type AliasChainArgs struct {
	Chain string `json:"chain"`
	Alias string `json:"alias"`
}

// AliasChain attempts to alias a chain to a new name
func (service *Admin) AliasChain(_ *http.Request, args *AliasChainArgs, _ *api.EmptyReply) error {
	service.Log.Debug("Admin: AliasChain called with Chain: %s, Alias: %s", args.Chain, args.Alias)

	if len(args.Alias) > maxAliasLength {
		return errAliasTooLong
	}
	chainID, err := service.ChainManager.Lookup(args.Chain)
	if err != nil {
		return err
	}

	if err := service.ChainManager.Alias(chainID, args.Alias); err != nil {
		return err
	}

	return service.HTTPServer.AddAliasesWithReadLock(constants.ChainAliasPrefix+chainID.String(), constants.ChainAliasPrefix+args.Alias)
}

// GetChainAliasesArgs are the arguments for calling GetChainAliases
type GetChainAliasesArgs struct {
	Chain string `json:"chain"`
}

// GetChainAliasesReply are the aliases of the given chain
type GetChainAliasesReply struct {
	Aliases []string `json:"aliases"`
}

// GetChainAliases returns the aliases of the chain
func (service *Admin) GetChainAliases(_ *http.Request, args *GetChainAliasesArgs, reply *GetChainAliasesReply) error {
	service.Log.Debug("Admin: GetChainAliases called with Chain: %s", args.Chain)

	id, err := ids.FromString(args.Chain)
	if err != nil {
		return err
	}

	reply.Aliases, err = service.ChainManager.Aliases(id)
	return err
}

// Stacktrace returns the current global stacktrace
func (service *Admin) Stacktrace(_ *http.Request, _ *struct{}, _ *api.EmptyReply) error {
	service.Log.Debug("Admin: Stacktrace called")

	stacktrace := []byte(logging.Stacktrace{Global: true}.String())
	return perms.WriteFile(stacktraceFile, stacktrace, perms.ReadWrite)
}

// See SetLoggerLevel
type SetLoggerLevelArgs struct {
	LoggerName   string         `json:"loggerName"`
	LogLevel     *logging.Level `json:"logLevel"`
	DisplayLevel *logging.Level `json:"displayLevel"`
}

// SetLoggerLevel sets the log level and/or display level for loggers.
// If len([args.LoggerName]) == 0, sets the log/display level of all loggers.
// Otherwise, sets the log/display level of the loggers named in that argument.
// Sets the log level of these loggers to args.LogLevel.
// If args.LogLevel == nil, doesn't set the log level of these loggers.
// If args.LogLevel != nil, must be a valid string representation of a log level.
// Sets the display level of these loggers to args.LogLevel.
// If args.DisplayLevel == nil, doesn't set the display level of these loggers.
// If args.DisplayLevel != nil, must be a valid string representation of a log level.
<<<<<<< HEAD
func (service *Admin) SetLoggerLevel(_ *http.Request, args *SetLoggerLevelArgs, _ *api.EmptyReply) error {
	service.Log.Debug("Admin: SetLogLevels called with LoggerName: %q, LogLevel: %q, DisplayLevel: %q", args.LoggerName, args.LogLevel, args.DisplayLevel)
=======
func (service *Admin) SetLoggerLevel(_ *http.Request, args *SetLoggerLevelArgs, reply *api.SuccessResponse) error {
	service.Log.Debug("Admin: SetLoggerLevel called with LoggerName: %q, LogLevel: %q, DisplayLevel: %q", args.LoggerName, args.LogLevel, args.DisplayLevel)
>>>>>>> 22394815

	if args.LogLevel == nil && args.DisplayLevel == nil {
		return errNoLogLevel
	}

	var loggerNames []string
	if len(args.LoggerName) > 0 {
		loggerNames = []string{args.LoggerName}
	} else {
		// Empty name means all loggers
		loggerNames = service.LogFactory.GetLoggerNames()
	}

	for _, name := range loggerNames {
		if args.LogLevel != nil {
			if err := service.LogFactory.SetLogLevel(name, *args.LogLevel); err != nil {
				return err
			}
		}
		if args.DisplayLevel != nil {
			if err := service.LogFactory.SetDisplayLevel(name, *args.DisplayLevel); err != nil {
				return err
			}
		}
	}

	return nil
}

type LogAndDisplayLevels struct {
	LogLevel     logging.Level `json:"logLevel"`
	DisplayLevel logging.Level `json:"displayLevel"`
}

// See GetLoggerLevel
type GetLoggerLevelArgs struct {
	LoggerName string `json:"loggerName"`
}

// See GetLoggerLevel
type GetLoggerLevelReply struct {
	LoggerLevels map[string]LogAndDisplayLevels `json:"loggerLevels"`
}

// GetLogLevel returns the log level and display level of all loggers.
func (service *Admin) GetLoggerLevel(_ *http.Request, args *GetLoggerLevelArgs, reply *GetLoggerLevelReply) error {
	service.Log.Debug("Admin: GetLoggerLevels called with LoggerName: %q", args.LoggerName)
	reply.LoggerLevels = make(map[string]LogAndDisplayLevels)
	var loggerNames []string
	// Empty name means all loggers
	if len(args.LoggerName) > 0 {
		loggerNames = []string{args.LoggerName}
	} else {
		loggerNames = service.LogFactory.GetLoggerNames()
	}

	for _, name := range loggerNames {
		logLevel, err := service.LogFactory.GetLogLevel(name)
		if err != nil {
			return err
		}
		displayLevel, err := service.LogFactory.GetDisplayLevel(name)
		if err != nil {
			return err
		}
		reply.LoggerLevels[name] = LogAndDisplayLevels{
			LogLevel:     logLevel,
			DisplayLevel: displayLevel,
		}
	}
	return nil
}

// GetConfig returns the config that the node was started with.
func (service *Admin) GetConfig(_ *http.Request, args *struct{}, reply *interface{}) error {
	service.Log.Debug("Admin: GetConfig called")
	*reply = service.NodeConfig
	return nil
}

// LoadVMsReply contains the response metadata for LoadVMs
type LoadVMsReply struct {
	// VMs and their aliases which were successfully loaded
	NewVMs map[ids.ID][]string `json:"newVMs"`
	// VMs that failed to be loaded and the error message
	FailedVMs map[ids.ID]string `json:"failedVMs,omitempty"`
}

// LoadVMs loads any new VMs available to the node and returns the added VMs.
func (service *Admin) LoadVMs(_ *http.Request, _ *struct{}, reply *LoadVMsReply) error {
	service.Log.Debug("Admin: LoadVMs called")

	loadedVMs, failedVMs, err := service.VMRegistry.ReloadWithReadLock()
	if err != nil {
		return err
	}

	// extract the inner error messages
	failedVMsParsed := make(map[ids.ID]string)
	for vmID, err := range failedVMs {
		failedVMsParsed[vmID] = err.Error()
	}

	reply.FailedVMs = failedVMsParsed
	reply.NewVMs, err = ids.GetRelevantAliases(service.VMManager, loadedVMs)
	return err
}<|MERGE_RESOLUTION|>--- conflicted
+++ resolved
@@ -186,13 +186,8 @@
 // Sets the display level of these loggers to args.LogLevel.
 // If args.DisplayLevel == nil, doesn't set the display level of these loggers.
 // If args.DisplayLevel != nil, must be a valid string representation of a log level.
-<<<<<<< HEAD
-func (service *Admin) SetLoggerLevel(_ *http.Request, args *SetLoggerLevelArgs, _ *api.EmptyReply) error {
-	service.Log.Debug("Admin: SetLogLevels called with LoggerName: %q, LogLevel: %q, DisplayLevel: %q", args.LoggerName, args.LogLevel, args.DisplayLevel)
-=======
-func (service *Admin) SetLoggerLevel(_ *http.Request, args *SetLoggerLevelArgs, reply *api.SuccessResponse) error {
+func (service *Admin) SetLoggerLevel(_ *http.Request, args *SetLoggerLevelArgs, reply *api.EmptyReply) error {
 	service.Log.Debug("Admin: SetLoggerLevel called with LoggerName: %q, LogLevel: %q, DisplayLevel: %q", args.LoggerName, args.LogLevel, args.DisplayLevel)
->>>>>>> 22394815
 
 	if args.LogLevel == nil && args.DisplayLevel == nil {
 		return errNoLogLevel
