--- conflicted
+++ resolved
@@ -144,13 +144,8 @@
 }
 
 // GetChainAliases returns the aliases of the chain
-<<<<<<< HEAD
 func (service *Admin) GetChainAliases(_ *http.Request, args *GetChainAliasesArgs, reply *GetChainAliasesReply) error {
-	service.log.Info("Admin: GetChainAliases called with Chain: %s", args.Chain)
-=======
-func (service *Admin) GetChainAliases(r *http.Request, args *GetChainAliasesArgs, reply *GetChainAliasesReply) error {
 	service.log.Debug("Admin: GetChainAliases called with Chain: %s", args.Chain)
->>>>>>> 9c1b2a64
 
 	id, err := ids.FromString(args.Chain)
 	if err != nil {
