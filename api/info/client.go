// Copyright (C) 2019-2021, Ava Labs, Inc. All rights reserved.
// See the file LICENSE for licensing terms.

package info

import (
	"context"
	"time"

	"github.com/ava-labs/avalanchego/ids"
	"github.com/ava-labs/avalanchego/utils/constants"
	"github.com/ava-labs/avalanchego/utils/rpc"
)

// Interface compliance
var _ Client = &client{}

// Client interface for an Info API Client
type Client interface {
	GetNodeVersion(context.Context, ...rpc.Option) (*GetNodeVersionReply, error)
<<<<<<< HEAD
	GetNodeID(context.Context, ...rpc.Option) (ids.ShortID, error)
=======
	GetNodeID(context.Context, ...rpc.Option) (ids.NodeID, error)
>>>>>>> 9b911059
	GetNodeIP(context.Context, ...rpc.Option) (string, error)
	GetNetworkID(context.Context, ...rpc.Option) (uint32, error)
	GetNetworkName(context.Context, ...rpc.Option) (string, error)
	GetBlockchainID(context.Context, string, ...rpc.Option) (ids.ID, error)
	Peers(context.Context, ...rpc.Option) ([]ClientPeer, error)
	IsBootstrapped(context.Context, string, ...rpc.Option) (bool, error)
	GetTxFee(context.Context, ...rpc.Option) (*GetTxFeeResponse, error)
	Uptime(context.Context, ...rpc.Option) (*UptimeResponse, error)
	GetVMs(context.Context, ...rpc.Option) (map[ids.ID][]string, error)
}

// Client implementation for an Info API Client
type client struct {
	requester rpc.EndpointRequester
}

// NewClient returns a new Info API Client
func NewClient(uri string) Client {
	return &client{
		requester: rpc.NewEndpointRequester(uri, "/ext/info", "info"),
	}
}

func (c *client) GetNodeVersion(ctx context.Context, options ...rpc.Option) (*GetNodeVersionReply, error) {
	res := &GetNodeVersionReply{}
	err := c.requester.SendRequest(ctx, "getNodeVersion", struct{}{}, res, options...)
	return res, err
}

<<<<<<< HEAD
func (c *client) GetNodeID(ctx context.Context, options ...rpc.Option) (ids.ShortID, error) {
=======
func (c *client) GetNodeID(ctx context.Context, options ...rpc.Option) (ids.NodeID, error) {
>>>>>>> 9b911059
	res := &GetNodeIDReply{}
	err := c.requester.SendRequest(ctx, "getNodeID", struct{}{}, res, options...)
	if err != nil {
		return ids.ShortEmpty, err
	}
	nodeID, err := ids.ShortFromPrefixedString(res.NodeID, constants.NodeIDPrefix)
	if err != nil {
		return ids.ShortEmpty, err
	}
	return nodeID, err
}

func (c *client) GetNodeIP(ctx context.Context, options ...rpc.Option) (string, error) {
	res := &GetNodeIPReply{}
	err := c.requester.SendRequest(ctx, "getNodeIP", struct{}{}, res, options...)
	return res.IP, err
}

func (c *client) GetNetworkID(ctx context.Context, options ...rpc.Option) (uint32, error) {
	res := &GetNetworkIDReply{}
	err := c.requester.SendRequest(ctx, "getNetworkID", struct{}{}, res, options...)
	return uint32(res.NetworkID), err
}

func (c *client) GetNetworkName(ctx context.Context, options ...rpc.Option) (string, error) {
	res := &GetNetworkNameReply{}
	err := c.requester.SendRequest(ctx, "getNetworkName", struct{}{}, res, options...)
	return res.NetworkName, err
}

func (c *client) GetBlockchainID(ctx context.Context, alias string, options ...rpc.Option) (ids.ID, error) {
	res := &GetBlockchainIDReply{}
	err := c.requester.SendRequest(ctx, "getBlockchainID", &GetBlockchainIDArgs{
		Alias: alias,
	}, res, options...)
	return res.BlockchainID, err
}

type ClientPeer struct {
	IP             string
	PublicIP       string
	ID             ids.ShortID
	Version        string
	LastSent       time.Time
	LastReceived   time.Time
	ObservedUptime uint8
	TrackedSubnets []ids.ID
	Benched        []ids.ID
}

func (c *client) Peers(ctx context.Context, options ...rpc.Option) ([]ClientPeer, error) {
	res := &PeersReply{}
	err := c.requester.SendRequest(ctx, "peers", struct{}{}, res, options...)
	if err != nil {
		return nil, err
	}
	clientPeers := make([]ClientPeer, len(res.Peers))
	for i, peer := range res.Peers {
		clientPeers[i].IP = peer.IP
		clientPeers[i].PublicIP = peer.PublicIP
		clientPeers[i].ID, err = ids.ShortFromPrefixedString(peer.ID, constants.NodeIDPrefix)
		if err != nil {
			return nil, err
		}
		clientPeers[i].Version = peer.Version
		clientPeers[i].LastSent = peer.LastSent
		clientPeers[i].LastReceived = peer.LastReceived
		clientPeers[i].ObservedUptime = uint8(peer.ObservedUptime)
		clientPeers[i].TrackedSubnets = peer.TrackedSubnets
		clientPeers[i].Benched = peer.Benched
	}
	return clientPeers, err
}

func (c *client) IsBootstrapped(ctx context.Context, chainID string, options ...rpc.Option) (bool, error) {
	res := &IsBootstrappedResponse{}
	err := c.requester.SendRequest(ctx, "isBootstrapped", &IsBootstrappedArgs{
		Chain: chainID,
	}, res, options...)
	return res.IsBootstrapped, err
}

func (c *client) GetTxFee(ctx context.Context, options ...rpc.Option) (*GetTxFeeResponse, error) {
	res := &GetTxFeeResponse{}
	err := c.requester.SendRequest(ctx, "getTxFee", struct{}{}, res, options...)
	return res, err
}

func (c *client) Uptime(ctx context.Context, options ...rpc.Option) (*UptimeResponse, error) {
	res := &UptimeResponse{}
	err := c.requester.SendRequest(ctx, "uptime", struct{}{}, res, options...)
	return res, err
}

func (c *client) GetVMs(ctx context.Context, options ...rpc.Option) (map[ids.ID][]string, error) {
	res := &GetVMsReply{}
	err := c.requester.SendRequest(ctx, "getVMs", struct{}{}, res, options...)
	return res.VMs, err
}<|MERGE_RESOLUTION|>--- conflicted
+++ resolved
@@ -18,11 +18,7 @@
 // Client interface for an Info API Client
 type Client interface {
 	GetNodeVersion(context.Context, ...rpc.Option) (*GetNodeVersionReply, error)
-<<<<<<< HEAD
-	GetNodeID(context.Context, ...rpc.Option) (ids.ShortID, error)
-=======
 	GetNodeID(context.Context, ...rpc.Option) (ids.NodeID, error)
->>>>>>> 9b911059
 	GetNodeIP(context.Context, ...rpc.Option) (string, error)
 	GetNetworkID(context.Context, ...rpc.Option) (uint32, error)
 	GetNetworkName(context.Context, ...rpc.Option) (string, error)
@@ -52,21 +48,10 @@
 	return res, err
 }
 
-<<<<<<< HEAD
-func (c *client) GetNodeID(ctx context.Context, options ...rpc.Option) (ids.ShortID, error) {
-=======
 func (c *client) GetNodeID(ctx context.Context, options ...rpc.Option) (ids.NodeID, error) {
->>>>>>> 9b911059
 	res := &GetNodeIDReply{}
 	err := c.requester.SendRequest(ctx, "getNodeID", struct{}{}, res, options...)
-	if err != nil {
-		return ids.ShortEmpty, err
-	}
-	nodeID, err := ids.ShortFromPrefixedString(res.NodeID, constants.NodeIDPrefix)
-	if err != nil {
-		return ids.ShortEmpty, err
-	}
-	return nodeID, err
+    return res.NodeID, err
 }
 
 func (c *client) GetNodeIP(ctx context.Context, options ...rpc.Option) (string, error) {
