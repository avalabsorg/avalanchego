--- conflicted
+++ resolved
@@ -119,11 +119,8 @@
 	ProfileContinuousEnabledKey               = "profile-continuous-enabled"
 	ProfileContinuousFreqKey                  = "profile-continuous-freq"
 	ProfileContinuousMaxFilesKey              = "profile-continuous-max-files"
-<<<<<<< HEAD
 	ThrottlingAtLargeAllocSizeKey             = "throttling-at-large-alloc-size"
 	ThrottlingVdrAllocSizeKey                 = "throttling-validator-alloc-size"
 	ThrottlingNodeMaxAtLargeBytesKey          = "throttling-node-max-at-large-bytes"
-=======
 	VMAliasesFileKey                          = "vm-aliases-file"
->>>>>>> 837100ed
 )