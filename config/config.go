--- conflicted
+++ resolved
@@ -365,14 +365,11 @@
 			PeerListGossipFreq: v.GetDuration(NetworkPeerListGossipFreqKey),
 			PeerListGossipSize: v.GetUint32(NetworkPeerListGossipSizeKey),
 		},
-<<<<<<< HEAD
-=======
 		ConsensusGossipConfig: node.ConsensusGossipConfig{
 			ConsensusGossipFrequency:            v.GetDuration(ConsensusGossipFrequencyKey),
 			ConsensusGossipAcceptedFrontierSize: uint(v.GetUint32(ConsensusGossipAcceptedFrontierSizeKey)),
 			ConsensusGossipOnAcceptSize:         uint(v.GetUint32(ConsensusGossipOnAcceptSizeKey)),
 		},
->>>>>>> 61289854
 		AppGossipConfig: node.AppGossipConfig{
 			AppGossipSize: uint(v.GetUint32(AppGossipSizeKey)),
 		},
