// (c) 2021 Ava Labs, Inc. All rights reserved.
// See the file LICENSE for licensing terms.

package config

import (
	"crypto/tls"
	"crypto/x509"
	"encoding/json"
	"encoding/pem"
	"errors"
	"flag"
	"fmt"
	"io/ioutil"
	"net"
	"os"
	"path"
	"path/filepath"
	"strings"
	"time"

	"github.com/ava-labs/avalanchego/genesis"
	"github.com/ava-labs/avalanchego/ids"
	"github.com/ava-labs/avalanchego/ipcs"
	"github.com/ava-labs/avalanchego/nat"
	"github.com/ava-labs/avalanchego/node"
	"github.com/ava-labs/avalanchego/snow/networking/router"
	"github.com/ava-labs/avalanchego/staking"
	"github.com/ava-labs/avalanchego/utils"
	"github.com/ava-labs/avalanchego/utils/constants"
	"github.com/ava-labs/avalanchego/utils/dynamicip"
	"github.com/ava-labs/avalanchego/utils/hashing"
	"github.com/ava-labs/avalanchego/utils/logging"
	"github.com/ava-labs/avalanchego/utils/password"
	"github.com/ava-labs/avalanchego/utils/ulimit"
	"github.com/ava-labs/avalanchego/utils/units"
	"github.com/kardianos/osext"
	"github.com/spf13/pflag"
	"github.com/spf13/viper"
)

const (
	avalanchegoLatest     = "avalanchego-latest"
	avalanchegoPreupgrade = "avalanchego-preupgrade"
)

// Results of parsing the CLI
var (
	defaultNetworkName = constants.MainnetName

	homeDir                = os.ExpandEnv("$HOME")
	prefixedAppName        = fmt.Sprintf(".%s", constants.AppName)
	defaultDataDir         = filepath.Join(homeDir, prefixedAppName)
	defaultDbDir           = filepath.Join(defaultDataDir, "db")
	defaultStakingKeyPath  = filepath.Join(defaultDataDir, "staking", "staker.key")
	defaultStakingCertPath = filepath.Join(defaultDataDir, "staking", "staker.crt")
	// Places to look for the build directory
	defaultBuildDirs = []string{}
)

func init() {
	folderPath, err := osext.ExecutableFolder()
	if err == nil {
		defaultBuildDirs = append(defaultBuildDirs, folderPath)
		defaultBuildDirs = append(defaultBuildDirs, filepath.Dir(folderPath))
	}
	defaultBuildDirs = append(defaultBuildDirs,
		".",
		filepath.Join("/", "usr", "local", "lib", constants.AppName),
		defaultDataDir,
	)
}

var (
	errBootstrapMismatch    = errors.New("more bootstrap IDs provided than bootstrap IPs")
	errInvalidStakerWeights = errors.New("staking weights must be positive")
)

// avalancheFlagSet returns the complete set of flags for avalanchego
func avalancheFlagSet() *flag.FlagSet {
	fs := flag.NewFlagSet(constants.AppName, flag.ContinueOnError)

	// If true, print the version and quit.
	fs.Bool(VersionKey, false, "If true, print version and quit")

	// Fetch only mode
	fs.Bool(FetchOnlyKey, false, "If true, bootstrap the current database version then stop")

	// System
	fs.Uint64(FdLimitKey, ulimit.DefaultFDLimit, "Attempts to raise the process file descriptor limit to at least this value.")

	// config
	fs.String(ConfigFileKey, DefaultString, "Specifies a config file")
	// Genesis config File
	fs.String(GenesisConfigFileKey, "", "Specifies a genesis config file (ignored when running standard networks)")
	// Plugins
	fs.String(PluginDirKey, DefaultString, "Plugin directory for Avalanche VMs")
	// Network ID
	fs.String(NetworkNameKey, defaultNetworkName, "Network ID this node will connect to")
	// AVAX fees
	fs.Uint64(TxFeeKey, units.MilliAvax, "Transaction fee, in nAVAX")
	fs.Uint64(CreationTxFeeKey, units.MilliAvax, "Transaction fee, in nAVAX, for transactions that create new state")
	// Database
	fs.Bool(DbEnabledKey, true, "Turn on persistent storage")
	fs.String(DbPathKey, defaultDbDir, "Path to database directory")
	// Coreth config
	fs.String(CorethConfigKey, DefaultString, "Specifies config to pass into coreth")
	// Logging
	fs.String(LogsDirKey, "", "Logging directory for Avalanche")
	fs.String(LogLevelKey, "info", "The log level. Should be one of {verbo, debug, info, warn, error, fatal, off}")
	fs.String(LogDisplayLevelKey, "", "The log display level. If left blank, will inherit the value of log-level. Otherwise, should be one of {verbo, debug, info, warn, error, fatal, off}")
	fs.String(LogDisplayHighlightKey, "auto", "Whether to color/highlight display logs. Default highlights when the output is a terminal. Otherwise, should be one of {auto, plain, colors}")
	// Assertions
	fs.Bool(AssertionsEnabledKey, true, "Turn on assertion execution")
	// Signature Verification
	fs.Bool(SignatureVerificationEnabledKey, true, "Turn on signature verification")

	// Networking
	// Public IP Resolution
	fs.String(PublicIPKey, "", "Public IP of this node for P2P communication. If empty, try to discover with NAT. Ignored if dynamic-public-ip is non-empty.")
	fs.Duration(DynamicUpdateDurationKey, 5*time.Minute, "Dynamic IP and NAT Traversal update duration")
	fs.String(DynamicPublicIPResolverKey, "", "'ifconfigco' (alias 'ifconfig') or 'opendns' or 'ifconfigme'. By default does not do dynamic public IP updates. If non-empty, ignores public-ip argument.")
	// Incoming Connection Throttling
	// After we receive [conn-meter-max-conns] incoming connections from a given IP
	// in the last [conn-meter-reset-duration], we close all subsequent incoming connections
	// from the IP before upgrade.
	fs.Duration(ConnMeterResetDurationKey, 0*time.Second,
		"Upgrade at most [conn-meter-max-conns] connections from a given IP per [conn-meter-reset-duration]. "+
			"If [conn-meter-reset-duration] is 0, incoming connections are not rate-limited.")
	fs.Int(ConnMeterMaxConnsKey, 5,
		"Upgrade at most [conn-meter-max-conns] connections from a given IP per [conn-meter-reset-duration]. "+
			"If [conn-meter-reset-duration] is 0, incoming connections are not rate-limited.")
	// Timeouts
	fs.Duration(NetworkInitialTimeoutKey, 5*time.Second, "Initial timeout value of the adaptive timeout manager.")
	fs.Duration(NetworkMinimumTimeoutKey, 2*time.Second, "Minimum timeout value of the adaptive timeout manager.")
	fs.Duration(NetworkMaximumTimeoutKey, 10*time.Second, "Maximum timeout value of the adaptive timeout manager.")
	fs.Duration(NetworkTimeoutHalflifeKey, 5*time.Minute, "Halflife of average network response time. Higher value --> network timeout is less volatile. Can't be 0.")
	fs.Float64(NetworkTimeoutCoefficientKey, 2, "Multiplied by average network response time to get the network timeout. Must be >= 1.")
	fs.Uint(SendQueueSizeKey, 4096, "Max number of messages waiting to be sent to peers.")
	// Peer alias configuration
	fs.Duration(PeerAliasTimeoutKey, 10*time.Minute, "How often the node will attempt to connect "+
		"to an IP address previously associated with a peer (i.e. a peer alias).")
	// Benchlist
	fs.Int(BenchlistFailThresholdKey, 10, "Number of consecutive failed queries before benchlisting a node.")
	fs.Bool(BenchlistPeerSummaryEnabledKey, false, "Enables peer specific query latency metrics.")
	fs.Duration(BenchlistDurationKey, 30*time.Minute, "Max amount of time a peer is benchlisted after surpassing the threshold.")
	fs.Duration(BenchlistMinFailingDurationKey, 5*time.Minute, "Minimum amount of time messages to a peer must be failing before the peer is benched.")
	// Router
	fs.Uint(MaxNonStakerPendingMsgsKey, uint(router.DefaultMaxNonStakerPendingMsgs), "Maximum number of messages a non-staker is allowed to have pending.")
	fs.Float64(StakerMsgReservedKey, router.DefaultStakerPortion, "Reserve a portion of the chain message queue's space for stakers.")
	fs.Float64(StakerCPUReservedKey, router.DefaultStakerPortion, "Reserve a portion of the chain's CPU time for stakers.")
	fs.Uint(MaxPendingMsgsKey, 4096, "Maximum number of pending messages. Messages after this will be dropped.")
	fs.Duration(ConsensusGossipFrequencyKey, 10*time.Second, "Frequency of gossiping accepted frontiers.")
	fs.Duration(ConsensusShutdownTimeoutKey, 5*time.Second, "Timeout before killing an unresponsive chain.")

	// HTTP API
	fs.String(HTTPHostKey, "127.0.0.1", "Address of the HTTP server")
	fs.Uint(HTTPPortKey, 9650, "Port of the HTTP server")
	fs.Bool(HTTPSEnabledKey, false, "Upgrade the HTTP server to HTTPs")
	fs.String(HTTPSKeyFileKey, "", "TLS private key file for the HTTPs server")
	fs.String(HTTPSCertFileKey, "", "TLS certificate file for the HTTPs server")
	fs.String(HTTPAllowedOrigins, "*", "Origins to allow on the HTTP port. Defaults to * which allows all origins. Example: https://*.avax.network https://*.avax-test.network")
	fs.Bool(APIAuthRequiredKey, false, "Require authorization token to call HTTP APIs")
	fs.String(APIAuthPasswordFileKey, "", "Password file used to initially create/validate API authorization tokens. Leading and trailing whitespace is removed from the password. Can be changed via API call.")
	// Enable/Disable APIs
	fs.Bool(AdminAPIEnabledKey, false, "If true, this node exposes the Admin API")
	fs.Bool(InfoAPIEnabledKey, true, "If true, this node exposes the Info API")
	fs.Bool(KeystoreAPIEnabledKey, true, "If true, this node exposes the Keystore API")
	fs.Bool(MetricsAPIEnabledKey, true, "If true, this node exposes the Metrics API")
	fs.Bool(HealthAPIEnabledKey, true, "If true, this node exposes the Health API")
	fs.Bool(IpcAPIEnabledKey, false, "If true, IPCs can be opened")
	// Throughput Server (deprecated)
	fs.Uint(XputServerPortKey, 9652, "Port of the deprecated throughput test server")
	fs.Bool(XputServerEnabledKey, false, "If true, throughput test server is created")
	// Health
	fs.Duration(HealthCheckFreqKey, 30*time.Second, "Time between health checks")
	fs.Duration(HealthCheckAveragerHalflifeKey, 10*time.Second, "Halflife of averager when calculating a running average in a health check")
	// Network Layer Health
	fs.Duration(NetworkHealthMaxTimeSinceMsgSentKey, time.Minute, "Network layer returns unhealthy if haven't sent a message for at least this much time")
	fs.Duration(NetworkHealthMaxTimeSinceMsgReceivedKey, time.Minute, "Network layer returns unhealthy if haven't received a message for at least this much time")
	fs.Float64(NetworkHealthMaxPortionSendQueueFillKey, 0.9, "Network layer returns unhealthy if more than this portion of the pending send queue is full")
	fs.Uint(NetworkHealthMinPeersKey, 1, "Network layer returns unhealthy if connected to less than this many peers")
	fs.Float64(NetworkHealthMaxSendFailRateKey, .9, "Network layer reports unhealthy if more than this portion of attempted message sends fail")
	// Router Health
	fs.Float64(RouterHealthMaxDropRateKey, 1, "Node reports unhealthy if the router drops more than this portion of messages.")
	fs.Uint(RouterHealthMaxOutstandingRequestsKey, 1024, "Node reports unhealthy if there are more than this many outstanding consensus requests (Get, PullQuery, etc.) over all chains")
	fs.Duration(NetworkHealthMaxOutstandingDurationKey, 5*time.Minute, "Node reports unhealthy if there has been a request outstanding for this duration")

	// Staking
	fs.Uint(StakingPortKey, 9651, "Port of the consensus server")
<<<<<<< HEAD
	fs.Bool(stakingEnabledKey, true, "Enable staking. If enabled, Network TLS is required.")
	fs.String(stakingKeyPathKey, DefaultString, "Path to the TLS private key for staking")
	fs.String(stakingCertPathKey, DefaultString, "Path to the TLS certificate for staking")
	fs.Uint64(stakingDisabledWeightKey, 1, "Weight to provide to each peer when staking is disabled")
=======
	fs.Bool(StakingEnabledKey, true, "Enable staking. If enabled, Network TLS is required.")
	fs.Bool(P2pTLSEnabledKey, true, "Require TLS to authenticate network communication")
	fs.String(StakingKeyPathKey, DefaultString, "Path to the TLS private key for staking")
	fs.String(StakingCertPathKey, DefaultString, "Path to the TLS certificate for staking")
	fs.Uint64(StakingDisabledWeightKey, 1, "Weight to provide to each peer when staking is disabled")
>>>>>>> 53ea5310
	// Uptime Requirement
	fs.Float64(UptimeRequirementKey, .6, "Fraction of time a validator must be online to receive rewards")
	// Minimum Stake required to validate the Primary Network
	fs.Uint64(MinValidatorStakeKey, 2*units.KiloAvax, "Minimum stake, in nAVAX, required to validate the primary network")
	// Maximum Stake that can be staked and delegated to a validator on the Primary Network
	fs.Uint64(MaxValidatorStakeKey, 3*units.MegaAvax, "Maximum stake, in nAVAX, that can be placed on a validator on the primary network")
	// Minimum Stake that can be delegated on the Primary Network
	fs.Uint64(MinDelegatorStakeKey, 25*units.Avax, "Minimum stake, in nAVAX, that can be delegated on the primary network")
	fs.Uint64(MinDelegatorFeeKey, 20000, "Minimum delegation fee, in the range [0, 1000000], that can be charged for delegation on the primary network")
	// Minimum Stake Duration
	fs.Duration(MinStakeDurationKey, 24*time.Hour, "Minimum staking duration")
	// Maximum Stake Duration
	fs.Duration(MaxStakeDurationKey, 365*24*time.Hour, "Maximum staking duration")
	// Stake Minting Period
	fs.Duration(StakeMintingPeriodKey, 365*24*time.Hour, "Consumption period of the staking function")
	// Subnets
	fs.String(WhitelistedSubnetsKey, "", "Whitelist of subnets to validate.")
	// Bootstrapping
	fs.String(BootstrapIPsKey, DefaultString, "Comma separated list of bootstrap peer ips to connect to. Example: 127.0.0.1:9630,127.0.0.1:9631")
	fs.String(BootstrapIDsKey, DefaultString, "Comma separated list of bootstrap peer ids to connect to. Example: NodeID-JR4dVmy6ffUGAKCBDkyCbeZbyHQBeDsET,NodeID-8CrVPQZ4VSqgL8zTdvL14G8HqAfrBr4z")
	fs.Bool(RetryBootstrapKey, true, "Specifies whether bootstrap should be retried")
	fs.Int(RetryBootstrapMaxAttemptsKey, 50, "Specifies how many times bootstrap should be retried")

	// Consensus
	fs.Int(SnowSampleSizeKey, 20, "Number of nodes to query for each network poll")
	fs.Int(SnowQuorumSizeKey, 14, "Alpha value to use for required number positive results")
	fs.Int(SnowVirtuousCommitThresholdKey, 15, "Beta value to use for virtuous transactions")
	fs.Int(SnowRogueCommitThresholdKey, 20, "Beta value to use for rogue transactions")
	fs.Int(SnowAvalancheNumParentsKey, 5, "Number of vertexes for reference from each new vertex")
	fs.Int(SnowAvalancheBatchSizeKey, 30, "Number of operations to batch in each new vertex")
	fs.Int(SnowConcurrentRepollsKey, 4, "Minimum number of concurrent polls for finalizing consensus")
	fs.Int(SnowOptimalProcessingKey, 50, "Optimal number of processing vertices in consensus")
	fs.Int(SnowMaxProcessingKey, 1024, "Maximum number of processing items to be considered healthy")
	fs.Duration(SnowMaxTimeProcessingKey, 2*time.Minute, "Maximum amount of time an item should be processing and still be healthy")
	fs.Int64(SnowEpochFirstTransition, 1607626800, "Unix timestamp of the first epoch transaction, in seconds. Defaults to 12/10/2020 @ 7:00pm (UTC)")
	fs.Duration(SnowEpochDuration, 6*time.Hour, "Duration of each epoch")

	// IPC
	fs.String(IpcsChainIDsKey, "", "Comma separated list of chain ids to add to the IPC engine. Example: 11111111111111111111111111111111LpoYY,4R5p2RXDGLqaifZE4hHWH9owe34pfoBULn1DrQTWivjg8o4aH")
	fs.String(IpcsPathKey, DefaultString, "The directory (Unix) or named pipe name prefix (Windows) for IPC sockets")

	// Indexer
	fs.Bool(IndexEnabledKey, false, "If true, index all accepted containers and transactions and expose them via an API")
	fs.Bool(IndexAllowIncompleteKey, false, "If true, allow running the node in such a way that could cause an index to miss transactions. Ignored if index is disabled.")
	// Plugin
	fs.Bool(PluginModeKey, true, "Whether the app should run as a plugin. Defaults to true")

	return fs
}

// getViper returns the viper environment from parsing config file from default search paths
// and any parsed command line flags
func getViper() (*viper.Viper, error) {
	v := viper.New()
	fs := avalancheFlagSet()
	pflag.CommandLine.AddGoFlagSet(fs)
	pflag.Parse()
	if err := v.BindPFlags(pflag.CommandLine); err != nil {
		return nil, err
	}
	if configFile := v.GetString(ConfigFileKey); configFile != DefaultString {
		v.SetConfigFile(configFile)
		if err := v.ReadInConfig(); err != nil {
			return nil, err
		}
	}
	return v, nil
}

// getConfigFromViper sets attributes on [config] based on the values
// defined in the [viper] environment
func getConfigFromViper(v *viper.Viper) (node.Config, error) {
	config := node.Config{}

	config.FetchOnly = v.GetBool(FetchOnlyKey)

	// Consensus Parameters
	config.ConsensusParams.K = v.GetInt(SnowSampleSizeKey)
	config.ConsensusParams.Alpha = v.GetInt(SnowQuorumSizeKey)
	config.ConsensusParams.BetaVirtuous = v.GetInt(SnowVirtuousCommitThresholdKey)
	config.ConsensusParams.BetaRogue = v.GetInt(SnowRogueCommitThresholdKey)
	config.ConsensusParams.Parents = v.GetInt(SnowAvalancheNumParentsKey)
	config.ConsensusParams.BatchSize = v.GetInt(SnowAvalancheBatchSizeKey)
	config.ConsensusParams.ConcurrentRepolls = v.GetInt(SnowConcurrentRepollsKey)
	config.ConsensusParams.OptimalProcessing = v.GetInt(SnowOptimalProcessingKey)
	config.ConsensusParams.MaxOutstandingItems = v.GetInt(SnowMaxProcessingKey)
	config.ConsensusParams.MaxItemProcessingTime = v.GetDuration(SnowMaxTimeProcessingKey)
	config.ConsensusGossipFrequency = v.GetDuration(ConsensusGossipFrequencyKey)
	config.ConsensusShutdownTimeout = v.GetDuration(ConsensusShutdownTimeoutKey)

	// Logging:
	loggingconfig, err := logging.DefaultConfig()
	if err != nil {
		return node.Config{}, err
	}
	logsDir := v.GetString(LogsDirKey)
	if logsDir != "" {
		loggingconfig.Directory = logsDir
	}
	loggingconfig.LogLevel, err = logging.ToLevel(v.GetString(LogLevelKey))
	if err != nil {
		return node.Config{}, err
	}
	logDisplayLevel := v.GetString(LogDisplayLevelKey)
	if logDisplayLevel == "" {
		logDisplayLevel = v.GetString(LogLevelKey)
	}
	displayLevel, err := logging.ToLevel(logDisplayLevel)
	if err != nil {
		return node.Config{}, err
	}
	loggingconfig.DisplayLevel = displayLevel

	loggingconfig.DisplayHighlight, err = logging.ToHighlight(v.GetString(LogDisplayHighlightKey), os.Stdout.Fd())
	if err != nil {
		return node.Config{}, err
	}

	config.LoggingConfig = loggingconfig

	// NetworkID
	networkID, err := constants.NetworkID(v.GetString(NetworkNameKey))
	if err != nil {
		return node.Config{}, err
	}
	config.NetworkID = networkID

	// DB:
	config.DBEnabled = v.GetBool(DbEnabledKey)
	config.DBPath = os.ExpandEnv(v.GetString(DbPathKey))
	if config.DBPath == DefaultString {
		config.DBPath = defaultDbDir
	}
	config.DBPath = path.Join(config.DBPath, constants.NetworkName(config.NetworkID))

	// IP configuration
	// Resolves our public IP, or does nothing
	config.DynamicPublicIPResolver = dynamicip.NewResolver(v.GetString(DynamicPublicIPResolverKey))

	var ip net.IP
	publicIP := v.GetString(PublicIPKey)
	switch {
	case config.DynamicPublicIPResolver.IsResolver():
		// User specified to use dynamic IP resolution; don't use NAT traversal
		config.Nat = nat.NewNoRouter()
		ip, err = dynamicip.FetchExternalIP(config.DynamicPublicIPResolver)
		if err != nil {
			return node.Config{}, fmt.Errorf("dynamic ip address fetch failed: %s", err)
		}

	case publicIP == "":
		// User didn't specify a public IP to use; try with NAT traversal
		config.AttemptedNATTraversal = true
		config.Nat = nat.GetRouter()
		ip, err = config.Nat.ExternalIP()
		if err != nil {
			ip = net.IPv4zero // Couldn't get my IP...set to 0.0.0.0
		}
	default:
		// User specified a public IP to use; don't use NAT
		config.Nat = nat.NewNoRouter()
		ip = net.ParseIP(publicIP)
	}

	if ip == nil {
		return node.Config{}, fmt.Errorf("invalid IP Address %s", publicIP)
	}

	stakingPort := uint16(v.GetUint(StakingPortKey))

	config.StakingIP = utils.NewDynamicIPDesc(ip, stakingPort)

	config.DynamicUpdateDuration = v.GetDuration(DynamicUpdateDurationKey)
	config.ConnMeterResetDuration = v.GetDuration(ConnMeterResetDurationKey)
	config.ConnMeterMaxConns = v.GetInt(ConnMeterMaxConnsKey)

	// Staking:
<<<<<<< HEAD
	config.EnableStaking = v.GetBool(stakingEnabledKey)
	config.StakingKeyFile = v.GetString(stakingKeyPathKey)
	config.StakingCertFile = v.GetString(stakingCertPathKey)
	config.DisabledStakingWeight = v.GetUint64(stakingDisabledWeightKey)
	config.MinStakeDuration = v.GetDuration(minStakeDurationKey)
	config.MaxStakeDuration = v.GetDuration(maxStakeDurationKey)
	config.StakeMintingPeriod = v.GetDuration(stakeMintingPeriodKey)
=======
	config.EnableStaking = v.GetBool(StakingEnabledKey)
	config.EnableP2PTLS = v.GetBool(P2pTLSEnabledKey)
	config.StakingKeyFile = v.GetString(StakingKeyPathKey)
	config.StakingCertFile = v.GetString(StakingCertPathKey)
	config.DisabledStakingWeight = v.GetUint64(StakingDisabledWeightKey)
	config.MinStakeDuration = v.GetDuration(MinStakeDurationKey)
	config.MaxStakeDuration = v.GetDuration(MaxStakeDurationKey)
	config.StakeMintingPeriod = v.GetDuration(StakeMintingPeriodKey)
	if config.EnableStaking && !config.EnableP2PTLS {
		return node.Config{}, errStakingRequiresTLS
	}
>>>>>>> 53ea5310
	if !config.EnableStaking && config.DisabledStakingWeight == 0 {
		return node.Config{}, errInvalidStakerWeights
	}

	stakingKeyPath := v.GetString(StakingKeyPathKey)
	if stakingKeyPath == DefaultString {
		config.StakingKeyFile = defaultStakingKeyPath
	} else {
		config.StakingKeyFile = stakingKeyPath
	}
	stakingCertPath := v.GetString(StakingCertPathKey)
	if stakingCertPath == DefaultString {
		config.StakingCertFile = defaultStakingCertPath
	} else {
		config.StakingCertFile = stakingCertPath
	}

	// parse any env variables
	config.StakingCertFile = os.ExpandEnv(config.StakingCertFile)
	config.StakingKeyFile = os.ExpandEnv(config.StakingKeyFile)
	switch {
	// If staking key/cert locations are specified but not found, error
	case config.StakingKeyFile != defaultStakingKeyPath || config.StakingCertFile != defaultStakingCertPath:
		if _, err := os.Stat(config.StakingKeyFile); os.IsNotExist(err) {
			return node.Config{}, fmt.Errorf("couldn't find staking key at %s", config.StakingKeyFile)
		} else if _, err := os.Stat(config.StakingCertFile); os.IsNotExist(err) {
			return node.Config{}, fmt.Errorf("couldn't find staking certificate at %s", config.StakingCertFile)
		}
	default:
		// Only creates staking key/cert if [stakingKeyPath] doesn't exist
		if err := staking.InitNodeStakingKeyPair(config.StakingKeyFile, config.StakingCertFile); err != nil {
			return node.Config{}, fmt.Errorf("couldn't generate staking key/cert: %w", err)
		}
	}

	// Parse staking certificate from file
	certBytes, err := ioutil.ReadFile(config.StakingCertFile)
	if err != nil {
		return node.Config{}, fmt.Errorf("problem reading staking certificate: %w", err)
	}
	config.StakingTLSCert, err = tls.LoadX509KeyPair(config.StakingCertFile, config.StakingKeyFile)
	if err != nil {
		return node.Config{}, err
	}
	block, _ := pem.Decode(certBytes)
	x509Cert, err := x509.ParseCertificate(block.Bytes)
	if err != nil {
		return node.Config{}, fmt.Errorf("problem parsing staking certificate: %w", err)
	}
	nodeIDFromFile, err := ids.ToShortID(hashing.PubkeyBytesToAddress(x509Cert.Raw))
	if err != nil {
		return node.Config{}, fmt.Errorf("problem deriving node ID from certificate: %w", err)
	}
	switch {
	case config.FetchOnly:
		// If I'm in fetch only mode, my node ID is derived from a new, ephemeral staking key/cert
		cert, err := staking.NewTLSCert()
		if err != nil {
			return node.Config{}, fmt.Errorf("couldn't generate dummy staking key/cert: %s", err)
		}
		config.StakingTLSCert = *cert
		config.NodeID, err = ids.ToShortID(hashing.PubkeyBytesToAddress(cert.Leaf.Raw))
		if err != nil {
			return node.Config{}, fmt.Errorf("problem deriving node ID from certificate: %w", err)
		}
	case !config.FetchOnly:
		// If TLS is enabled and I'm not in fetch only mode, my node ID is derived from my staking key/cert
		config.NodeID = nodeIDFromFile
	}

	if err := initBootstrapPeers(v, &config); err != nil {
		return node.Config{}, err
	}

	config.WhitelistedSubnets.Add(constants.PrimaryNetworkID)
	for _, subnet := range strings.Split(v.GetString(WhitelistedSubnetsKey), ",") {
		if subnet != "" {
			subnetID, err := ids.FromString(subnet)
			if err != nil {
				return node.Config{}, fmt.Errorf("couldn't parse subnetID %s: %w", subnet, err)
			}
			config.WhitelistedSubnets.Add(subnetID)
		}
	}

	// Build directory
	// The directory should have this structure:
	// build
	// |_avalanchego-latest
	//   |_avalanchego-process (the binary from compiling the app directory)
	//   |_plugins
	//     |_evm
	// |_avalanchego-preupgrade
	//   |_avalanchego-process (the binary from compiling the app directory)
	//   |_plugins
	//     |_evm
	buildDir := v.GetString(BuildDirKey)
	if buildDir == DefaultString {
		config.BuildDir = defaultBuildDirs[0]
	} else {
		config.BuildDir = buildDir
	}
	validBuildDir := func(dir string) bool {
		info, err := os.Stat(dir)
		if err != nil || !info.IsDir() {
			return false
		}
		// make sure both expected subdirectories exist
		if _, err := os.Stat(filepath.Join(dir, avalanchegoLatest)); err != nil {
			return false
		}
		if _, err := os.Stat(filepath.Join(dir, avalanchegoPreupgrade)); err != nil {
			return false
		}
		return true
	}
	if !validBuildDir(config.BuildDir) {
		foundBuildDir := false
		for _, dir := range defaultBuildDirs {
			if validBuildDir(dir) {
				config.BuildDir = dir
				foundBuildDir = true
				break
			}
		}
		if !foundBuildDir {
			return node.Config{}, fmt.Errorf("couldn't find valid build directory in any of the default locations: %s", defaultBuildDirs)
		}
	}

	// Plugin directory. Defaults to [buildDirectory]/plugins
	pluginDir := v.GetString(PluginDirKey)
	if pluginDir == DefaultString {
		config.PluginDir = filepath.Join(config.BuildDir, avalanchegoLatest, "plugins")
	} else {
		config.PluginDir = pluginDir
	}

	// HTTP:
	config.HTTPHost = v.GetString(HTTPHostKey)
	config.HTTPPort = uint16(v.GetUint(HTTPPortKey))
	config.HTTPSEnabled = v.GetBool(HTTPSEnabledKey)
	config.HTTPSKeyFile = v.GetString(HTTPSKeyFileKey)
	config.HTTPSCertFile = v.GetString(HTTPSCertFileKey)
	config.APIAllowedOrigins = v.GetStringSlice(HTTPAllowedOrigins)

	// API Auth
	config.APIRequireAuthToken = v.GetBool(APIAuthRequiredKey)
	if config.APIRequireAuthToken {
		passwordFile := v.GetString(APIAuthPasswordFileKey)
		pwBytes, err := ioutil.ReadFile(passwordFile)
		if err != nil {
			return node.Config{}, fmt.Errorf("api-auth-password-file %q failed to be read with: %w", passwordFile, err)
		}
		config.APIAuthPassword = strings.TrimSpace(string(pwBytes))
		if !password.SufficientlyStrong(config.APIAuthPassword, password.OK) {
			return node.Config{}, errors.New("api-auth-password is not strong enough")
		}
	}

	// APIs
	config.AdminAPIEnabled = v.GetBool(AdminAPIEnabledKey)
	config.InfoAPIEnabled = v.GetBool(InfoAPIEnabledKey)
	config.KeystoreAPIEnabled = v.GetBool(KeystoreAPIEnabledKey)
	config.MetricsAPIEnabled = v.GetBool(MetricsAPIEnabledKey)
	config.HealthAPIEnabled = v.GetBool(HealthAPIEnabledKey)
	config.IPCAPIEnabled = v.GetBool(IpcAPIEnabledKey)
	config.IndexAPIEnabled = v.GetBool(IndexEnabledKey)

	// Throughput:
	config.ThroughputServerEnabled = v.GetBool(XputServerEnabledKey)
	config.ThroughputPort = uint16(v.GetUint(XputServerPortKey))

	// Halflife of continuous averager used in health checks
	healthCheckAveragerHalflife := v.GetDuration(HealthCheckAveragerHalflifeKey)
	if healthCheckAveragerHalflife <= 0 {
		return node.Config{}, fmt.Errorf("%s must be positive", HealthCheckAveragerHalflifeKey)
	}

	// Router
	config.ConsensusRouter = &router.ChainRouter{}
	config.RouterHealthConfig.MaxDropRate = v.GetFloat64(RouterHealthMaxDropRateKey)
	config.RouterHealthConfig.MaxOutstandingRequests = int(v.GetUint(RouterHealthMaxOutstandingRequestsKey))
	config.RouterHealthConfig.MaxOutstandingDuration = v.GetDuration(NetworkHealthMaxOutstandingDurationKey)
	config.RouterHealthConfig.MaxRunTimeRequests = v.GetDuration(NetworkMaximumTimeoutKey)
	config.RouterHealthConfig.MaxDropRateHalflife = healthCheckAveragerHalflife
	switch {
	case config.RouterHealthConfig.MaxDropRate < 0 || config.RouterHealthConfig.MaxDropRate > 1:
		return node.Config{}, fmt.Errorf("%s must be in [0,1]", RouterHealthMaxDropRateKey)
	case config.RouterHealthConfig.MaxOutstandingDuration <= 0:
		return node.Config{}, fmt.Errorf("%s must be positive", NetworkHealthMaxOutstandingDurationKey)
	}

	// IPCs
	ipcsChainIDs := v.GetString(IpcsChainIDsKey)
	if ipcsChainIDs != "" {
		config.IPCDefaultChainIDs = strings.Split(ipcsChainIDs, ",")
	}

	ipcsPath := v.GetString(IpcsPathKey)
	if ipcsPath == DefaultString {
		config.IPCPath = ipcs.DefaultBaseURL
	} else {
		config.IPCPath = ipcsPath
	}

	// Throttling
	config.MaxNonStakerPendingMsgs = v.GetUint32(MaxNonStakerPendingMsgsKey)
	config.StakerMSGPortion = v.GetFloat64(StakerMsgReservedKey)
	config.StakerCPUPortion = v.GetFloat64(StakerCPUReservedKey)
	config.SendQueueSize = v.GetUint32(SendQueueSizeKey)
	config.MaxPendingMsgs = v.GetUint32(MaxPendingMsgsKey)
	if config.MaxPendingMsgs < config.MaxNonStakerPendingMsgs {
		return node.Config{}, errors.New("maximum pending messages must be >= maximum non-staker pending messages")
	}

	// Health
	config.HealthCheckFreq = v.GetDuration(HealthCheckFreqKey)
	// Network Health Check
	config.NetworkHealthConfig.MaxTimeSinceMsgSent = v.GetDuration(NetworkHealthMaxTimeSinceMsgSentKey)
	config.NetworkHealthConfig.MaxTimeSinceMsgReceived = v.GetDuration(NetworkHealthMaxTimeSinceMsgReceivedKey)
	config.NetworkHealthConfig.MaxPortionSendQueueBytesFull = v.GetFloat64(NetworkHealthMaxPortionSendQueueFillKey)
	config.NetworkHealthConfig.MinConnectedPeers = v.GetUint(NetworkHealthMinPeersKey)
	config.NetworkHealthConfig.MaxSendFailRate = v.GetFloat64(NetworkHealthMaxSendFailRateKey)
	config.NetworkHealthConfig.MaxSendFailRateHalflife = healthCheckAveragerHalflife
	switch {
	case config.NetworkHealthConfig.MaxTimeSinceMsgSent < 0:
		return node.Config{}, fmt.Errorf("%s must be > 0", NetworkHealthMaxTimeSinceMsgSentKey)
	case config.NetworkHealthConfig.MaxTimeSinceMsgReceived < 0:
		return node.Config{}, fmt.Errorf("%s must be > 0", NetworkHealthMaxTimeSinceMsgReceivedKey)
	case config.NetworkHealthConfig.MaxSendFailRate < 0 || config.NetworkHealthConfig.MaxSendFailRate > 1:
		return node.Config{}, fmt.Errorf("%s must be in [0,1]", NetworkHealthMaxSendFailRateKey)
	case config.NetworkHealthConfig.MaxPortionSendQueueBytesFull < 0 || config.NetworkHealthConfig.MaxPortionSendQueueBytesFull > 1:
		return node.Config{}, fmt.Errorf("%s must be in [0,1]", NetworkHealthMaxPortionSendQueueFillKey)
	}

	// Network Timeout
	config.NetworkConfig.InitialTimeout = v.GetDuration(NetworkInitialTimeoutKey)
	config.NetworkConfig.MinimumTimeout = v.GetDuration(NetworkMinimumTimeoutKey)
	config.NetworkConfig.MaximumTimeout = v.GetDuration(NetworkMaximumTimeoutKey)
	config.NetworkConfig.TimeoutHalflife = v.GetDuration(NetworkTimeoutHalflifeKey)
	config.NetworkConfig.TimeoutCoefficient = v.GetFloat64(NetworkTimeoutCoefficientKey)

	switch {
	case config.NetworkConfig.MinimumTimeout < 1:
		return node.Config{}, errors.New("minimum timeout must be positive")
	case config.NetworkConfig.MinimumTimeout > config.NetworkConfig.MaximumTimeout:
		return node.Config{}, errors.New("maximum timeout can't be less than minimum timeout")
	case config.NetworkConfig.InitialTimeout < config.NetworkConfig.MinimumTimeout ||
		config.NetworkConfig.InitialTimeout > config.NetworkConfig.MaximumTimeout:
		return node.Config{}, errors.New("initial timeout should be in the range [minimumTimeout, maximumTimeout]")
	case config.NetworkConfig.TimeoutHalflife <= 0:
		return node.Config{}, errors.New("network timeout halflife must be positive")
	case config.NetworkConfig.TimeoutCoefficient < 1:
		return node.Config{}, errors.New("network timeout coefficient must be >= 1")
	}

	// Benchlist
	config.BenchlistConfig.Threshold = v.GetInt(BenchlistFailThresholdKey)
	config.BenchlistConfig.PeerSummaryEnabled = v.GetBool(BenchlistPeerSummaryEnabledKey)
	config.BenchlistConfig.Duration = v.GetDuration(BenchlistDurationKey)
	config.BenchlistConfig.MinimumFailingDuration = v.GetDuration(BenchlistMinFailingDurationKey)
	config.BenchlistConfig.MaxPortion = (1.0 - (float64(config.ConsensusParams.Alpha) / float64(config.ConsensusParams.K))) / 3.0

	if config.ConsensusGossipFrequency < 0 {
		return node.Config{}, errors.New("gossip frequency can't be negative")
	}
	if config.ConsensusShutdownTimeout < 0 {
		return node.Config{}, errors.New("gossip frequency can't be negative")
	}

	// File Descriptor Limit
	fdLimit := v.GetUint64(FdLimitKey)
	if err := ulimit.Set(fdLimit); err != nil {
		return node.Config{}, fmt.Errorf("failed to set fd limit correctly due to: %w", err)
	}

	// Network Parameters
	if networkID != constants.MainnetID && networkID != constants.FujiID {
		txFee := v.GetUint64(TxFeeKey)
		creationTxFee := v.GetUint64(CreationTxFeeKey)
		uptimeRequirement := v.GetFloat64(UptimeRequirementKey)
		config.TxFee = txFee
		config.CreationTxFee = creationTxFee
		config.UptimeRequirement = uptimeRequirement

		minValidatorStake := v.GetUint64(MinValidatorStakeKey)
		maxValidatorStake := v.GetUint64(MaxValidatorStakeKey)
		minDelegatorStake := v.GetUint64(MinDelegatorStakeKey)
		minDelegationFee := v.GetUint64(MinDelegatorFeeKey)
		if minValidatorStake > maxValidatorStake {
			return node.Config{}, errors.New("minimum validator stake can't be greater than maximum validator stake")
		}

		config.MinValidatorStake = minValidatorStake
		config.MaxValidatorStake = maxValidatorStake
		config.MinDelegatorStake = minDelegatorStake

		if minDelegationFee > 1000000 {
			return node.Config{}, errors.New("delegation fee must be in the range [0, 1000000]")
		}
		config.MinDelegationFee = uint32(minDelegationFee)

		if config.MinStakeDuration == 0 {
			return node.Config{}, errors.New("min stake duration can't be zero")
		}
		if config.MaxStakeDuration < config.MinStakeDuration {
			return node.Config{}, errors.New("max stake duration can't be less than min stake duration")
		}
		if config.StakeMintingPeriod < config.MaxStakeDuration {
			return node.Config{}, errors.New("stake minting period can't be less than max stake duration")
		}

		config.EpochFirstTransition = time.Unix(v.GetInt64(SnowEpochFirstTransition), 0)
		config.EpochDuration = v.GetDuration(SnowEpochDuration)
	} else {
		config.Params = *genesis.GetParams(networkID)
	}

	// Load genesis data
	config.GenesisBytes, config.AvaxAssetID, err = genesis.Genesis(networkID, v.GetString(GenesisConfigFileKey))
	if err != nil {
		return node.Config{}, fmt.Errorf("unable to load genesis file: %w", err)
	}

	// Assertions
	config.EnableAssertions = v.GetBool(AssertionsEnabledKey)

	// Crypto
	config.EnableCrypto = v.GetBool(SignatureVerificationEnabledKey)

	// Coreth Plugin
	corethConfigString := v.GetString(CorethConfigKey)
	if corethConfigString != DefaultString {
		corethConfigValue := v.Get(CorethConfigKey)
		switch value := corethConfigValue.(type) {
		case string:
			corethConfigString = value
		default:
			corethConfigBytes, err := json.Marshal(value)
			if err != nil {
				return node.Config{}, fmt.Errorf("couldn't parse coreth config: %w", err)
			}
			corethConfigString = string(corethConfigBytes)
		}
	}
	config.CorethConfig = corethConfigString

	// Indexer
	config.IndexAllowIncomplete = v.GetBool(IndexAllowIncompleteKey)

	// Bootstrap Configs
	config.RetryBootstrap = v.GetBool(RetryBootstrapKey)
	config.RetryBootstrapMaxAttempts = v.GetInt(RetryBootstrapMaxAttemptsKey)

	// Peer alias
	config.PeerAliasTimeout = v.GetDuration(PeerAliasTimeoutKey)

	// Plugin config
	config.PluginMode = v.GetBool(PluginModeKey)

	return config, nil
}

// Initialize config.BootstrapPeers.
func initBootstrapPeers(v *viper.Viper, config *node.Config) error {
	bootstrapIPs := v.GetString(BootstrapIPsKey)
	bootstrapIDs := v.GetString(BootstrapIDsKey)

	defaultBootstrapIPs, defaultBootstrapIDs := genesis.SampleBeacons(config.NetworkID, 5)
	if bootstrapIPs == DefaultString { // If no IPs specified, use default bootstrap node IPs
		bootstrapIPs = strings.Join(defaultBootstrapIPs, ",")
	}
	if bootstrapIDs == DefaultString { // If no node IDs given, use node IDs of nodes in [bootstrapIPs]
		if bootstrapIPs == "" { // If user specified no bootstrap IPs, default to no bootstrap IDs either
			bootstrapIDs = ""
		} else {
			bootstrapIDs = strings.Join(defaultBootstrapIDs, ",")
		}
	}

	for _, ip := range strings.Split(bootstrapIPs, ",") {
		if ip == "" {
			continue
		}
		addr, err := utils.ToIPDesc(ip)
		if err != nil {
			return fmt.Errorf("couldn't parse bootstrap ip %s: %w", ip, err)
		}
		config.BootstrapPeers = append(config.BootstrapPeers, &node.Peer{
			IP: addr,
		})
	}

	i := 0
	for _, id := range strings.Split(bootstrapIDs, ",") {
		if id == "" {
			continue
		}
		nodeID, err := ids.ShortFromPrefixedString(id, constants.NodeIDPrefix)
		if err != nil {
			return fmt.Errorf("couldn't parse bootstrap peer id: %w", err)
		}
		if len(config.BootstrapPeers) <= i {
			return errBootstrapMismatch
		}
		config.BootstrapPeers[i].ID = nodeID
		i++
	}
	if len(config.BootstrapPeers) != i {
		return fmt.Errorf("got %d bootstrap IPs but %d bootstrap IDs", len(config.BootstrapPeers), i)
	}
	return nil
}

func GetConfig(commit string) (node.Config, string, bool, error) {
	v, err := getViper()
	if err != nil {
		return node.Config{}, "", false, err
	}

	if v.GetBool(VersionKey) {
		format := "%s ["
		args := []interface{}{
			node.Version,
		}

		networkID, err := constants.NetworkID(v.GetString(NetworkNameKey))
		if err != nil {
			return node.Config{}, "", false, err
		}
		networkGeneration := constants.NetworkName(networkID)
		if networkID == constants.MainnetID {
			format += "network=%s"
		} else {
			format += "network=testnet/%s"
		}
		args = append(args, networkGeneration)

		format += ", database=%s"
		args = append(args, node.DatabaseVersion)

		if commit != "" {
			format += ", commit=%s"
			args = append(args, commit)
		}

		format += "]\n"

		return node.Config{}, fmt.Sprintf(format, args...), true, nil
	}
	config, err := getConfigFromViper(v)
	return config, "", false, err
}<|MERGE_RESOLUTION|>--- conflicted
+++ resolved
@@ -188,18 +188,10 @@
 
 	// Staking
 	fs.Uint(StakingPortKey, 9651, "Port of the consensus server")
-<<<<<<< HEAD
-	fs.Bool(stakingEnabledKey, true, "Enable staking. If enabled, Network TLS is required.")
-	fs.String(stakingKeyPathKey, DefaultString, "Path to the TLS private key for staking")
-	fs.String(stakingCertPathKey, DefaultString, "Path to the TLS certificate for staking")
-	fs.Uint64(stakingDisabledWeightKey, 1, "Weight to provide to each peer when staking is disabled")
-=======
 	fs.Bool(StakingEnabledKey, true, "Enable staking. If enabled, Network TLS is required.")
-	fs.Bool(P2pTLSEnabledKey, true, "Require TLS to authenticate network communication")
 	fs.String(StakingKeyPathKey, DefaultString, "Path to the TLS private key for staking")
 	fs.String(StakingCertPathKey, DefaultString, "Path to the TLS certificate for staking")
 	fs.Uint64(StakingDisabledWeightKey, 1, "Weight to provide to each peer when staking is disabled")
->>>>>>> 53ea5310
 	// Uptime Requirement
 	fs.Float64(UptimeRequirementKey, .6, "Fraction of time a validator must be online to receive rewards")
 	// Minimum Stake required to validate the Primary Network
@@ -377,27 +369,13 @@
 	config.ConnMeterMaxConns = v.GetInt(ConnMeterMaxConnsKey)
 
 	// Staking:
-<<<<<<< HEAD
-	config.EnableStaking = v.GetBool(stakingEnabledKey)
-	config.StakingKeyFile = v.GetString(stakingKeyPathKey)
-	config.StakingCertFile = v.GetString(stakingCertPathKey)
-	config.DisabledStakingWeight = v.GetUint64(stakingDisabledWeightKey)
-	config.MinStakeDuration = v.GetDuration(minStakeDurationKey)
-	config.MaxStakeDuration = v.GetDuration(maxStakeDurationKey)
-	config.StakeMintingPeriod = v.GetDuration(stakeMintingPeriodKey)
-=======
 	config.EnableStaking = v.GetBool(StakingEnabledKey)
-	config.EnableP2PTLS = v.GetBool(P2pTLSEnabledKey)
 	config.StakingKeyFile = v.GetString(StakingKeyPathKey)
 	config.StakingCertFile = v.GetString(StakingCertPathKey)
 	config.DisabledStakingWeight = v.GetUint64(StakingDisabledWeightKey)
 	config.MinStakeDuration = v.GetDuration(MinStakeDurationKey)
 	config.MaxStakeDuration = v.GetDuration(MaxStakeDurationKey)
 	config.StakeMintingPeriod = v.GetDuration(StakeMintingPeriodKey)
-	if config.EnableStaking && !config.EnableP2PTLS {
-		return node.Config{}, errStakingRequiresTLS
-	}
->>>>>>> 53ea5310
 	if !config.EnableStaking && config.DisabledStakingWeight == 0 {
 		return node.Config{}, errInvalidStakerWeights
 	}
